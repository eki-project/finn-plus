<<<<<<< HEAD
import onnx  # noqa
=======
import os
>>>>>>> 37b56960
import numpy as np
import torch
import brevitas.onnx as bo
from brevitas.nn import QuantHardTanh
from brevitas.core.restrict_val import RestrictValueType
from brevitas.core.quant import QuantType
from brevitas.core.scaling import ScalingImplType
import pytest
from finn.core.modelwrapper import ModelWrapper
import finn.core.onnx_exec as oxe
from finn.transformation.infer_shapes import InferShapes

export_onnx_path = "test_act.onnx"


@pytest.mark.parametrize("abits", [1, 2, 4, 8])
@pytest.mark.parametrize("narrow_range", [False, True])
<<<<<<< HEAD
@pytest.mark.parametrize("min_val", [-1.0, -(1 - 2 ** (-7)), -2])
@pytest.mark.parametrize("max_val", [1.0, 1 - 2 ** (-7), 2])
@pytest.mark.parametrize(
    "scaling_impl_type", [ScalingImplType.CONST, ScalingImplType.PARAMETER]
)
def test_brevitas_act_export(abits, narrow_range, min_val, max_val, scaling_impl_type):
=======
@pytest.mark.parametrize("max_val", [1.0, 1 - 2 ** (-7)])
def test_brevitas_act_export(abits, narrow_range, max_val):
    def get_quant_type(bit_width):
        if bit_width is None:
            return QuantType.FP
        elif bit_width == 1:
            return QuantType.BINARY
        else:
            return QuantType.INT

>>>>>>> 37b56960
    act_quant_type = get_quant_type(abits)
    ishape = (1, 15)
    b_act = QuantHardTanh(
        bit_width=abits,
        quant_type=act_quant_type,
        max_val=max_val,
        min_val=min_val,
        restrict_scaling_type=RestrictValueType.LOG_FP,
        scaling_impl_type=scaling_impl_type,
        narrow_range=narrow_range,
    )
    if scaling_impl_type == ScalingImplType.PARAMETER:
        checkpoint = {
            "act_quant_proxy.fused_activation_quant_proxy.\
tensor_quant.scaling_impl.learned_value": torch.tensor(
                0.49
            ).type(
                torch.FloatTensor
            )
        }
        b_act.load_state_dict(checkpoint)

    bo.export_finn_onnx(b_act, ishape, export_onnx_path)
    model = ModelWrapper(export_onnx_path)
    model = model.transform(InferShapes())
    inp_tensor = np.random.uniform(low=min_val, high=max_val, size=ishape).astype(
        np.float32
    )
    idict = {model.graph.input[0].name: inp_tensor}
    odict = oxe.execute_onnx(model, idict, True)
    produced = odict[model.graph.output[0].name]
    inp_tensor = torch.from_numpy(inp_tensor).float()
    b_act.eval()
    expected = b_act.forward(inp_tensor).detach().numpy()
<<<<<<< HEAD
    if not np.isclose(produced, expected, atol=1e-3).all():
        print(
            "abits: ",
            abits,
            " | narrow_range: ",
            narrow_range,
            " | min_val: ",
            min_val,
            " | max_val: ",
            max_val,
        )
        print("layer scale: ", b_act.quant_act_scale().type(torch.FloatTensor).detach())
        print("export scale: ", b_act.export_act_scale)
        if abits < 5:
            print(
                "thres:",
                ", ".join(["{:8.4f}".format(x) for x in b_act.export_thres[0]]),
            )
        print("input:", ", ".join(["{:8.4f}".format(x) for x in inp_tensor[0]]))
        print("prod :", ", ".join(["{:8.4f}".format(x) for x in produced[0]]))
        print("expec:", ", ".join(["{:8.4f}".format(x) for x in expected[0]]))

    assert np.isclose(produced, expected, atol=1e-3).all()
=======
    assert np.isclose(produced, expected, atol=1e-3).all()
    os.remove(export_onnx_path)
>>>>>>> 37b56960
<|MERGE_RESOLUTION|>--- conflicted
+++ resolved
@@ -1,8 +1,5 @@
-<<<<<<< HEAD
 import onnx  # noqa
-=======
 import os
->>>>>>> 37b56960
 import numpy as np
 import torch
 import brevitas.onnx as bo
@@ -20,16 +17,12 @@
 
 @pytest.mark.parametrize("abits", [1, 2, 4, 8])
 @pytest.mark.parametrize("narrow_range", [False, True])
-<<<<<<< HEAD
 @pytest.mark.parametrize("min_val", [-1.0, -(1 - 2 ** (-7)), -2])
 @pytest.mark.parametrize("max_val", [1.0, 1 - 2 ** (-7), 2])
 @pytest.mark.parametrize(
     "scaling_impl_type", [ScalingImplType.CONST, ScalingImplType.PARAMETER]
 )
 def test_brevitas_act_export(abits, narrow_range, min_val, max_val, scaling_impl_type):
-=======
-@pytest.mark.parametrize("max_val", [1.0, 1 - 2 ** (-7)])
-def test_brevitas_act_export(abits, narrow_range, max_val):
     def get_quant_type(bit_width):
         if bit_width is None:
             return QuantType.FP
@@ -38,7 +31,6 @@
         else:
             return QuantType.INT
 
->>>>>>> 37b56960
     act_quant_type = get_quant_type(abits)
     ishape = (1, 15)
     b_act = QuantHardTanh(
@@ -73,7 +65,6 @@
     inp_tensor = torch.from_numpy(inp_tensor).float()
     b_act.eval()
     expected = b_act.forward(inp_tensor).detach().numpy()
-<<<<<<< HEAD
     if not np.isclose(produced, expected, atol=1e-3).all():
         print(
             "abits: ",
@@ -97,7 +88,4 @@
         print("expec:", ", ".join(["{:8.4f}".format(x) for x in expected[0]]))
 
     assert np.isclose(produced, expected, atol=1e-3).all()
-=======
-    assert np.isclose(produced, expected, atol=1e-3).all()
-    os.remove(export_onnx_path)
->>>>>>> 37b56960
+    os.remove(export_onnx_path)