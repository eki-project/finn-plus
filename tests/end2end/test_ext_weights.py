--- conflicted
+++ resolved
@@ -68,13 +68,12 @@
         subprocess.check_output(["unzip", "-o", onnx_zip_local, "-d", onnx_dir_local])
         assert os.path.isfile(get_checkpoint_name("download"))
 
-<<<<<<< HEAD
     @pytest.mark.slow
     @pytest.mark.vivado
     def test_end2end_ext_weights_build(self):
         model_file = get_checkpoint_name("download")
         load_test_checkpoint_or_skip(model_file)
-        test_data = os.environ["FINN_ROOT"] + "/src/finn/qnn-data/test_ext_weights"
+        test_data = os.path.join(os.environ["FINN_QNN_DATA"], "/test_ext_weights")
         folding_config_file = test_data + "/tfc-w2a2-extw.json"
         specialize_layers_config_file = test_data + "/specialize_layers_config.json"
         output_dir = make_build_dir("test_end2end_ext_weights_build")
@@ -101,41 +100,4 @@
         assert os.path.isfile(output_dir + "/deploy/driver/runtime_weights/idma0.npy")
         if os.path.isdir(get_checkpoint_name("build")):
             shutil.rmtree(get_checkpoint_name("build"))
-        shutil.copytree(output_dir + "/deploy", get_checkpoint_name("build"))
-=======
-@pytest.mark.xdist_group(name="end2end_ext_weights")
-@pytest.mark.slow
-@pytest.mark.vivado
-@pytest.mark.end2end
-def test_end2end_ext_weights_build():
-    model_file = get_checkpoint_name("download")
-    load_test_checkpoint_or_skip(model_file)
-    test_data = os.path.join(os.environ["FINN_QNN_DATA"], "/test_ext_weights")
-    folding_config_file = test_data + "/tfc-w2a2-extw.json"
-    specialize_layers_config_file = test_data + "/specialize_layers_config.json"
-    output_dir = make_build_dir("test_end2end_ext_weights_build")
-    cfg = build.DataflowBuildConfig(
-        output_dir=output_dir,
-        verbose=True,
-        standalone_thresholds=True,
-        folding_config_file=folding_config_file,
-        specialize_layers_config_file=specialize_layers_config_file,
-        synth_clk_period_ns=target_clk_ns,
-        board="ZCU104",
-        shell_flow_type=build_cfg.ShellFlowType.VIVADO_ZYNQ,
-        generate_outputs=[
-            build_cfg.DataflowOutputType.ESTIMATE_REPORTS,
-            build_cfg.DataflowOutputType.BITFILE,
-            build_cfg.DataflowOutputType.PYNQ_DRIVER,
-            build_cfg.DataflowOutputType.DEPLOYMENT_PACKAGE,
-        ],
-    )
-    build.build_dataflow_cfg(model_file, cfg)
-    assert os.path.isfile(output_dir + "/deploy/bitfile/finn-accel.bit")
-    assert os.path.isfile(output_dir + "/deploy/bitfile/finn-accel.hwh")
-    assert os.path.isfile(output_dir + "/deploy/driver/driver.py")
-    assert os.path.isfile(output_dir + "/deploy/driver/runtime_weights/idma0.npy")
-    if os.path.isdir(get_checkpoint_name("build")):
-        shutil.rmtree(get_checkpoint_name("build"))
-    shutil.copytree(output_dir + "/deploy", get_checkpoint_name("build"))
->>>>>>> 80e05341
+        shutil.copytree(output_dir + "/deploy", get_checkpoint_name("build"))