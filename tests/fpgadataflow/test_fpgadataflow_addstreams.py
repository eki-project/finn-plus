# Copyright (C) 2023, Advanced Micro Devices, Inc.
# All rights reserved.
#
# Redistribution and use in source and binary forms, with or without
# modification, are permitted provided that the following conditions are met:
#
# * Redistributions of source code must retain the above copyright notice, this
#   list of conditions and the following disclaimer.
#
# * Redistributions in binary form must reproduce the above copyright notice,
#   this list of conditions and the following disclaimer in the documentation
#   and/or other materials provided with the distribution.
#
# * Neither the name of FINN nor the names of its
#   contributors may be used to endorse or promote products derived from
#   this software without specific prior written permission.
#
# THIS SOFTWARE IS PROVIDED BY THE COPYRIGHT HOLDERS AND CONTRIBUTORS "AS IS"
# AND ANY EXPRESS OR IMPLIED WARRANTIES, INCLUDING, BUT NOT LIMITED TO, THE
# IMPLIED WARRANTIES OF MERCHANTABILITY AND FITNESS FOR A PARTICULAR PURPOSE ARE
# DISCLAIMED. IN NO EVENT SHALL THE COPYRIGHT HOLDER OR CONTRIBUTORS BE LIABLE
# FOR ANY DIRECT, INDIRECT, INCIDENTAL, SPECIAL, EXEMPLARY, OR CONSEQUENTIAL
# DAMAGES (INCLUDING, BUT NOT LIMITED TO, PROCUREMENT OF SUBSTITUTE GOODS OR
# SERVICES; LOSS OF USE, DATA, OR PROFITS; OR BUSINESS INTERRUPTION) HOWEVER
# CAUSED AND ON ANY THEORY OF LIABILITY, WHETHER IN CONTRACT, STRICT LIABILITY,
# OR TORT (INCLUDING NEGLIGENCE OR OTHERWISE) ARISING IN ANY WAY OUT OF THE USE
# OF THIS SOFTWARE, EVEN IF ADVISED OF THE POSSIBILITY OF SUCH DAMAGE.

import pytest

import numpy as np
from onnx import TensorProto, helper
from qonnx.core.datatype import DataType
from qonnx.core.modelwrapper import ModelWrapper
from qonnx.custom_op.registry import getCustomOp
from qonnx.transformation.general import GiveUniqueNodeNames
from qonnx.util.basic import gen_finn_dt_tensor, qonnx_make_model

import finn.core.onnx_exec as oxe
from finn.analysis.fpgadataflow.exp_cycles_per_layer import exp_cycles_per_layer
from finn.transformation.fpgadataflow.compile_cppsim import CompileCppSim
from finn.transformation.fpgadataflow.hlssynth_ip import HLSSynthIP
from finn.transformation.fpgadataflow.prepare_cppsim import PrepareCppSim
from finn.transformation.fpgadataflow.prepare_ip import PrepareIP
from finn.transformation.fpgadataflow.prepare_rtlsim import PrepareRTLSim
from finn.transformation.fpgadataflow.set_exec_mode import SetExecMode
from finn.transformation.fpgadataflow.specialize_layers import SpecializeLayers


def make_addstreams_modelwrapper(ch, pe, idt, rtlsim_backend):
    inp1 = helper.make_tensor_value_info("inp1", TensorProto.FLOAT, [1, ch])
    inp2 = helper.make_tensor_value_info("inp2", TensorProto.FLOAT, [1, ch])
    outp = helper.make_tensor_value_info("outp", TensorProto.FLOAT, [1, ch])

    addstreams_node = helper.make_node(
        "AddStreams",
        ["inp1", "inp2"],
        ["outp"],
        domain="finn.custom_op.fpgadataflow",
        backend="fpgadataflow",
        NumChannels=ch,
        PE=pe,
        inputDataType=idt.name,
        preferred_impl_style="hls",
        rtlsim_backend=rtlsim_backend,
    )
    graph = helper.make_graph(
        nodes=[addstreams_node],
        name="graph",
        inputs=[inp1, inp2],
        outputs=[outp],
    )

    model = qonnx_make_model(graph, producer_name="addstreams-model")
    model = ModelWrapper(model)

    model.set_tensor_datatype("inp1", idt)
    model.set_tensor_datatype("inp2", idt)

    return model


def prepare_inputs(input1, input2):
    return {"inp1": input1, "inp2": input2}


# data types
@pytest.mark.parametrize("idt_name", ["UINT4", "UINT8", "FLOAT32"])
# channels
@pytest.mark.parametrize("ch", [1, 64])
# folding
@pytest.mark.parametrize("fold", [-1, 2, 1])
# execution mode
@pytest.mark.parametrize("exec_mode", ["cppsim", "rtlsim"])
# rtlsim_backend
@pytest.mark.parametrize("rtlsim_backend", ["pyverilator", "pyxsi"])
@pytest.mark.fpgadataflow
@pytest.mark.vivado
<<<<<<< HEAD
def test_fpgadataflow_addstreams(idt_name, ch, fold, exec_mode):
    idt = DataType[idt_name]
=======
def test_fpgadataflow_addstreams(idt, ch, fold, exec_mode, rtlsim_backend):
>>>>>>> a7b44347
    if fold == -1:
        pe = 1
    else:
        pe = max(1, ch // fold)
    assert ch % pe == 0

    if exec_mode == "cppsim" and rtlsim_backend == "pyxsi":
        pytest.skip(
            """Skip combination of paramaters because rtlsim_backend
            only influences rtlsim and not cppsim."""
        )

    # generate input data
    x1 = gen_finn_dt_tensor(idt, (1, ch))
    x2 = gen_finn_dt_tensor(idt, (1, ch))

    model = make_addstreams_modelwrapper(ch, pe, idt, rtlsim_backend)

    # prepare input data
    input_dict = prepare_inputs(x1, x2)
    oshape = model.get_tensor_shape("outp")
    y = x1 + x2
    y_expected = y.reshape(oshape)

    # test verification flow before specializing layer
    y_produced = oxe.execute_onnx(model, input_dict)["outp"]
    assert (y_produced == y_expected).all(), "Execution of hw layer failed"

    model = model.transform(SpecializeLayers("xc7z020clg400-1"))

    if exec_mode == "cppsim":
        model = model.transform(PrepareCppSim())
        model = model.transform(CompileCppSim())
        model = model.transform(SetExecMode("cppsim"))
    elif exec_mode == "rtlsim":
        model = model.transform(SetExecMode("rtlsim"))
        model = model.transform(GiveUniqueNodeNames())
        model = model.transform(PrepareIP("xc7z020clg400-1", 5))
        model = model.transform(HLSSynthIP())
        model = model.transform(PrepareRTLSim())
    else:
        raise Exception("Unknown exec_mode")

    # execute model
    y_produced = oxe.execute_onnx(model, input_dict)["outp"]
    y_produced = y_produced.reshape(y_expected.shape)

    assert (y_produced == y_expected).all(), exec_mode + " failed"

    if exec_mode == "rtlsim":
        node = model.get_nodes_by_op_type("AddStreams_hls")[0]
        inst = getCustomOp(node)
        cycles_rtlsim = inst.get_nodeattr("cycles_rtlsim")
        exp_cycles_dict = model.analysis(exp_cycles_per_layer)
        exp_cycles = exp_cycles_dict[node.name]
        assert np.isclose(exp_cycles, cycles_rtlsim, atol=15)
        assert exp_cycles != 0<|MERGE_RESOLUTION|>--- conflicted
+++ resolved
@@ -96,12 +96,8 @@
 @pytest.mark.parametrize("rtlsim_backend", ["pyverilator", "pyxsi"])
 @pytest.mark.fpgadataflow
 @pytest.mark.vivado
-<<<<<<< HEAD
-def test_fpgadataflow_addstreams(idt_name, ch, fold, exec_mode):
-    idt = DataType[idt_name]
-=======
-def test_fpgadataflow_addstreams(idt, ch, fold, exec_mode, rtlsim_backend):
->>>>>>> a7b44347
+def test_fpgadataflow_addstreams(idt_name, ch, fold, exec_mode, rtlsim_backend):
+    idt = DataType["idt_name"]
     if fold == -1:
         pe = 1
     else:
