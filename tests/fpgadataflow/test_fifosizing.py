# Copyright (c) 2022 Xilinx, Inc.
# All rights reserved.
#
# Redistribution and use in source and binary forms, with or without
# modification, are permitted provided that the following conditions are met:
#
# * Redistributions of source code must retain the above copyright notice, this
#   list of conditions and the following disclaimer.
#
# * Redistributions in binary form must reproduce the above copyright notice,
#   this list of conditions and the following disclaimer in the documentation
#   and/or other materials provided with the distribution.
#
# * Neither the name of Xilinx nor the names of its
#   contributors may be used to endorse or promote products derived from
#   this software without specific prior written permission.
#
# THIS SOFTWARE IS PROVIDED BY THE COPYRIGHT HOLDERS AND CONTRIBUTORS "AS IS"
# AND ANY EXPRESS OR IMPLIED WARRANTIES, INCLUDING, BUT NOT LIMITED TO, THE
# IMPLIED WARRANTIES OF MERCHANTABILITY AND FITNESS FOR A PARTICULAR PURPOSE ARE
# DISCLAIMED. IN NO EVENT SHALL THE COPYRIGHT HOLDER OR CONTRIBUTORS BE LIABLE
# FOR ANY DIRECT, INDIRECT, INCIDENTAL, SPECIAL, EXEMPLARY, OR CONSEQUENTIAL
# DAMAGES (INCLUDING, BUT NOT LIMITED TO, PROCUREMENT OF SUBSTITUTE GOODS OR
# SERVICES; LOSS OF USE, DATA, OR PROFITS; OR BUSINESS INTERRUPTION) HOWEVER
# CAUSED AND ON ANY THEORY OF LIABILITY, WHETHER IN CONTRACT, STRICT LIABILITY,
# OR TORT (INCLUDING NEGLIGENCE OR OTHERWISE) ARISING IN ANY WAY OUT OF THE USE
# OF THIS SOFTWARE, EVEN IF ADVISED OF THE POSSIBILITY OF SUCH DAMAGE.


import pytest

import json
import numpy as np
import os
import shutil
import torch
import copy
from brevitas.export import export_qonnx
from onnx import TensorProto, helper
from qonnx.core.datatype import DataType
from qonnx.core.modelwrapper import ModelWrapper
from qonnx.custom_op.general.im2col import compute_conv_output_dim
from qonnx.custom_op.registry import getCustomOp
from qonnx.transformation.general import (
    GiveRandomTensorNames,
    GiveReadableTensorNames,
    GiveUniqueNodeNames,
    GiveUniqueParameterTensors,
)
from qonnx.transformation.infer_data_layouts import InferDataLayouts
from qonnx.transformation.infer_datatypes import InferDataTypes
from qonnx.transformation.infer_shapes import InferShapes
from qonnx.transformation.merge_onnx_models import MergeONNXModels
from qonnx.util.basic import gen_finn_dt_tensor, qonnx_make_model
import finn.builder.build_dataflow as build
import finn.builder.build_dataflow_config as build_cfg
from finn.util.basic import make_build_dir
from finn.util.test import get_trained_network_and_ishape

def generate_random_threshold_values(
    data_type, num_input_channels, num_steps, narrow=False, per_tensor=False
):
    if per_tensor:
        num_input_channels = 1
    if narrow:
        num_steps -= 1

    return np.random.randint(
        data_type.min(),
        data_type.max() + 1,
        (num_input_channels, num_steps),
    ).astype(np.float32)


def sort_thresholds_increasing(thresholds):
    return np.sort(thresholds, axis=1)

def make_conv_building_block(ifm_dim, ch, kernel_size, simd, pe, parallel_window=0):
    # hardcoded parameters
    idt = DataType["UINT4"]
    wdt = DataType["UINT4"]
    odt = DataType["UINT4"]
    tdt = DataType["UINT32"]
    stride = 1
    in_ch = out_ch = ch  # input channel = output channel for stacking
    # pad so that input dim = output dim for stacking (only supports odd kernel_size for now)
    pad = int(np.floor(kernel_size / 2))

    total_pad = 2 * pad
    out_feature_dim = compute_conv_output_dim(ifm_dim, kernel_size, stride, total_pad)
    weights_shape = [in_ch * kernel_size * kernel_size, out_ch]
    thresholds_shape = [1, odt.get_num_possible_values() - 1]
    input_shape = [1, ifm_dim, ifm_dim, in_ch]
    padding_out_shape = [1, ifm_dim + total_pad, ifm_dim + total_pad, in_ch]
    inpgen_out_shape = [1, out_feature_dim, out_feature_dim, in_ch * kernel_size * kernel_size]
    output_shape = [1, out_feature_dim, out_feature_dim, out_ch]

    assert input_shape == output_shape, "ERROR: Conv layer dimensions not stackable"

    padding_config = {}
    padding_config["domain"] = "finn.custom_op.fpgadataflow.rtl"
    padding_config["backend"] = "fpgadataflow"
    padding_config["ImgDim"] = [ifm_dim, ifm_dim]
    padding_config["NumChannels"] = in_ch
    padding_config["SIMD"] = simd
    padding_config["Padding"] = [pad, pad, pad, pad]
    padding_config["inputDataType"] = idt.name

    inpgen_config = {}
    inpgen_config["domain"] = "finn.custom_op.fpgadataflow.rtl"
    inpgen_config["backend"] = "fpgadataflow"
    inpgen_config["ConvKernelDim"] = [kernel_size, kernel_size]
    inpgen_config["IFMChannels"] = in_ch
    inpgen_config["IFMDim"] = [ifm_dim + total_pad, ifm_dim + total_pad]
    inpgen_config["OFMDim"] = [ifm_dim, ifm_dim]
    inpgen_config["inputDataType"] = idt.name
    inpgen_config["outputDataType"] = idt.name
    inpgen_config["SIMD"] = simd
    inpgen_config["parallel_window"] = parallel_window
    inpgen_config["Stride"] = [stride, stride]
    inpgen_config["Dilation"] = [1, 1]

    mvau_config = {}
    mvau_config["domain"] = "finn.custom_op.fpgadataflow.hls"
    mvau_config["backend"] = "fpgadataflow"
    mvau_config["numInputVectors"] = [1, ifm_dim, ifm_dim]
    mvau_config["MW"] = in_ch * kernel_size * kernel_size
    mvau_config["MH"] = in_ch
    mvau_config["SIMD"] = simd if parallel_window == 0 else simd * kernel_size * kernel_size
    mvau_config["PE"] = pe
    mvau_config["resType"] = "lut"
    mvau_config["mem_mode"] = "internal_embedded"  # internal_decoupled
    mvau_config["inputDataType"] = idt.name
    mvau_config["weightDataType"] = wdt.name
    mvau_config["outputDataType"] = odt.name

    top_in = helper.make_tensor_value_info("top_in", TensorProto.FLOAT, input_shape)
    top_out = helper.make_tensor_value_info("top_out", TensorProto.FLOAT, output_shape)
    value_info = [
        helper.make_tensor_value_info("weights", TensorProto.FLOAT, weights_shape),
        helper.make_tensor_value_info("thresholds", TensorProto.FLOAT, thresholds_shape),
        helper.make_tensor_value_info("padding_out", TensorProto.FLOAT, padding_out_shape),
        helper.make_tensor_value_info("inpgen_out", TensorProto.FLOAT, inpgen_out_shape),
    ]

    modelproto = qonnx_make_model(
        helper.make_graph(
            name="building_block",
            inputs=[top_in],
            outputs=[top_out],
            value_info=value_info,
            nodes=[
                helper.make_node("FMPadding_rtl", ["top_in"], ["padding_out"], **padding_config),
                helper.make_node(
                    "ConvolutionInputGenerator_rtl",
                    ["padding_out"],
                    ["inpgen_out"],
                    **inpgen_config,
                ),
                helper.make_node(
                    "MVAU_hls", ["inpgen_out", "weights", "thresholds"], ["top_out"], **mvau_config
                ),
            ],
        )
    )

    model = ModelWrapper(modelproto)
    model.set_tensor_datatype("top_in", idt)
    model.set_tensor_layout("top_in", ["N", "H", "W", "C"])
    model.set_tensor_datatype("top_out", odt)
    model.set_tensor_datatype("weights", wdt)
    model.set_tensor_datatype("thresholds", tdt)

    weights = gen_finn_dt_tensor(wdt, weights_shape)
    # TODO: thresholds are all the same
    thresholds = generate_random_threshold_values(
        tdt, out_ch, odt.get_num_possible_values() - 1, False, True
    )
    thresholds = sort_thresholds_increasing(thresholds)

    model.set_initializer("weights", weights)
    model.set_initializer("thresholds", thresholds)

    model = model.transform(GiveUniqueNodeNames())
    model = model.transform(InferShapes())
    model = model.transform(InferDataTypes())

    return model


def combine_blocks(lb, rb, ifm_dim, ch, pe):
    # assumes left branch (lb) and right branch (rb) each have a single (dynamic) input/output with the same shape
    # to avoid mix-ups, start by giving all tensors random names
    lb = lb.transform(GiveRandomTensorNames())
    rb = rb.transform(GiveRandomTensorNames())
    # erase all node names to avoid conflict
    for n in lb.graph.node:
        n.name = ""
    for n in rb.graph.node:
        n.name = ""

    lb_input = lb.graph.input[0]
    lb_output = lb.graph.output[0]
    rb_input = rb.graph.input[0]
    rb_output = rb.graph.output[0]

    top_in = helper.make_tensor_value_info("top_in", TensorProto.FLOAT, [1, ifm_dim, ifm_dim, ch])
    top_out = helper.make_tensor_value_info("top_out", TensorProto.FLOAT, [1, ifm_dim, ifm_dim, ch])

    dup_config = {}
    dup_config["domain"] = "finn.custom_op.fpgadataflow.hls"
    dup_config["backend"] = "fpgadataflow"
    dup_config["numInputVectors"] = [1, ifm_dim, ifm_dim]
    dup_config["NumChannels"] = ch
    dup_config["PE"] = pe
    dup_config["NumOutputStreams"] = 2
    dup_config["inputDataType"] = lb.get_tensor_datatype(lb_input.name).name

    add_config = {}
    add_config["domain"] = "finn.custom_op.fpgadataflow.hls"
    add_config["backend"] = "fpgadataflow"
    add_config["numInputVectors"] = [1, ifm_dim, ifm_dim]
    add_config["NumChannels"] = ch
    add_config["PE"] = pe
    add_config["inputDataType"] = lb.get_tensor_datatype(lb_output.name).name

    nodes_lb = [node for node in lb.graph.node]
    nodes_rb = [node for node in rb.graph.node]
    nodes_new = (
        nodes_lb
        + nodes_rb
        + [
            helper.make_node(
                "DuplicateStreams_hls", ["top_in"], [lb_input.name, rb_input.name], **dup_config
            ),
            helper.make_node(
                "AddStreams_hls", [lb_output.name, rb_output.name], ["top_out"], **add_config
            ),
        ]
    )

    value_info_lb = [x for x in lb.graph.value_info]
    value_info_rb = [x for x in rb.graph.value_info]
    value_info_new = value_info_lb + value_info_rb + [lb_input, lb_output, rb_input, rb_output]

    initializer_lb = [x for x in lb.graph.initializer]
    initializer_rb = [x for x in rb.graph.initializer]
    initializer_new = initializer_lb + initializer_rb
    modelproto = qonnx_make_model(
        helper.make_graph(
            name="branching_model",
            inputs=[top_in],
            outputs=[top_out],
            value_info=value_info_new,
            nodes=nodes_new,
        )
    )

    model = ModelWrapper(modelproto)
    model.set_tensor_datatype("top_in", lb.get_tensor_datatype(lb_input.name))
    model.set_tensor_layout("top_in", lb.get_tensor_layout(lb_input.name))
    for i in initializer_new:
        model.graph.initializer.append(i)

    # tidy-up
    model = model.transform(InferShapes())
    model = model.transform(InferDataTypes())
    model = model.transform(InferDataLayouts())
    model = model.transform(GiveUniqueNodeNames())
    model = model.transform(GiveUniqueParameterTensors())
    model = model.transform(GiveReadableTensorNames())
    return model

def fetch_test_model(topology, wbits=2, abits=2):
    tmp_output_dir = make_build_dir("build_fifosizing_%s_" % topology)
    (model, ishape) = get_trained_network_and_ishape(topology, wbits, abits)
    chkpt_name = tmp_output_dir + "/model.onnx"
    export_qonnx(model, torch.randn(ishape), chkpt_name)
    return tmp_output_dir

@pytest.mark.slow
@pytest.mark.vivado
@pytest.mark.fpgadataflow
<<<<<<< HEAD
@pytest.mark.parametrize(
    "method",
    [
        "largefifo_rtlsim_python",
        "largefifo_rtlsim_cpp",
        "characterize_analytic",
        "characterize_rtl",
    ],
)
=======
@pytest.mark.parametrize("method", ["largefifo_rtlsim", "characterize"])
>>>>>>> 19206bde
@pytest.mark.parametrize("topology", ["tfc", "cnv"])
def test_fifosizing_linear(method, topology):
    tmp_output_dir = fetch_test_model(topology)
    if method == "characterize_analytic":
        characterizatio_strategy_key = "analytic"
    else:
        characterizatio_strategy_key = "rtlsim"

    cfg = build_cfg.DataflowBuildConfig(
        output_dir=tmp_output_dir,
        auto_fifo_depths=True,
<<<<<<< HEAD
        auto_fifo_strategy=method_key,
        characteristic_function_strategy=characterizatio_strategy_key,
=======
        auto_fifo_strategy=method,
>>>>>>> 19206bde
        target_fps=10000 if topology == "tfc" else 1000,
        synth_clk_period_ns=10.0,
        board="Pynq-Z1",
        rtlsim_batch_size=100 if topology == "tfc" else 2,
        generate_outputs=[
            build_cfg.DataflowOutputType.ESTIMATE_REPORTS,
            build_cfg.DataflowOutputType.STITCHED_IP,
            build_cfg.DataflowOutputType.RTLSIM_PERFORMANCE,
        ],
    )
    build.build_dataflow_cfg(tmp_output_dir + "/model.onnx", cfg)
    with open(tmp_output_dir + "/report/estimate_network_performance.json") as f:
        est_data = json.load(f)
    with open(tmp_output_dir + "/report/rtlsim_performance.json") as f:
        sim_data = json.load(f)
    assert (
        float(sim_data["stable_throughput[images/s]"]) / float(est_data["estimated_throughput_fps"])
        > 0.9
    )
    # now run the same build using the generated folding and FIFO config
    tmp_output_dir_cmp = fetch_test_model(topology)
    cfg_cmp = cfg
    cfg_cmp.output_dir = tmp_output_dir_cmp
    cfg_cmp.auto_fifo_depths = False
    cfg_cmp.target_fps = None
    cfg_cmp.generate_outputs = [build_cfg.DataflowOutputType.STITCHED_IP]
    cfg_cmp.folding_config_file = tmp_output_dir + "/final_hw_config.json"
    build.build_dataflow_cfg(tmp_output_dir_cmp + "/model.onnx", cfg_cmp)

    model0 = ModelWrapper(tmp_output_dir + "/intermediate_models/step_create_stitched_ip.onnx")
    model1 = ModelWrapper(tmp_output_dir_cmp + "/intermediate_models/step_create_stitched_ip.onnx")

    assert len(model0.graph.node) == len(model1.graph.node)
    for i in range(len(model0.graph.node)):
        node0 = model0.graph.node[i]
        node1 = model1.graph.node[i]
        assert node0.op_type == node1.op_type
        if node0.op_type == "StreamingFIFO_rtl":
            node0_inst = getCustomOp(node0)
            node1_inst = getCustomOp(node1)
            assert node0_inst.get_nodeattr("depth") == node1_inst.get_nodeattr("depth")

    shutil.rmtree(tmp_output_dir)
    shutil.rmtree(tmp_output_dir_cmp)


@pytest.mark.slow
@pytest.mark.vivado
@pytest.mark.fpgadataflow
@pytest.mark.parametrize("conv_config", [
    (32, # dim
     5, # kernel_size
     4, # ch
     4, # simd
     4, # pe
     1 # parallel_window
    ),
    #(16, 4, 3, 4, 4, 1),
    #(16, 4, 3, 4, 4, 1)
    ])
@pytest.mark.parametrize("lb_num_layers", [1])
@pytest.mark.parametrize("rb_num_layers", [3])
@pytest.mark.parametrize("strategy", ["analytical", "rtlsim"])
def test_fifosizing_nonlinear(conv_config, lb_num_layers, rb_num_layers, strategy):
    np.random.seed(0)
    tmp_output_dir = make_build_dir(
        "test_fifosizing_nonlinear_%s_%s" % (lb_num_layers, rb_num_layers)
    )
    log = {}

    #TODO: generalize FIFO test so it can be used by other FIFO-related unit tests
    #TODO: allow manual folding/fifo config as input

    #TODO: is a scenario possible where reducing depth of a single FIFO at a time is not sufficient for testing tightness?
    #      e.g. reducing > 1 FIFOs simultaneously does not cause a throughput drop while reducing a single FIFO does?

    # conv parameters
    dim, kernel_size, ch, simd, pe, parallel_window = conv_config
    log["stategy"] = strategy
    log["lb_num_layers"] = lb_num_layers
    log["rb_num_layers"] = rb_num_layers
    log["dim"] = dim
    log["kernel_size"] = kernel_size
    log["ch"] = ch
    log["simd"] = simd
    log["pe"] = pe
    log["parallel_window"] = parallel_window

    # test parameters 
    #TODO: make configurable
    #TODO: how to determine rtlsim_n?
    rtlsim_n = 10
    throughput_factor_threshold = 0.9
    fifo_reduction_skip_threshold = 32 # skip FIFO tightness test for shallow FIFOs at or below this depth
    fifo_reduction_factor = 0.5 # controls tightness
    fifo_reduction_throughput_drop_threshold = 0.01
    log["rtlsim_n"] = rtlsim_n
    log["throughput_factor_threshold"] = throughput_factor_threshold
    log["fifo_reduction_skip_threshold"] = fifo_reduction_skip_threshold
    log["fifo_reduction_factor"] = fifo_reduction_factor
    log["fifo_reduction_throughput_drop_threshold"] = fifo_reduction_throughput_drop_threshold

    lb = None
    for i in range(lb_num_layers):
        new_block = make_conv_building_block(
            dim, ch, kernel_size=kernel_size, simd=simd, pe=pe, parallel_window=parallel_window
        )
        lb = new_block if lb is None else lb.transform(MergeONNXModels(new_block))
    lb.save(tmp_output_dir + "/lb.onnx")

    rb = None
    for i in range(rb_num_layers):
        new_block = make_conv_building_block(
            dim, ch, kernel_size=kernel_size, simd=simd, pe=pe, parallel_window=parallel_window
        )
        rb = new_block if rb is None else rb.transform(MergeONNXModels(new_block))
    rb.save(tmp_output_dir + "/rb.onnx")

    model = combine_blocks(lb, rb, dim, ch, pe=4)
    model.save(tmp_output_dir + "/model.onnx")

    cfg = build_cfg.DataflowBuildConfig(
        output_dir=tmp_output_dir,
        verbose=True, # TODO: remove this?
        # only works with characterization-based FIFO-sizing
        auto_fifo_depths=True,
        auto_fifo_strategy="characterize",
        characteristic_function_strategy=strategy,
        split_large_fifos=False,
        # manual folding
        target_fps=None,
        # general rtlsim settings
        force_python_rtlsim=False,
        rtlsim_batch_size=rtlsim_n,
        synth_clk_period_ns=10.0,
        board="Pynq-Z1",
        shell_flow_type=build_cfg.ShellFlowType.VIVADO_ZYNQ,
        generate_outputs=[
            build_cfg.DataflowOutputType.ESTIMATE_REPORTS,
            build_cfg.DataflowOutputType.STITCHED_IP,
            build_cfg.DataflowOutputType.RTLSIM_PERFORMANCE,
        ],
    )

    build.build_dataflow_cfg(tmp_output_dir + "/model.onnx", cfg)

    # load performance reports
    with open(tmp_output_dir + "/report/estimate_network_performance.json") as f:
        est_data = json.load(f)
    with open(tmp_output_dir + "/report/rtlsim_performance.json") as f:
        sim_data = json.load(f)

    # check for deadlock
    model_final = ModelWrapper(tmp_output_dir + "/intermediate_models/step_create_stitched_ip.onnx")
    first_node = getCustomOp(model_final.find_consumer(model_final.graph.input[0].name))
    last_node = getCustomOp(model_final.find_producer(model_final.graph.output[0].name))
    input_txns_expected = np.prod(first_node.get_folded_input_shape()[:-1]) * rtlsim_n
    output_txns_expected = np.prod(last_node.get_folded_output_shape()[:-1]) * rtlsim_n
    deadlock = sim_data["N_IN_TXNS"] != input_txns_expected or sim_data["N_OUT_TXNS"] != output_txns_expected
    log["deadlock"] = deadlock.tolist()

    # check rtlsim throughput
    throughput = sim_data["throughput[images/s]"]
    stable_throughput = sim_data["stable_throughput[images/s]"]
    estimated_throughput = est_data["estimated_throughput_fps"]
    throughput_factor = throughput / estimated_throughput
    stable_throughput_factor = stable_throughput / estimated_throughput

    # TODO: Take throughput or stable_throughput?
    throughput_pass = throughput_factor > throughput_factor_threshold

    log["throughput_pass"] = throughput_pass
    log["throughput"] = throughput
    log["stable_throughput"] = stable_throughput
    log["estimated_throughput"] = estimated_throughput

    # log FIFO sizes for easier inspection
    log["fifo_sizes"] = {}
    for node in model_final.get_nodes_by_op_type("StreamingFIFO_rtl"):
        node_inst = getCustomOp(node)
        log["fifo_sizes"][node.name] = node_inst.get_nodeattr("depth")

    # reduce individual FIFO sizes by some amount and observe throughput drop or deadlock appear
    fifo_reduction_pass = []
    log["fifo_reduction_results"] = {}
    model_orig = ModelWrapper(tmp_output_dir + "/intermediate_models/step_hw_ipgen.onnx")
    for node_orig in model_orig.get_nodes_by_op_type("StreamingFIFO_rtl"):
        model = copy.deepcopy(model_orig)
        node = model.get_node_from_name(node_orig.name)
        node_inst = getCustomOp(node)

        # skip shallow FIFOs
        # TODO: do we need to consider rounding-up of FIFO depths for impl_style=vivado?
        if node_inst.get_nodeattr("depth") <= fifo_reduction_skip_threshold:
            log["fifo_reduction_results"][node.name] = "skip"
            continue

        # reduce depth of current FIFO and reset generated code
        node_inst.set_nodeattr("depth", int(node_inst.get_nodeattr("depth") * fifo_reduction_factor))
        node_inst.set_nodeattr("code_gen_dir_ipgen", "")
        node_inst.set_nodeattr("ip_path", "")
        node_inst.set_nodeattr("ipgen_path", "")

        # save model variation
        tmp_output_dir_var = tmp_output_dir + "/variations/" + node.name
        os.makedirs(tmp_output_dir_var)
        model.save(tmp_output_dir_var + "/model.onnx")

        # build again, only re-run necessary steps to save time
        cfg.output_dir = tmp_output_dir_var
        cfg.steps = ["step_hw_codegen", "step_create_stitched_ip", "step_measure_rtlsim_performance"]
        build.build_dataflow_cfg(tmp_output_dir_var + "/model.onnx", cfg)

        # load performance report
        with open(tmp_output_dir_var + "/report/rtlsim_performance.json") as f:
            sim_data = json.load(f)

        # check for deadlock
        model_final = ModelWrapper(tmp_output_dir_var + "/intermediate_models/step_create_stitched_ip.onnx")
        first_node = getCustomOp(model_final.find_consumer(model_final.graph.input[0].name))
        last_node = getCustomOp(model_final.find_producer(model_final.graph.output[0].name))
        input_txns_expected = np.prod(first_node.get_folded_input_shape()[:-1]) * rtlsim_n
        output_txns_expected = np.prod(last_node.get_folded_output_shape()[:-1]) * rtlsim_n
        var_deadlock = sim_data["N_IN_TXNS"] != input_txns_expected or sim_data["N_OUT_TXNS"] != output_txns_expected

        # check rtlsim throughput
        var_throughput = sim_data["throughput[images/s]"]
        var_stable_throughput = sim_data["stable_throughput[images/s]"]
        # TODO: take throughput or stable_throughput?
        throughput_drop = (throughput - var_throughput) / throughput

        if var_deadlock:   
            fifo_reduction_pass.append(True)
            log["fifo_reduction_results"][node.name] = 1.0
        elif throughput_drop > fifo_reduction_throughput_drop_threshold:
            fifo_reduction_pass.append(True)
            log["fifo_reduction_results"][node.name] = throughput_drop
        else:
            fifo_reduction_pass.append(False)
            log["fifo_reduction_results"][node.name] = "fail (no drop)"

    # log for debugging
    with open(tmp_output_dir + "/debug.json", "w") as f:
        json.dump(log, f, indent=4)

    # shutil.rmtree(tmp_output_dir)

    # pass/fail test
    assert not deadlock, "Deadlock detected, FIFOs too small."
    assert throughput_pass, "Throughput too low, FIFOs too small."
    assert all(fifo_reduction_pass), "FIFO tightness test failed, FIFOs too large."<|MERGE_RESOLUTION|>--- conflicted
+++ resolved
@@ -29,12 +29,12 @@
 
 import pytest
 
+import copy
 import json
 import numpy as np
 import os
 import shutil
 import torch
-import copy
 from brevitas.export import export_qonnx
 from onnx import TensorProto, helper
 from qonnx.core.datatype import DataType
@@ -52,10 +52,12 @@
 from qonnx.transformation.infer_shapes import InferShapes
 from qonnx.transformation.merge_onnx_models import MergeONNXModels
 from qonnx.util.basic import gen_finn_dt_tensor, qonnx_make_model
+
 import finn.builder.build_dataflow as build
 import finn.builder.build_dataflow_config as build_cfg
 from finn.util.basic import make_build_dir
 from finn.util.test import get_trained_network_and_ishape
+
 
 def generate_random_threshold_values(
     data_type, num_input_channels, num_steps, narrow=False, per_tensor=False
@@ -74,6 +76,7 @@
 
 def sort_thresholds_increasing(thresholds):
     return np.sort(thresholds, axis=1)
+
 
 def make_conv_building_block(ifm_dim, ch, kernel_size, simd, pe, parallel_window=0):
     # hardcoded parameters
@@ -271,6 +274,7 @@
     model = model.transform(GiveReadableTensorNames())
     return model
 
+
 def fetch_test_model(topology, wbits=2, abits=2):
     tmp_output_dir = make_build_dir("build_fifosizing_%s_" % topology)
     (model, ishape) = get_trained_network_and_ishape(topology, wbits, abits)
@@ -278,25 +282,22 @@
     export_qonnx(model, torch.randn(ishape), chkpt_name)
     return tmp_output_dir
 
+
 @pytest.mark.slow
 @pytest.mark.vivado
 @pytest.mark.fpgadataflow
-<<<<<<< HEAD
 @pytest.mark.parametrize(
     "method",
     [
-        "largefifo_rtlsim_python",
-        "largefifo_rtlsim_cpp",
+        "largefifo_rtlsim",
         "characterize_analytic",
         "characterize_rtl",
     ],
 )
-=======
-@pytest.mark.parametrize("method", ["largefifo_rtlsim", "characterize"])
->>>>>>> 19206bde
 @pytest.mark.parametrize("topology", ["tfc", "cnv"])
 def test_fifosizing_linear(method, topology):
     tmp_output_dir = fetch_test_model(topology)
+    method_key = "largefifo_rtlsim" if "largefifo_rtlsim" in method else "characterize"
     if method == "characterize_analytic":
         characterizatio_strategy_key = "analytic"
     else:
@@ -305,12 +306,8 @@
     cfg = build_cfg.DataflowBuildConfig(
         output_dir=tmp_output_dir,
         auto_fifo_depths=True,
-<<<<<<< HEAD
         auto_fifo_strategy=method_key,
         characteristic_function_strategy=characterizatio_strategy_key,
-=======
-        auto_fifo_strategy=method,
->>>>>>> 19206bde
         target_fps=10000 if topology == "tfc" else 1000,
         synth_clk_period_ns=10.0,
         board="Pynq-Z1",
@@ -360,17 +357,14 @@
 @pytest.mark.slow
 @pytest.mark.vivado
 @pytest.mark.fpgadataflow
-@pytest.mark.parametrize("conv_config", [
-    (32, # dim
-     5, # kernel_size
-     4, # ch
-     4, # simd
-     4, # pe
-     1 # parallel_window
-    ),
-    #(16, 4, 3, 4, 4, 1),
-    #(16, 4, 3, 4, 4, 1)
-    ])
+@pytest.mark.parametrize(
+    "conv_config",
+    [
+        (32, 5, 4, 4, 4, 1),  # dim  # kernel_size  # ch  # simd  # pe  # parallel_window
+        # (16, 4, 3, 4, 4, 1),
+        # (16, 4, 3, 4, 4, 1)
+    ],
+)
 @pytest.mark.parametrize("lb_num_layers", [1])
 @pytest.mark.parametrize("rb_num_layers", [3])
 @pytest.mark.parametrize("strategy", ["analytical", "rtlsim"])
@@ -381,10 +375,10 @@
     )
     log = {}
 
-    #TODO: generalize FIFO test so it can be used by other FIFO-related unit tests
-    #TODO: allow manual folding/fifo config as input
-
-    #TODO: is a scenario possible where reducing depth of a single FIFO at a time is not sufficient for testing tightness?
+    # TODO: generalize FIFO test so it can be used by other FIFO-related unit tests
+    # TODO: allow manual folding/fifo config as input
+
+    # TODO: is a scenario possible where reducing depth of a single FIFO at a time is not sufficient for testing tightness?
     #      e.g. reducing > 1 FIFOs simultaneously does not cause a throughput drop while reducing a single FIFO does?
 
     # conv parameters
@@ -399,13 +393,15 @@
     log["pe"] = pe
     log["parallel_window"] = parallel_window
 
-    # test parameters 
-    #TODO: make configurable
-    #TODO: how to determine rtlsim_n?
+    # test parameters
+    # TODO: make configurable
+    # TODO: how to determine rtlsim_n?
     rtlsim_n = 10
     throughput_factor_threshold = 0.9
-    fifo_reduction_skip_threshold = 32 # skip FIFO tightness test for shallow FIFOs at or below this depth
-    fifo_reduction_factor = 0.5 # controls tightness
+    fifo_reduction_skip_threshold = (
+        32  # skip FIFO tightness test for shallow FIFOs at or below this depth
+    )
+    fifo_reduction_factor = 0.5  # controls tightness
     fifo_reduction_throughput_drop_threshold = 0.01
     log["rtlsim_n"] = rtlsim_n
     log["throughput_factor_threshold"] = throughput_factor_threshold
@@ -434,7 +430,7 @@
 
     cfg = build_cfg.DataflowBuildConfig(
         output_dir=tmp_output_dir,
-        verbose=True, # TODO: remove this?
+        verbose=True,  # TODO: remove this?
         # only works with characterization-based FIFO-sizing
         auto_fifo_depths=True,
         auto_fifo_strategy="characterize",
@@ -469,7 +465,10 @@
     last_node = getCustomOp(model_final.find_producer(model_final.graph.output[0].name))
     input_txns_expected = np.prod(first_node.get_folded_input_shape()[:-1]) * rtlsim_n
     output_txns_expected = np.prod(last_node.get_folded_output_shape()[:-1]) * rtlsim_n
-    deadlock = sim_data["N_IN_TXNS"] != input_txns_expected or sim_data["N_OUT_TXNS"] != output_txns_expected
+    deadlock = (
+        sim_data["N_IN_TXNS"] != input_txns_expected
+        or sim_data["N_OUT_TXNS"] != output_txns_expected
+    )
     log["deadlock"] = deadlock.tolist()
 
     # check rtlsim throughput
@@ -509,7 +508,9 @@
             continue
 
         # reduce depth of current FIFO and reset generated code
-        node_inst.set_nodeattr("depth", int(node_inst.get_nodeattr("depth") * fifo_reduction_factor))
+        node_inst.set_nodeattr(
+            "depth", int(node_inst.get_nodeattr("depth") * fifo_reduction_factor)
+        )
         node_inst.set_nodeattr("code_gen_dir_ipgen", "")
         node_inst.set_nodeattr("ip_path", "")
         node_inst.set_nodeattr("ipgen_path", "")
@@ -521,7 +522,11 @@
 
         # build again, only re-run necessary steps to save time
         cfg.output_dir = tmp_output_dir_var
-        cfg.steps = ["step_hw_codegen", "step_create_stitched_ip", "step_measure_rtlsim_performance"]
+        cfg.steps = [
+            "step_hw_codegen",
+            "step_create_stitched_ip",
+            "step_measure_rtlsim_performance",
+        ]
         build.build_dataflow_cfg(tmp_output_dir_var + "/model.onnx", cfg)
 
         # load performance report
@@ -529,12 +534,17 @@
             sim_data = json.load(f)
 
         # check for deadlock
-        model_final = ModelWrapper(tmp_output_dir_var + "/intermediate_models/step_create_stitched_ip.onnx")
+        model_final = ModelWrapper(
+            tmp_output_dir_var + "/intermediate_models/step_create_stitched_ip.onnx"
+        )
         first_node = getCustomOp(model_final.find_consumer(model_final.graph.input[0].name))
         last_node = getCustomOp(model_final.find_producer(model_final.graph.output[0].name))
         input_txns_expected = np.prod(first_node.get_folded_input_shape()[:-1]) * rtlsim_n
         output_txns_expected = np.prod(last_node.get_folded_output_shape()[:-1]) * rtlsim_n
-        var_deadlock = sim_data["N_IN_TXNS"] != input_txns_expected or sim_data["N_OUT_TXNS"] != output_txns_expected
+        var_deadlock = (
+            sim_data["N_IN_TXNS"] != input_txns_expected
+            or sim_data["N_OUT_TXNS"] != output_txns_expected
+        )
 
         # check rtlsim throughput
         var_throughput = sim_data["throughput[images/s]"]
@@ -542,7 +552,7 @@
         # TODO: take throughput or stable_throughput?
         throughput_drop = (throughput - var_throughput) / throughput
 
-        if var_deadlock:   
+        if var_deadlock:
             fifo_reduction_pass.append(True)
             log["fifo_reduction_results"][node.name] = 1.0
         elif throughput_drop > fifo_reduction_throughput_drop_threshold:
