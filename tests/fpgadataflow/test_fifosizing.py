# Copyright (c) 2022 Xilinx, Inc.
# All rights reserved.
#
# Redistribution and use in source and binary forms, with or without
# modification, are permitted provided that the following conditions are met:
#
# * Redistributions of source code must retain the above copyright notice, this
#   list of conditions and the following disclaimer.
#
# * Redistributions in binary form must reproduce the above copyright notice,
#   this list of conditions and the following disclaimer in the documentation
#   and/or other materials provided with the distribution.
#
# * Neither the name of Xilinx nor the names of its
#   contributors may be used to endorse or promote products derived from
#   this software without specific prior written permission.
#
# THIS SOFTWARE IS PROVIDED BY THE COPYRIGHT HOLDERS AND CONTRIBUTORS "AS IS"
# AND ANY EXPRESS OR IMPLIED WARRANTIES, INCLUDING, BUT NOT LIMITED TO, THE
# IMPLIED WARRANTIES OF MERCHANTABILITY AND FITNESS FOR A PARTICULAR PURPOSE ARE
# DISCLAIMED. IN NO EVENT SHALL THE COPYRIGHT HOLDER OR CONTRIBUTORS BE LIABLE
# FOR ANY DIRECT, INDIRECT, INCIDENTAL, SPECIAL, EXEMPLARY, OR CONSEQUENTIAL
# DAMAGES (INCLUDING, BUT NOT LIMITED TO, PROCUREMENT OF SUBSTITUTE GOODS OR
# SERVICES; LOSS OF USE, DATA, OR PROFITS; OR BUSINESS INTERRUPTION) HOWEVER
# CAUSED AND ON ANY THEORY OF LIABILITY, WHETHER IN CONTRACT, STRICT LIABILITY,
# OR TORT (INCLUDING NEGLIGENCE OR OTHERWISE) ARISING IN ANY WAY OUT OF THE USE
# OF THIS SOFTWARE, EVEN IF ADVISED OF THE POSSIBILITY OF SUCH DAMAGE.


import pytest

import json
import shutil
import torch
from brevitas.export import export_qonnx
from qonnx.core.modelwrapper import ModelWrapper
from qonnx.custom_op.registry import getCustomOp
<<<<<<< HEAD
from qonnx.transformation.general import (
    GiveRandomTensorNames,
    GiveReadableTensorNames,
    GiveUniqueNodeNames,
    GiveUniqueParameterTensors,
)
from qonnx.transformation.infer_data_layouts import InferDataLayouts
from qonnx.transformation.infer_datatypes import InferDataTypes
from qonnx.transformation.infer_shapes import InferShapes
from qonnx.transformation.lower_convs_to_matmul import LowerConvsToMatMul
from qonnx.transformation.merge_onnx_models import MergeONNXModels
from qonnx.util.basic import gen_finn_dt_tensor, qonnx_make_model
=======
>>>>>>> bdc39121

import finn.builder.build_dataflow as build
import finn.builder.build_dataflow_config as build_cfg
from finn.util.basic import make_build_dir
from finn.util.test import get_trained_network_and_ishape


<<<<<<< HEAD
def generate_random_threshold_values(
    data_type, num_input_channels, num_steps, narrow=False, per_tensor=False
):
    if per_tensor:
        num_input_channels = 1
    if narrow:
        num_steps -= 1

    return np.random.randint(
        data_type.min(),
        data_type.max() + 1,
        (num_input_channels, num_steps),
    ).astype(np.float32)


def sort_thresholds_increasing(thresholds):
    return np.sort(thresholds, axis=1)


def compare_two_chr_funcs(a, b, relaxation):
    # relaxation determines how much leeway we allow for the
    # analytical implementation to be off from RTL ground truth
    equal = True
    for inp in range(len(a)):
        for i in range(len(a[inp])):
            if (a[inp][i] > (b[inp][i] + relaxation)) or (a[inp][i] < (b[inp][i] - relaxation)):
                equal = False
    return equal


def make_single_fmpadding_modelwrapper(impl_style, idim, padding, num_ch, simd, idt):
    pad_h = padding[0] + padding[2]
    pad_w = padding[1] + padding[3]
    idim_h, idim_w = idim

    assert pad_h > 0 or pad_w > 0, "Output dim should be greater than input dim"
    odim_h = idim_h + pad_h
    odim_w = idim_w + pad_w

    inp = helper.make_tensor_value_info("inp", TensorProto.FLOAT, [1, idim_h, idim_w, num_ch])
    outp = helper.make_tensor_value_info("outp", TensorProto.FLOAT, [1, odim_h, odim_w, num_ch])

    FMPadding = helper.make_node(
        "FMPadding",
        ["inp"],
        ["outp"],
        domain="finn.custom_op.fpgadataflow",
        backend="fpgadataflow",
        ImgDim=idim,
        Padding=padding,
        NumChannels=num_ch,
        inputDataType=str(idt.name),
        numInputVectors=1,
        SIMD=simd,
        preferred_impl_style=impl_style,
    )

    graph = helper.make_graph(
        nodes=[FMPadding], name="fmpadding_graph", inputs=[inp], outputs=[outp]
    )

    model = qonnx_make_model(graph, producer_name="fmpadding-model")
    model = ModelWrapper(model)

    model.set_tensor_datatype("inp", idt)
    model.set_tensor_datatype("outp", idt)

    return model


def make_single_fclayer_modelwrapper(W, pe, simd, wdt, idt, odt, T=None, tdt=None):
    mw = W.shape[0]
    mh = W.shape[1]
    assert mh % pe == 0
    assert mw % simd == 0

    # there are two ways to implement bipolar weights and inputs for
    # MatrixVectorActivation:
    # - specify their datatypes as such
    # - specify their datatypes as BINARY as use binaryXnorMode
    if wdt == DataType["BIPOLAR"] and idt == DataType["BIPOLAR"]:
        # we'll internally convert weights/inputs to binary and specify the
        # datatypes as such, and also set the binaryXnorMode attribute to 1
        export_wdt = DataType["BINARY"]
        export_idt = DataType["BINARY"]
        binary_xnor_mode = 1
    else:
        export_wdt = wdt
        export_idt = idt
        binary_xnor_mode = 0

    inp = helper.make_tensor_value_info("inp", TensorProto.FLOAT, [1, mw])
    outp = helper.make_tensor_value_info("outp", TensorProto.FLOAT, [1, mh])
    if T is not None:
        no_act = 0
        node_inp_list = ["inp", "weights", "thresh"]
        if odt == DataType["BIPOLAR"]:
            actval = 0
        else:
            actval = odt.min()
    else:
        # no thresholds
        node_inp_list = ["inp", "weights"]
        actval = 0
        no_act = 1
    FCLayer_node = helper.make_node(
        "MVAU",
        node_inp_list,
        ["outp"],
        domain="finn.custom_op.fpgadataflow",
        backend="fpgadataflow",
        MW=mw,
        MH=mh,
        SIMD=simd,
        PE=pe,
        inputDataType=export_idt.name,
        weightDataType=export_wdt.name,
        outputDataType=odt.name,
        ActVal=actval,
        binaryXnorMode=binary_xnor_mode,
        noActivation=no_act,
    )
    graph = helper.make_graph(
        nodes=[FCLayer_node], name="fclayer_graph", inputs=[inp], outputs=[outp]
    )

    model = qonnx_make_model(graph, producer_name="fclayer-model")
    model = ModelWrapper(model)

    model.set_tensor_datatype("inp", idt)
    model.set_tensor_datatype("outp", odt)
    model.set_tensor_datatype("weights", wdt)
    if binary_xnor_mode:
        # convert bipolar to binary
        model.set_initializer("weights", (W + 1) / 2)
    else:
        model.set_initializer("weights", W)
    if T is not None:
        model.set_tensor_datatype("thresh", tdt)
        model.set_initializer("thresh", T)
    return model


def make_labelselect_modelwrapper(labels, pe, k, idt, impl_style):
    inp = helper.make_tensor_value_info("inp", TensorProto.FLOAT, [1, labels])
    outp = helper.make_tensor_value_info("outp", TensorProto.INT64, [1, k])

    labelselect_node = helper.make_node(
        "LabelSelect",
        ["inp"],
        ["outp"],
        domain="finn.custom_op.fpgadataflow",
        backend="fpgadataflow",
        Labels=labels,
        PE=pe,
        K=k,
        inputDataType=idt.name,
        preferred_impl_style=impl_style,
    )
    graph = helper.make_graph(
        nodes=[labelselect_node],
        name="graph",
        inputs=[inp],
        outputs=[outp],
    )

    model = qonnx_make_model(graph, producer_name="thresholding-model")
    model = ModelWrapper(model)

    model.set_tensor_datatype("inp", idt)
    odt = DataType.get_smallest_possible(labels - 1)
    model.set_tensor_datatype("outp", odt)

    return model


def _make_single_vvau_modelwrapper(
    W,
    pe,
    simd,
    k_h,
    k_w,
    channels,
    dim_h,
    dim_w,
    wdt,
    idt,
    odt,
    T=None,
    tdt=None,
    mem_mode="internal_embedded",
    impl_style="rtl",
):
    in_shape = [1, dim_h, dim_w, k_h * k_w * channels]  # [N, H, W, K*K*CH]
    out_shape = [
        1,
        dim_h,
        dim_w,
        channels,
    ]  # [N, H, W, OFM_CH] (OFM_CH=IFM_CH because depthwise convolution)

    inp = helper.make_tensor_value_info("inp", TensorProto.FLOAT, in_shape)
    outp = helper.make_tensor_value_info("outp", TensorProto.FLOAT, out_shape)

    if T is not None:
        no_act = 0
        node_inp_list = ["inp", "weights", "thresh"]
        if odt == DataType["BIPOLAR"]:
            actval = 0
        else:
            actval = odt.min()
    else:
        no_act = 1
        node_inp_list = ["inp", "weights"]
        actval = 0

    VVAU_node = helper.make_node(
        "VVAU",
        node_inp_list,
        ["outp"],
        domain="finn.custom_op.fpgadataflow",
        backend="fpgadataflow",
        PE=pe,
        SIMD=simd,
        Dim=[dim_h, dim_w],
        Channels=channels,
        Kernel=[k_h, k_w],
        resType="lut",
        ActVal=actval,
        inputDataType=idt.name,
        weightDataType=wdt.name,
        outputDataType=odt.name,
        noActivation=no_act,
        mem_mode=mem_mode,
        impl_style=impl_style,
    )

    graph = helper.make_graph(nodes=[VVAU_node], name="vvau_graph", inputs=[inp], outputs=[outp])

    model = qonnx_make_model(graph, producer_name="vvau-model")
    model = ModelWrapper(model)

    model.set_tensor_datatype("inp", idt)
    model.set_tensor_datatype("outp", odt)
    model.set_tensor_datatype("weights", wdt)

    model.set_initializer("weights", W)
    model.set_tensor_shape("weights", (channels, 1, k_h, k_w))

    if T is not None:
        model.set_tensor_datatype("thresh", tdt)
        model.set_initializer("thresh", T)

    model = model.transform(InferShapes())
    model = model.transform(InferDataTypes())

    return model


def make_single_dw_conv_modelwrapper(conv_config, idt, wdt):
    kernel_size, in_feature_dim, in_chn = conv_config
    stride = 1
    pad = 0

    out_feature_dim = compute_conv_output_dim(in_feature_dim, kernel_size, stride, pad)
    group = out_chn = in_chn

    conv_param_shape = [out_chn, 1, kernel_size, kernel_size]
    input_shape = [1, in_chn, in_feature_dim, in_feature_dim]
    output_shape = [1, out_chn, out_feature_dim, out_feature_dim]

    conv_config = {}
    conv_config["dilations"] = [1, 1]
    conv_config["group"] = group
    conv_config["kernel_shape"] = [kernel_size, kernel_size]
    conv_config["pads"] = [pad, pad, pad, pad]
    conv_config["strides"] = [stride, stride]

    ifm = helper.make_tensor_value_info("ifm", TensorProto.FLOAT, input_shape)
    ofm = helper.make_tensor_value_info("ofm", TensorProto.FLOAT, output_shape)
    weights = [helper.make_tensor_value_info("weights", TensorProto.FLOAT, conv_param_shape)]

    modelproto = qonnx_make_model(
        helper.make_graph(
            name="conv_test",
            inputs=[ifm],
            outputs=[ofm],
            value_info=weights,
            nodes=[helper.make_node("Conv", ["ifm", "weights"], ["ofm"], **conv_config)],
        )
    )

    model = ModelWrapper(modelproto)
    model.set_tensor_datatype("ifm", idt)
    model.set_tensor_datatype("weights", wdt)
    model.set_initializer("weights", gen_finn_dt_tensor(wdt, conv_param_shape))

    model = model.transform(InferShapes())
    model = model.transform(InferDataTypes())

    return model


def make_conv_building_block(ifm_dim, ch, kernel_size, simd, pe, parallel_window=0):
    # hardcoded parameters
    idt = DataType["UINT4"]
    wdt = DataType["UINT4"]
    odt = DataType["UINT4"]
    tdt = DataType["UINT32"]
    stride = 1
    in_ch = out_ch = ch  # input channel = output channel for stacking
    pad = int(np.floor(kernel_size / 2))  # pad so that input dim = output dim for stacking

    total_pad = 2 * pad
    out_feature_dim = compute_conv_output_dim(ifm_dim, kernel_size, stride, total_pad)
    weights_shape = [in_ch * kernel_size * kernel_size, out_ch]
    thresholds_shape = [1, odt.get_num_possible_values() - 1]
    input_shape = [1, ifm_dim, ifm_dim, in_ch]
    padding_out_shape = [1, ifm_dim + total_pad, ifm_dim + total_pad, in_ch]
    inpgen_out_shape = [1, out_feature_dim, out_feature_dim, in_ch * kernel_size * kernel_size]
    output_shape = [1, out_feature_dim, out_feature_dim, out_ch]

    padding_config = {}
    padding_config["domain"] = "finn.custom_op.fpgadataflow.rtl"
    padding_config["backend"] = "fpgadataflow"
    padding_config["ImgDim"] = [ifm_dim, ifm_dim]
    padding_config["NumChannels"] = in_ch
    padding_config["SIMD"] = simd
    padding_config["Padding"] = [pad, pad, pad, pad]
    padding_config["inputDataType"] = idt.name

    inpgen_config = {}
    inpgen_config["domain"] = "finn.custom_op.fpgadataflow.rtl"
    inpgen_config["backend"] = "fpgadataflow"
    inpgen_config["ConvKernelDim"] = [kernel_size, kernel_size]
    inpgen_config["IFMChannels"] = in_ch
    inpgen_config["IFMDim"] = [ifm_dim + total_pad, ifm_dim + total_pad]
    inpgen_config["OFMDim"] = [ifm_dim, ifm_dim]
    inpgen_config["inputDataType"] = idt.name
    inpgen_config["outputDataType"] = idt.name
    inpgen_config["SIMD"] = simd
    inpgen_config["parallel_window"] = parallel_window
    inpgen_config["Stride"] = [stride, stride]
    inpgen_config["Dilation"] = [1, 1]

    mvau_config = {}
    mvau_config["domain"] = "finn.custom_op.fpgadataflow.hls"
    mvau_config["backend"] = "fpgadataflow"
    mvau_config["numInputVectors"] = [1, ifm_dim, ifm_dim]
    mvau_config["MW"] = in_ch * kernel_size * kernel_size
    mvau_config["MH"] = in_ch
    mvau_config["SIMD"] = simd if parallel_window == 0 else simd * kernel_size * kernel_size
    mvau_config["PE"] = pe
    mvau_config["resType"] = "lut"
    mvau_config["mem_mode"] = "internal_embedded" # internal_decoupled
    mvau_config["inputDataType"] = idt.name
    mvau_config["weightDataType"] = wdt.name
    mvau_config["outputDataType"] = odt.name

    top_in = helper.make_tensor_value_info("top_in", TensorProto.FLOAT, input_shape)
    top_out = helper.make_tensor_value_info("top_out", TensorProto.FLOAT, output_shape)
    value_info = [
        helper.make_tensor_value_info("weights", TensorProto.FLOAT, weights_shape),
        helper.make_tensor_value_info("thresholds", TensorProto.FLOAT, thresholds_shape),
        helper.make_tensor_value_info("padding_out", TensorProto.FLOAT, padding_out_shape),
        helper.make_tensor_value_info("inpgen_out", TensorProto.FLOAT, inpgen_out_shape),
    ]

    modelproto = qonnx_make_model(
        helper.make_graph(
            name="building_block",
            inputs=[top_in],
            outputs=[top_out],
            value_info=value_info,
            nodes=[
                helper.make_node("FMPadding_rtl", ["top_in"], ["padding_out"], **padding_config),
                helper.make_node(
                    "ConvolutionInputGenerator_rtl",
                    ["padding_out"],
                    ["inpgen_out"],
                    **inpgen_config,
                ),
                helper.make_node(
                    "MVAU_hls", ["inpgen_out", "weights", "thresholds"], ["top_out"], **mvau_config
                ),
            ],
        )
    )

    model = ModelWrapper(modelproto)
    model.set_tensor_datatype("top_in", idt)
    model.set_tensor_layout("top_in", ["N", "H", "W", "C"])
    model.set_tensor_datatype("top_out", odt)
    model.set_tensor_datatype("weights", wdt)
    model.set_tensor_datatype("thresholds", tdt)

    weights = gen_finn_dt_tensor(wdt, weights_shape)
    # TODO: thresholds are all the same
    thresholds = generate_random_threshold_values(
        tdt, out_ch, odt.get_num_possible_values() - 1, False, True
    )
    thresholds = sort_thresholds_increasing(thresholds)

    model.set_initializer("weights", weights)
    model.set_initializer("thresholds", thresholds)

    model = model.transform(GiveUniqueNodeNames())
    model = model.transform(InferShapes())
    model = model.transform(InferDataTypes())

    return model


def combine_blocks(lb, rb, ifm_dim, ch, pe):
    # assumes left branch (lb) and right branch (rb) each have a single (dynamic) input/output with the same shape
    # to avoid mix-ups, start by giving all tensors random names
    lb = lb.transform(GiveRandomTensorNames())
    rb = rb.transform(GiveRandomTensorNames())
    # erase all node names to avoid conflict
    for n in lb.graph.node:
        n.name = ""
    for n in rb.graph.node:
        n.name = ""

    lb_input = lb.graph.input[0]
    lb_output = lb.graph.output[0]
    rb_input = rb.graph.input[0]
    rb_output = rb.graph.output[0]

    top_in = helper.make_tensor_value_info("top_in", TensorProto.FLOAT, [1, ifm_dim, ifm_dim, ch])
    top_out = helper.make_tensor_value_info("top_out", TensorProto.FLOAT, [1, ifm_dim, ifm_dim, ch])

    dup_config = {}
    dup_config["domain"] = "finn.custom_op.fpgadataflow.hls"
    dup_config["backend"] = "fpgadataflow"
    dup_config["numInputVectors"] = [1, ifm_dim, ifm_dim]
    dup_config["NumChannels"] = ch
    dup_config["PE"] = pe
    dup_config["NumOutputStreams"] = 2
    dup_config["inputDataType"] = lb.get_tensor_datatype(lb_input.name).name

    add_config = {}
    add_config["domain"] = "finn.custom_op.fpgadataflow.hls"
    add_config["backend"] = "fpgadataflow"
    add_config["numInputVectors"] = [1, ifm_dim, ifm_dim]
    add_config["NumChannels"] = ch
    add_config["PE"] = pe
    add_config["inputDataType"] = lb.get_tensor_datatype(lb_output.name).name

    nodes_lb = [node for node in lb.graph.node]
    nodes_rb = [node for node in rb.graph.node]
    nodes_new = (
        nodes_lb
        + nodes_rb
        + [
            helper.make_node(
                "DuplicateStreams_hls", ["top_in"], [lb_input.name, rb_input.name], **dup_config
            ),
            helper.make_node(
                "AddStreams_hls", [lb_output.name, rb_output.name], ["top_out"], **add_config
            ),
        ]
    )

    value_info_lb = [x for x in lb.graph.value_info]
    value_info_rb = [x for x in rb.graph.value_info]
    value_info_new = value_info_lb + value_info_rb + [lb_input, lb_output, rb_input, rb_output]

    initializer_lb = [x for x in lb.graph.initializer]
    initializer_rb = [x for x in rb.graph.initializer]
    initializer_new = initializer_lb + initializer_rb
    modelproto = qonnx_make_model(
        helper.make_graph(
            name="branching_model",
            inputs=[top_in],
            outputs=[top_out],
            value_info=value_info_new,
            nodes=nodes_new,
        )
    )

    model = ModelWrapper(modelproto)
    model.set_tensor_datatype("top_in", lb.get_tensor_datatype(lb_input.name))
    model.set_tensor_layout("top_in", lb.get_tensor_layout(lb_input.name))
    for i in initializer_new:
        model.graph.initializer.append(i)

    # tidy-up
    model = model.transform(InferShapes())
    model = model.transform(InferDataTypes())
    model = model.transform(InferDataLayouts())
    model = model.transform(GiveUniqueNodeNames())
    model = model.transform(GiveUniqueParameterTensors())
    model = model.transform(GiveReadableTensorNames())
    return model


def _infer_sparse_weight_tensor(W_conv, k_h, k_w, channels):
    W_sparse = np.zeros((channels, channels, k_h, k_w), dtype=np.float32)
    for ch in range(channels):
        W_sparse[ch][ch] = W_conv[ch][0]
    W_conv = W_sparse.astype(np.float32)
    W_matmul = W_conv.transpose(0, 2, 3, 1)
    W_matmul = W_matmul.reshape(channels, channels * k_h * k_w)
    W_matmul = W_matmul.T

    return W_matmul


def _calculate_dot_prod_range(dt_a, dt_b, len):
    """Returns the (min,max) values a dot product between two (un)signed vectors of
    types dt_a and dt_b of len elements can take."""
    min_prod = 2**30
    max_prod = -(2**30)
    for a_val in [dt_a.min(), dt_a.max()]:
        for b_val in [dt_b.min(), dt_b.max()]:
            prod = a_val * b_val * len
            if prod < min_prod:
                min_prod = prod
            if prod > max_prod:
                max_prod = prod
    return (min_prod, max_prod)


def make_single_maxpoolnhwc_modelwrapper(k, ifm_ch, ifm_dim, ofm_dim, idt, ceil_mode):
    k_h, k_w = k
    ifm_dim_h, ifm_dim_w = ifm_dim
    ofm_dim_h, ofm_dim_w = ofm_dim
    odt = idt
    inp = helper.make_tensor_value_info("inp", TensorProto.FLOAT, [1, ifm_dim_h, ifm_dim_w, ifm_ch])
    outp = helper.make_tensor_value_info(
        "outp", TensorProto.FLOAT, [1, ofm_dim_h, ofm_dim_w, ifm_ch]
    )

    mp_node = helper.make_node(
        "MaxPoolNHWC",
        ["inp"],
        ["outp"],
        domain="qonnx.custom_op.general",
        kernel_shape=[k_h, k_w],
        strides=[k_h, k_w],
        ceil_mode=ceil_mode,
        pads=[0, 0, 0, 0],
    )
    graph = helper.make_graph(nodes=[mp_node], name="mp_graph", inputs=[inp], outputs=[outp])

    model = qonnx_make_model(graph, producer_name="mp-model")
    model = ModelWrapper(model)

    model.set_tensor_datatype("inp", idt)
    model.set_tensor_datatype("outp", odt)

    return model


def make_single_im2col_modelwrapper(k, ifm_ch, ifm_dim, ofm_dim, stride, dilation, idt, dw):
    k_h, k_w = k
    ifm_dim_h, ifm_dim_w = ifm_dim
    stride_h, stride_w = stride
    dilation_h, dilation_w = dilation
    ofm_dim_h, ofm_dim_w = ofm_dim

    odt = idt
    inp = helper.make_tensor_value_info("inp", TensorProto.FLOAT, [1, ifm_dim_h, ifm_dim_w, ifm_ch])
    outp = helper.make_tensor_value_info(
        "outp", TensorProto.FLOAT, [1, ofm_dim_h, ofm_dim_w, k_h * k_w * ifm_ch]
    )

    im2col_node = helper.make_node(
        "Im2Col",
        ["inp"],
        ["outp"],
        domain="finn.custom_op.general",
        stride=[stride_h, stride_w],
        kernel_size=[k_h, k_w],
        input_shape=str((1, ifm_dim_h, ifm_dim_w, ifm_ch)),
        dilations=[dilation_h, dilation_w],
        pad_amount=[0, 0, 0, 0],
        pad_value=0,
        depthwise=dw,
    )
    graph = helper.make_graph(
        nodes=[im2col_node], name="im2col_graph", inputs=[inp], outputs=[outp]
    )

    model = qonnx_make_model(graph, producer_name="im2col-model")
    model = ModelWrapper(model)

    model.set_tensor_datatype("inp", idt)
    model.set_tensor_datatype("outp", odt)

    return model


def make_channelwise_modelwrapper(C, pe, idt, odt, pdt, func, vecs):
    NumChannels = C.shape[0]

    inp = helper.make_tensor_value_info("inp", TensorProto.FLOAT, vecs + [NumChannels])
    outp = helper.make_tensor_value_info("outp", TensorProto.FLOAT, vecs + [NumChannels])

    node_inp_list = ["inp", "const"]

    node = helper.make_node(
        "ChannelwiseOp",
        node_inp_list,
        ["outp"],
        domain="finn.custom_op.fpgadataflow",
        backend="fpgadataflow",
        NumChannels=NumChannels,
        Func=func,
        PE=pe,
        inputDataType=idt.name,
        outputDataType=odt.name,
        paramDataType=pdt.name,
        numInputVectors=vecs,
        preferred_impl_style="hls",
    )
    graph = helper.make_graph(nodes=[node], name="graph", inputs=[inp], outputs=[outp])

    model = qonnx_make_model(graph, producer_name="model")
    model = ModelWrapper(model)

    model.set_tensor_datatype("inp", idt)
    model.set_tensor_datatype("outp", odt)

    model.set_tensor_datatype("const", idt)
    model.set_initializer("const", C)
    return model


def make_single_dwc_modelwrapper(in_shape, out_shape, inWidth, outWidth, finn_dtype, impl_style):
    inp = helper.make_tensor_value_info("inp", TensorProto.FLOAT, in_shape)
    outp = helper.make_tensor_value_info("outp", TensorProto.FLOAT, out_shape)

    optype = "StreamingDataWidthConverter"

    DWC_node = helper.make_node(
        optype,
        ["inp"],
        ["outp"],
        domain="finn.custom_op.fpgadataflow",
        backend="fpgadataflow",
        in_shape=in_shape,
        out_shape=out_shape,
        inWidth=inWidth,
        outWidth=outWidth,
        preferred_impl_style=impl_style,
        generalized_variant=True,
        dataType=str(finn_dtype.name),
    )

    graph = helper.make_graph(nodes=[DWC_node], name="dwc_graph", inputs=[inp], outputs=[outp])

    model = qonnx_make_model(graph, producer_name="dwc-model")
    model = ModelWrapper(model)

    model.set_tensor_datatype("inp", finn_dtype)
    model.set_tensor_datatype("outp", finn_dtype)

    return model


def make_single_thresholding_modelwrapper(impl_style, T, idt, odt, actval, n_inp_vecs, num_ch):
    inp = helper.make_tensor_value_info("inp", TensorProto.FLOAT, n_inp_vecs + [num_ch])
    outp = helper.make_tensor_value_info("outp", TensorProto.FLOAT, n_inp_vecs + [num_ch])

    node_inp_list = ["inp", "thresh"]

    Thresholding_node = helper.make_node(
        "Thresholding",
        node_inp_list,
        ["outp"],
        domain="finn.custom_op.fpgadataflow",
        backend="fpgadataflow",
        NumChannels=num_ch,
        numSteps=T.shape[1],
        inputDataType=idt.name,
        weightDataType=idt.name,  # will be set by MinimizeAccumulatorWidth
        outputDataType=odt.name,
        ActVal=actval,
        numInputVectors=n_inp_vecs,
        preferred_impl_style=impl_style,
    )
    graph = helper.make_graph(
        nodes=[Thresholding_node],
        name="thresholding_graph",
        inputs=[inp],
        outputs=[outp],
    )

    model = qonnx_make_model(graph, producer_name="thresholding-model")
    model = ModelWrapper(model)

    model.set_tensor_datatype("inp", idt)
    model.set_tensor_datatype("outp", odt)

    model.set_tensor_datatype("thresh", idt)
    model.set_initializer("thresh", T)
    return model


=======
>>>>>>> bdc39121
def fetch_test_model(topology, wbits=2, abits=2):
    tmp_output_dir = make_build_dir("build_fifosizing_%s_" % topology)
    (model, ishape) = get_trained_network_and_ishape(topology, wbits, abits)
    chkpt_name = tmp_output_dir + "/model.onnx"
    export_qonnx(model, torch.randn(ishape), chkpt_name)
    return tmp_output_dir


@pytest.mark.slow
@pytest.mark.vivado
@pytest.mark.fpgadataflow
@pytest.mark.parametrize(
    "method",
    [
        "largefifo_rtlsim_python",
        "largefifo_rtlsim_cpp",
        "characterize_analytic",
        "characterize_rtl",
    ],
)
@pytest.mark.parametrize("topology", ["tfc", "cnv"])
def test_fifosizing_linear(method, topology):
    force_python_rtlsim = "python" in method
    method_key = "largefifo_rtlsim" if "largefifo_rtlsim" in method else "characterize"
    tmp_output_dir = fetch_test_model(topology)
    if method == "characterize_analytic":
        characterizatio_strategy_key = "analytic"
    else:
        characterizatio_strategy_key = "rtlsim"

    cfg = build_cfg.DataflowBuildConfig(
        output_dir=tmp_output_dir,
        auto_fifo_depths=True,
        auto_fifo_strategy=method_key,
        characteristic_function_strategy=characterizatio_strategy_key,
        target_fps=10000 if topology == "tfc" else 1000,
        force_python_rtlsim=force_python_rtlsim,
        synth_clk_period_ns=10.0,
        board="Pynq-Z1",
        rtlsim_batch_size=100 if topology == "tfc" else 2,
        shell_flow_type=build_cfg.ShellFlowType.VIVADO_ZYNQ,
        generate_outputs=[
            build_cfg.DataflowOutputType.ESTIMATE_REPORTS,
            build_cfg.DataflowOutputType.STITCHED_IP,
            build_cfg.DataflowOutputType.RTLSIM_PERFORMANCE,
        ],
    )
    build.build_dataflow_cfg(tmp_output_dir + "/model.onnx", cfg)
    with open(tmp_output_dir + "/report/estimate_network_performance.json") as f:
        est_data = json.load(f)
    with open(tmp_output_dir + "/report/rtlsim_performance.json") as f:
        sim_data = json.load(f)
    assert (
        float(sim_data["stable_throughput[images/s]"]) / float(est_data["estimated_throughput_fps"])
        > 0.9
    )
    # now run the same build using the generated folding and FIFO config
    tmp_output_dir_cmp = fetch_test_model(topology)
    cfg_cmp = cfg
    cfg_cmp.output_dir = tmp_output_dir_cmp
    cfg_cmp.auto_fifo_depths = False
    cfg_cmp.target_fps = None
    cfg_cmp.generate_outputs = [build_cfg.DataflowOutputType.STITCHED_IP]
    cfg_cmp.folding_config_file = tmp_output_dir + "/final_hw_config.json"
    build.build_dataflow_cfg(tmp_output_dir_cmp + "/model.onnx", cfg_cmp)

    model0 = ModelWrapper(tmp_output_dir + "/intermediate_models/step_create_stitched_ip.onnx")
    model1 = ModelWrapper(tmp_output_dir_cmp + "/intermediate_models/step_create_stitched_ip.onnx")

    assert len(model0.graph.node) == len(model1.graph.node)
    for i in range(len(model0.graph.node)):
        node0 = model0.graph.node[i]
        node1 = model1.graph.node[i]
        assert node0.op_type == node1.op_type
        if node0.op_type == "StreamingFIFO":
            node0_inst = getCustomOp(node0)
            node1_inst = getCustomOp(node1)
            assert node0_inst.get_nodeattr("depth") == node1_inst.get_nodeattr("depth")

    shutil.rmtree(tmp_output_dir)
<<<<<<< HEAD
    shutil.rmtree(tmp_output_dir_cmp)


@pytest.mark.slow
@pytest.mark.vivado
@pytest.mark.fpgadataflow
@pytest.mark.parametrize("strategy", ["rtlsim"])  # rtlsim #analytical
@pytest.mark.parametrize("lb_num_layers", [1])
@pytest.mark.parametrize("rb_num_layers", [3])
def test_fifosizing_nonlinear(strategy, lb_num_layers, rb_num_layers):
    np.random.seed(0)
    tmp_output_dir = make_build_dir(
        "build_fifosizing_nonlinear_%s_%s" % (lb_num_layers, rb_num_layers)
    )

    rtlsim_n = 10

    dim = 16
    ch = 4

    lb = None
    for i in range(lb_num_layers):
        new_block = make_conv_building_block(
            dim, ch, kernel_size=3, simd=4, pe=4, parallel_window=1
        )
        lb = new_block if lb is None else lb.transform(MergeONNXModels(new_block))
    lb.save(tmp_output_dir + "/lb.onnx")

    rb = None
    for i in range(rb_num_layers):
        new_block = make_conv_building_block(
            dim, ch, kernel_size=3, simd=4, pe=4, parallel_window=1
        )
        rb = new_block if rb is None else rb.transform(MergeONNXModels(new_block))
    rb.save(tmp_output_dir + "/rb.onnx")

    model = combine_blocks(lb, rb, dim, ch, pe=4)
    model.save(tmp_output_dir + "/model.onnx")

    cfg = build_cfg.DataflowBuildConfig(
        output_dir=tmp_output_dir,
        # only works with characterization-based FIFO-sizing
        auto_fifo_depths=True,
        auto_fifo_strategy="characterize",
        characteristic_function_strategy=strategy,
        split_large_fifos=False,
        # manual folding
        target_fps=None,
        # general rtlsim settings
        force_python_rtlsim=False,
        rtlsim_batch_size=rtlsim_n,
        synth_clk_period_ns=10.0,
        board="Pynq-Z1",
        shell_flow_type=build_cfg.ShellFlowType.VIVADO_ZYNQ,
        generate_outputs=[
            build_cfg.DataflowOutputType.ESTIMATE_REPORTS,
            build_cfg.DataflowOutputType.STITCHED_IP,
            build_cfg.DataflowOutputType.RTLSIM_PERFORMANCE,
        ],
    )

    build.build_dataflow_cfg(tmp_output_dir + "/model.onnx", cfg)

    with open(tmp_output_dir + "/report/estimate_network_performance.json") as f:
        est_data = json.load(f)
    with open(tmp_output_dir + "/report/rtlsim_performance.json") as f:
        sim_data = json.load(f)

    # check for deadlock
    model_final = ModelWrapper(tmp_output_dir + "/intermediate_models/step_create_stitched_ip.onnx")
    first_node = getCustomOp(model_final.find_consumer(model_final.graph.input[0].name))
    last_node = getCustomOp(model_final.find_producer(model_final.graph.output[0].name))
    input_txns_expected = np.prod(first_node.get_folded_input_shape()[:-1]) * rtlsim_n
    output_txns_expected = np.prod(last_node.get_folded_output_shape()[:-1]) * rtlsim_n
    assert sim_data["N_IN_TXNS"] == input_txns_expected
    assert sim_data["N_OUT_TXNS"] == output_txns_expected

    # check rtlsim throughput
    # TODO: how to determine N? Take throughput or stable_throughput?
    # sim_data["stable_throughput[images/s]"]
    assert (
        float(sim_data["throughput[images/s]"]) / float(est_data["estimated_throughput_fps"]) > 0.9
    )

    # TODO:
    # reduce (individual) FIFO sizes by x % and observe throughput drop or deadlock appear
    # shutil.rmtree(tmp_output_dir)


@pytest.mark.slow
@pytest.mark.vivado
@pytest.mark.fpgadataflow
# whether we are testing input or output characterization
@pytest.mark.parametrize("direction", ["input", "output"])
@pytest.mark.parametrize(
    "node",
    [
        ("LabelSelect", 10, 1, 1, DataType["UINT8"], "hls"),
        ("LabelSelect", 10, 1, 3, DataType["UINT8"], "hls"),
        ("LabelSelect", 10, 2, 3, DataType["UINT8"], "hls"),
        (
            "MVAU",
            5,
            1,
            8,
            1,
            [1, 1],
            DataType["UINT2"],
            DataType["UINT2"],
            DataType["UINT2"],
            "hls",
        ),
        (
            "MVAU",
            5,
            5,
            8,
            8,
            [1, 1],
            DataType["UINT2"],
            DataType["UINT2"],
            DataType["UINT2"],
            "hls",
        ),
        (
            "MVAU",
            10,
            5,
            20,
            4,
            [1, 1],
            DataType["UINT4"],
            DataType["UINT8"],
            DataType["UINT4"],
            "hls",
        ),
        (
            "MVAU",
            48,
            1,
            4,
            1,
            [1, 1],
            DataType["UINT2"],
            DataType["UINT2"],
            DataType["UINT2"],
            "hls",
        ),
        # generalized DWC-variant required
        # ("StreamingDataWidthConverter",[1,4,1,40],[1,4,1,40],8,2,DataType["BIPOLAR"],"hls"),
        # ("StreamingDataWidthConverter",[1,240],[1,240],12,2,DataType["BIPOLAR"],"hls"),
        # ("StreamingDataWidthConverter",[1,36],[1,36],12,12,DataType["BIPOLAR"],"hls"),
        # ("StreamingDataWidthConverter",[1,4,1,9],[1,4,1,18],3,9,DataType["UINT4"],"hls"),
        # ("StreamingDataWidthConverter",[1,1,1,18],[1,1,1,30],9,3,DataType["BIPOLAR"],"hls"),
        # ("StreamingDataWidthConverter",[1,90],[1,90],3,10,DataType["BIPOLAR"],"hls"),
        # ("StreamingDataWidthConverter",[1,40],[1,30],10,3,DataType["BIPOLAR"],"hls"),
        ("FMPadding", [8, 8], [1, 1, 1, 1], 2, 1, DataType["INT2"], "hls"),
        ("FMPadding", [8, 8], [1, 1, 1, 1], 4, 1, DataType["INT2"], "hls"),
        ("FMPadding", [8, 8], [1, 1, 1, 1], 12, 1, DataType["INT2"], "hls"),
        ("FMPadding", [8, 8], [4, 0, 4, 0], 12, 1, DataType["INT2"], "hls"),
        ("FMPadding", [8, 8], [0, 4, 0, 4], 5, 1, DataType["INT2"], "hls"),
        ("FMPadding", [2, 3], [0, 3, 0, 4], 5, 5, DataType["INT2"], "hls"),
        ("FMPadding", [4, 8], [0, 4, 0, 2], 5, 5, DataType["INT2"], "hls"),
        ("FMPadding", [2, 3], [0, 3, 0, 4], 5, 5, DataType["INT2"], "hls"),
        # idim, pad, num_ch,simd,idt
        (
            "ChannelwiseOp",
            DataType["INT8"],
            DataType["INT4"],
            DataType["INT4"],
            4,
            16,
            "add",
            [1, 4, 4],
            "hls",
        ),
        (
            "ChannelwiseOp",
            DataType["INT8"],
            DataType["INT4"],
            DataType["INT4"],
            2,
            16,
            "add",
            [1],
            "hls",
        ),
        # ,idt, act, pdt, nf, ich, func, vecs, impl_style
        # (Pdb) (ifm_dim,output_size,is1d, NumChannels,PoolDim,ImgDim,PE)
        ("StreamingMaxPool", DataType["INT4"], True, 1, 4, 1, 1, 0, "hls"),
        ("StreamingMaxPool", DataType["BIPOLAR"], False, 1, 10, 1, 1, 1, "hls"),
        # ("StreamingMaxPool", DataType["INT4"], True, 2, 32, 4, 1, 0, "hls"),
        # ("StreamingMaxPool", DataType["BIPOLAR"], False, 2, 28, 64, 1, 0, "hls"),
        # ("StreamingMaxPool", DataType["BIPOLAR"], False, 2, 10, 64, 1, 1, "hls"),
        # ("StreamingMaxPool", DataType["INT4"], True, 4, 10, 3, 3, 1, "hls"),
        # idt, dim_1d, k, ifm_dim, ifm_ch, pe, ceil_mode,impl_style
        (
            "ConvolutionInputGenerator",
            DataType["INT2"],
            [6, 1],
            [12, 1],
            16,
            [1, 1],
            [1, 1],
            2,
            0,
            0,
            1,
            False,
            1,
            "hls",
        ),
        # idt,k, ifm_dim, ifm_ch,stride, dilation,
        # simd, dw, parallel_window, m,  flip,   is1d
        (
            "ConvolutionInputGenerator",
            DataType["INT2"],
            [4, 4],
            [8, 8],
            6,
            [4, 4],
            [1, 1],
            2,
            1,
            0,
            1,
            False,
            0,
            "hls",
        ),
        (
            "ConvolutionInputGenerator",
            DataType["INT2"],
            [6, 6],
            [10, 10],
            8,
            [2, 2],
            [1, 1],
            2,
            1,
            0,
            1,
            False,
            0,
            "hls",
        ),
        (
            "ConvolutionInputGenerator",
            DataType["INT2"],
            [4, 4],
            [10, 10],
            16,
            [2, 2],
            [1, 1],
            2,
            1,
            0,
            1,
            False,
            0,
            "hls",
        ),
        (
            "ConvolutionInputGenerator",
            DataType["INT2"],
            [6, 1],
            [8, 1],
            8,
            [3, 1],
            [1, 1],
            1,
            0,
            0,
            1,
            False,
            1,
            "hls",
        ),
        # ("ConvolutionInputGenerator", DataType["INT2"],
        # [6, 6],[12, 12],8,[4, 4],[1, 1],2,0,0,1,False,0,"hls",),
        # ("ConvolutionInputGenerator",DataType["INT2"],
        # [6, 1],[12, 1],16,[2, 1],[1, 1],2,1,0,1,False,1,"hls",),
        # ("ConvolutionInputGenerator",DataType["INT2"],
        # [6, 1],[12, 1],16,[1, 1],[1, 1],2,1,0,1,False,1,"hls",),
        # idt,k, ifm_dim, ifm_ch,stride, dilation, simd,
        # dw, parallel_window, m,  flip,   is1d
        (
            "VVAU",
            DataType["INT4"],
            DataType["INT4"],
            DataType["INT4"],
            3,
            1,
            10,
            10,
            3,
            3,
            3,
            "internal_embedded",
            0,
            "hls",
        ),
        (
            "ChannelwiseOp",
            DataType["INT8"],
            DataType["INT4"],
            DataType["INT4"],
            1,
            16,
            "add",
            [1, 3, 3],
            "hls",
        ),
        (
            "ConvolutionInputGenerator",
            DataType["INT2"],
            [6, 1],
            [12, 1],
            16,
            [3, 1],
            [1, 1],
            2,
            0,
            0,
            1,
            False,
            1,
            "hls",
            # ("Thresholding", [15, 3], True, True, "hls"),
        ),
    ],
)
def test_fifosizing_analytical_characterization(direction, node):
    test_rtl = True

    test_fpga_part = "xc7z020clg400-1"
    target_clk_ns = 4

    # attempt to cache a pre-existing variant of the model
    # this is to avoid generating RTL multiple times during
    # test debugging
    build_dir = os.environ["FINN_BUILD_DIR"]
    model_cache = None
    for x in os.listdir(build_dir):
        if x.startswith(str(node)):
            model_cache = f"{build_dir}/{x}/model.onnx"

    tmp_output_dir = make_build_dir("build_fifosizing")

    if node[0] == "LabelSelect":
        labels, pe, k, idt, impl_style = node[1:]
        model0 = make_labelselect_modelwrapper(labels, pe, k, idt, impl_style)

    elif node[0] == "Thresholding":
        cfg, narrow, per_tensor, impl_style = node[1:]
        ch = cfg[0]
        pe = cfg[1]
        n_inp_vecs = [1, 1, 1]
        hls_mem_mode = "internal_decoupled"
        act = DataType["INT4"]
        idt = DataType["INT16"]
        odt = act
        n_steps = act.get_num_possible_values() - 1
        # Generate random thresholds and sort in ascending order
        T = generate_random_threshold_values(idt, ch, n_steps, narrow, per_tensor)

        # provide non-decreasing/ascending thresholds
        T = sort_thresholds_increasing(T)

        actval = act.min()
        if narrow:
            actval += 1

        model = make_single_thresholding_modelwrapper(
            impl_style, T, idt, odt, actval, n_inp_vecs, ch
        )
        model = model.transform(SpecializeLayers(test_fpga_part))

        # Make sure that specialize layer did not default to HLS implementation
        assert model.graph.node[0].op_type == "Thresholding_" + str(impl_style)

        node_inst = model.get_nodes_by_op_type(f"Thresholding_{impl_style}")[0]
        op_inst = getCustomOp(node_inst)
        op_inst.set_nodeattr("PE", pe)
        if impl_style == "hls":
            op_inst.set_nodeattr("mem_mode", hls_mem_mode)
        op_inst.set_nodeattr("runtime_writeable_weights", 1)
        model0 = model

    elif node[0] == "MVAU":
        mw, simd, mh, pe, numVectors, wdt, idt, odt, impl_style = node[1:]
        W = gen_finn_dt_tensor(wdt, (mw, mh))
        model0 = make_single_fclayer_modelwrapper(W, pe, simd, wdt, idt, odt, T=None, tdt=None)

        getCustomOp(model0.graph.node[0]).set_nodeattr("numInputVectors", numVectors)
    # model0 = make_labelselect_modelwrapper(labels, pe, k, idt, impl_style)

    elif node[0] == "ChannelwiseOp":
        idt, act, pdt, nf, ich, func, vecs, impl_style = node[1:]
        if nf == -1:
            nf = ich
        odt = act
        pe = ich // nf
        C = gen_finn_dt_tensor(pdt, (ich))

        model0 = make_channelwise_modelwrapper(C, pe, idt, odt, pdt, func, vecs)

    elif node[0] == "FMPadding":
        idim, pad, num_ch, simd, idt, impl_style = node[1:]
        model0 = make_single_fmpadding_modelwrapper(impl_style, idim, pad, num_ch, simd, idt)

    elif node[0] == "StreamingDataWidthConverter":
        in_shape, out_shape, in_width, out_width, dtype, impl_style = node[1:]
        model0 = make_single_dwc_modelwrapper(
            in_shape, out_shape, in_width, out_width, dtype, impl_style
        )
    # model0 = make_labelselect_modelwrapper(labels, pe, k, idt, impl_style)

    elif node[0] == "StreamingMaxPool":
        idt, dim_1d, k, ifm_dim, ifm_ch, pe, ceil_mode, impl_style = node[1:]
        ifm_dim_h = ifm_dim
        k_h = k
        if dim_1d:
            ifm_dim_w = 1
            k_w = 1
        else:
            ifm_dim_w = ifm_dim_h
            k_w = k_h
        ifm_dim = (ifm_dim_h, ifm_dim_w)
        k = (k_h, k_w)

        stride_h = k_h
        stride_w = k_w
        ofm_dim_h = compute_pool_output_dim(ifm_dim_h, k_h, stride_h, 0, ceil_mode)
        ofm_dim_w = compute_pool_output_dim(ifm_dim_w, k_w, stride_w, 0, ceil_mode)
        ofm_dim = (ofm_dim_h, ofm_dim_w)
        # if idt == DataType["BIPOLAR"] and dim_1d:
        #    pytest.skip("Skipping binary StreamingMaxPool_1d (not implemented)")
        if (ifm_dim_h % k_h != 0 or ifm_dim_w % k_w != 0) and (not dim_1d):
            pytest.skip("StreamingMaxPool_2d test w/ ImgDim % PoolDim != 0 not implemented")
        if pe > ifm_ch:
            pytest.skip("PE cannot be larger than number of input channels")
        # if pe > 1 and (not dim_1d):
        #     pytest.skip("PE>1 only supported for StreamingMaxPool_1d")

        golden = make_single_maxpoolnhwc_modelwrapper(k, ifm_ch, ifm_dim, ofm_dim, idt, ceil_mode)

        model = golden.transform(InferStreamingMaxPool())
        model = model.transform(InferShapes())

        model0 = model.transform(SpecializeLayers(test_fpga_part))

        # Ensure PE value is set
        streamingmaxpool_node = model0.get_nodes_by_op_type("StreamingMaxPool_hls")[0]
        # assert True == False
        if pe > 1 and (not dim_1d):
            getCustomOp(streamingmaxpool_node).set_nodeattr("PE", 1)
        else:
            getCustomOp(streamingmaxpool_node).set_nodeattr("PE", pe)

    elif node[0] == "ConvolutionInputGenerator":
        (
            idt,
            k,
            ifm_dim,
            ifm_ch,
            stride,
            dilation,
            simd,
            dw,
            parallel_window,
            m,
            flip,
            is1d,
            impl_style,
        ) = node[1:]
        if flip:
            if (
                ifm_dim[0] == ifm_dim[1]
                and k[0] == k[1]
                and stride[0] == stride[1]
                and dilation[0] == dilation[1]
            ):
                pytest.skip("Dimension flip would have no effect")
            k = k[::-1]
            ifm_dim = ifm_dim[::-1]
            stride = stride[::-1]
            dilation = dilation[::-1]

        k_h, k_w = k
        ifm_dim_h, ifm_dim_w = ifm_dim
        stride_h, stride_w = stride
        dilation_h, dilation_w = dilation

        kernel_width = (k_w - 1) * dilation_w + 1  # incl. dilation
        kernel_height = (k_h - 1) * dilation_h + 1  # incl. dilation

        if simd > ifm_ch:
            pytest.skip("SIMD cannot be larger than number of input channels")
        if ifm_ch % simd != 0:
            pytest.skip("SIMD must divide number of input channels")
        if kernel_height > ifm_dim_h or stride_h > ifm_dim_h:
            pytest.skip("Illegal convolution configuration: kernel or stride > FM dimension")
        if kernel_width > ifm_dim_w or stride_w > ifm_dim_w:
            pytest.skip("Illegal convolution configuration: kernel or stride > FM dimension")
        if (k_h == 1 and dilation_h != 1) or (k_w == 1 and dilation_w != 1):
            pytest.skip("Illegal convolution configuration: dilation for unitary kernel dim")
        if ((stride_h > k_h) or (stride_w > k_w)) and not (
            parallel_window or (k_h == 1 and k_w == 1)
        ):
            pytest.skip("Not all combinations for stride > k edge case supported in default mode")
        if parallel_window and simd != ifm_ch and not (dw or (k_h == 1 and k_w == 1)):
            pytest.skip("Parallel window requires SIMD=C for non-depthwise case")

        ofm_dim_h = compute_conv_output_dim(ifm_dim_h, k_h, stride_h, 0, dilation_h)
        ofm_dim_w = compute_conv_output_dim(ifm_dim_w, k_w, stride_w, 0, dilation_w)
        ofm_dim = [ofm_dim_h, ofm_dim_w]

        model = make_single_im2col_modelwrapper(
            k, ifm_ch, ifm_dim, ofm_dim, stride, dilation, idt, dw
        )
        model = model.transform(to_hw.InferConvInpGen())

        # set impl_style
        inst = getCustomOp(model.get_nodes_by_op_type("ConvolutionInputGenerator")[0])
        inst.set_nodeattr("is1D", is1d)
        inst.set_nodeattr("preferred_impl_style", impl_style)
        model = model.transform(SpecializeLayers(test_fpga_part))
        # set simd
        inst = getCustomOp(model.graph.node[0])
        inst.set_nodeattr("SIMD", simd)
        optype = model.graph.node[0].op_type
        if optype == "ConvolutionInputGenerator_rtl":
            inst.set_nodeattr("parallel_window", parallel_window)
            inst.set_nodeattr("M", m)
        if optype == "ConvolutionInputGenerator_hls":
            if inst.get_nodeattr("is1D"):
                inst.set_nodeattr("parallel_window", parallel_window)
        model0 = model

    elif node[0] == "VVAU":
        (
            idt,
            wdt,
            act,
            pe,
            simd,
            dim_h,
            dim_w,
            k_h,
            k_w,
            channels,
            mem_mode,
            no_act,
            impl_style,
        ) = node[1:]

        if dim_w == 1 and k_w != 1:
            pytest.skip("1D image requires 1D kernel, skipping.")

        if channels % pe != 0:
            pytest.skip("Requirement Channels divisable by PE is violated.")

        if (k_h * k_w) % simd != 0:
            pytest.skip("Requirement kernel (k_h * k_w) divisable by SIMD is violated.")

        # Generate weights in expected shape for ONNX and HLS node
        W = gen_finn_dt_tensor(wdt, (channels, 1, k_h, k_w))  # shape: [channels, 1, k, k]
        # Generate inputs in expected format for ONNX and HLS node
        x = gen_finn_dt_tensor(idt, (1, dim_h, dim_w, k_h * k_w * channels))
        x_vvau = x.reshape(1, dim_h, dim_w, k_h * k_w, channels // pe, pe)
        x_vvau = x_vvau.transpose(0, 1, 2, 4, 3, 5)
        x_vvau = x_vvau.reshape(1, dim_h, dim_w, channels * k_h * k_w)

        if act is None:
            T = None
            tdt = None
            if wdt == DataType["BIPOLAR"] and idt == DataType["BIPOLAR"]:
                odt = DataType["UINT32"]
            else:
                odt = DataType["INT32"]
        else:
            odt = act
            (min_v, max_v) = _calculate_dot_prod_range(idt, wdt, k_h * k_w)
            n_steps = act.get_num_possible_values() - 1
            T = np.random.randint(min_v, max_v - 1, (channels, n_steps)).astype(np.float32)
            T = np.sort(T, axis=1)
            if wdt == DataType["BIPOLAR"] and idt == DataType["BIPOLAR"]:
                tdt = DataType["UINT32"]
                # bias thresholds to be positive
                T = np.ceil((T + (k_h * k_w)) / 2)
                assert (T >= 0).all()
            else:
                tdt = DataType["INT32"]

        model = _make_single_vvau_modelwrapper(
            W,
            pe,
            simd,
            k_h,
            k_w,
            channels,
            dim_h,
            dim_w,
            wdt,
            idt,
            odt,
            T,
            tdt,
            mem_mode,
            impl_style,
        )
        model = model.transform(GiveUniqueNodeNames())
        model = model.transform(GiveReadableTensorNames())

        inst = getCustomOp(model.graph.node[0])
        inst.set_nodeattr("noActivation", no_act)
        if impl_style == "rtl":
            inst.set_nodeattr("resType", "dsp")
        inst.set_nodeattr("preferred_impl_style", impl_style)

        model0 = model.transform(SpecializeLayers(test_fpga_part))
        # test_fpga_part = test_fpga_part

    outputs = [build_cfg.DataflowOutputType.ESTIMATE_REPORTS]
    model1 = copy.deepcopy(model0)

    if model_cache is not None:
        model0 = ModelWrapper(model_cache)

    node_inst0 = getCustomOp(model0.graph.node[0])
    node_inst1 = getCustomOp(model1.graph.node[0])

    cfg = build_cfg.DataflowBuildConfig(
        output_dir=tmp_output_dir,
        synth_clk_period_ns=target_clk_ns,
        generate_outputs=outputs,
        fpga_part=test_fpga_part,
        auto_fifo_strategy="characterize",
        characteristic_function_strategy="analytical",
        auto_fifo_depths=True,
        split_large_fifos=False,
    )

    # analytical
    inst = getCustomOp(model1.graph.node[0])
    inst.set_nodeattr("preferred_impl_style", impl_style)
    model1 = model1.transform(SpecializeLayers(test_fpga_part))
    model1 = model1.transform(GiveUniqueNodeNames())
    model1 = model1.transform(PrepareIP(test_fpga_part, target_clk_ns))
    model1 = step_set_fifo_depths(model1, cfg)

    # rtlsim-based
    if test_rtl:
        cfg.characteristic_function_strategy = "rtlsim"
        if model_cache is None:
            inst = getCustomOp(model0.graph.node[0])
            model0 = model0.transform(SpecializeLayers(test_fpga_part))
            model0 = model0.transform(GiveUniqueNodeNames())
            model0 = model0.transform(PrepareIP(test_fpga_part, target_clk_ns))
            model0 = step_set_fifo_depths(model0, cfg)

            tmp_caching_output_dir = make_build_dir(str(node))
            model0.save(tmp_caching_output_dir + "/model.onnx")

    # grab the last nodes of the model
    if test_rtl:
        for n in model0.graph.node:
            if n.op_type.startswith(node[0]):
                node_inst0 = getCustomOp(n)
                continue

    for n in model1.graph.node:
        if n.op_type.startswith(node[0]):
            node_inst1 = getCustomOp(n)
            continue

    if test_rtl:
        test_relaxation = 5
        if direction == "input":
            assert compare_two_chr_funcs(
                node_inst0.get_nodeattr("io_chrc_in"),
                node_inst1.get_nodeattr("io_chrc_in"),
                test_relaxation,
            )
        elif direction == "output":
            assert compare_two_chr_funcs(
                node_inst0.get_nodeattr("io_chrc_out"),
                node_inst1.get_nodeattr("io_chrc_out"),
                test_relaxation,
            )
=======
    shutil.rmtree(tmp_output_dir_cmp)
>>>>>>> bdc39121
<|MERGE_RESOLUTION|>--- conflicted
+++ resolved
@@ -30,12 +30,15 @@
 import pytest
 
 import json
+import numpy as np
 import shutil
 import torch
 from brevitas.export import export_qonnx
+from onnx import TensorProto, helper
+from qonnx.core.datatype import DataType
 from qonnx.core.modelwrapper import ModelWrapper
+from qonnx.custom_op.general.im2col import compute_conv_output_dim
 from qonnx.custom_op.registry import getCustomOp
-<<<<<<< HEAD
 from qonnx.transformation.general import (
     GiveRandomTensorNames,
     GiveReadableTensorNames,
@@ -45,19 +48,13 @@
 from qonnx.transformation.infer_data_layouts import InferDataLayouts
 from qonnx.transformation.infer_datatypes import InferDataTypes
 from qonnx.transformation.infer_shapes import InferShapes
-from qonnx.transformation.lower_convs_to_matmul import LowerConvsToMatMul
 from qonnx.transformation.merge_onnx_models import MergeONNXModels
 from qonnx.util.basic import gen_finn_dt_tensor, qonnx_make_model
-=======
->>>>>>> bdc39121
-
 import finn.builder.build_dataflow as build
 import finn.builder.build_dataflow_config as build_cfg
 from finn.util.basic import make_build_dir
 from finn.util.test import get_trained_network_and_ishape
 
-
-<<<<<<< HEAD
 def generate_random_threshold_values(
     data_type, num_input_channels, num_steps, narrow=False, per_tensor=False
 ):
@@ -75,291 +72,6 @@
 
 def sort_thresholds_increasing(thresholds):
     return np.sort(thresholds, axis=1)
-
-
-def compare_two_chr_funcs(a, b, relaxation):
-    # relaxation determines how much leeway we allow for the
-    # analytical implementation to be off from RTL ground truth
-    equal = True
-    for inp in range(len(a)):
-        for i in range(len(a[inp])):
-            if (a[inp][i] > (b[inp][i] + relaxation)) or (a[inp][i] < (b[inp][i] - relaxation)):
-                equal = False
-    return equal
-
-
-def make_single_fmpadding_modelwrapper(impl_style, idim, padding, num_ch, simd, idt):
-    pad_h = padding[0] + padding[2]
-    pad_w = padding[1] + padding[3]
-    idim_h, idim_w = idim
-
-    assert pad_h > 0 or pad_w > 0, "Output dim should be greater than input dim"
-    odim_h = idim_h + pad_h
-    odim_w = idim_w + pad_w
-
-    inp = helper.make_tensor_value_info("inp", TensorProto.FLOAT, [1, idim_h, idim_w, num_ch])
-    outp = helper.make_tensor_value_info("outp", TensorProto.FLOAT, [1, odim_h, odim_w, num_ch])
-
-    FMPadding = helper.make_node(
-        "FMPadding",
-        ["inp"],
-        ["outp"],
-        domain="finn.custom_op.fpgadataflow",
-        backend="fpgadataflow",
-        ImgDim=idim,
-        Padding=padding,
-        NumChannels=num_ch,
-        inputDataType=str(idt.name),
-        numInputVectors=1,
-        SIMD=simd,
-        preferred_impl_style=impl_style,
-    )
-
-    graph = helper.make_graph(
-        nodes=[FMPadding], name="fmpadding_graph", inputs=[inp], outputs=[outp]
-    )
-
-    model = qonnx_make_model(graph, producer_name="fmpadding-model")
-    model = ModelWrapper(model)
-
-    model.set_tensor_datatype("inp", idt)
-    model.set_tensor_datatype("outp", idt)
-
-    return model
-
-
-def make_single_fclayer_modelwrapper(W, pe, simd, wdt, idt, odt, T=None, tdt=None):
-    mw = W.shape[0]
-    mh = W.shape[1]
-    assert mh % pe == 0
-    assert mw % simd == 0
-
-    # there are two ways to implement bipolar weights and inputs for
-    # MatrixVectorActivation:
-    # - specify their datatypes as such
-    # - specify their datatypes as BINARY as use binaryXnorMode
-    if wdt == DataType["BIPOLAR"] and idt == DataType["BIPOLAR"]:
-        # we'll internally convert weights/inputs to binary and specify the
-        # datatypes as such, and also set the binaryXnorMode attribute to 1
-        export_wdt = DataType["BINARY"]
-        export_idt = DataType["BINARY"]
-        binary_xnor_mode = 1
-    else:
-        export_wdt = wdt
-        export_idt = idt
-        binary_xnor_mode = 0
-
-    inp = helper.make_tensor_value_info("inp", TensorProto.FLOAT, [1, mw])
-    outp = helper.make_tensor_value_info("outp", TensorProto.FLOAT, [1, mh])
-    if T is not None:
-        no_act = 0
-        node_inp_list = ["inp", "weights", "thresh"]
-        if odt == DataType["BIPOLAR"]:
-            actval = 0
-        else:
-            actval = odt.min()
-    else:
-        # no thresholds
-        node_inp_list = ["inp", "weights"]
-        actval = 0
-        no_act = 1
-    FCLayer_node = helper.make_node(
-        "MVAU",
-        node_inp_list,
-        ["outp"],
-        domain="finn.custom_op.fpgadataflow",
-        backend="fpgadataflow",
-        MW=mw,
-        MH=mh,
-        SIMD=simd,
-        PE=pe,
-        inputDataType=export_idt.name,
-        weightDataType=export_wdt.name,
-        outputDataType=odt.name,
-        ActVal=actval,
-        binaryXnorMode=binary_xnor_mode,
-        noActivation=no_act,
-    )
-    graph = helper.make_graph(
-        nodes=[FCLayer_node], name="fclayer_graph", inputs=[inp], outputs=[outp]
-    )
-
-    model = qonnx_make_model(graph, producer_name="fclayer-model")
-    model = ModelWrapper(model)
-
-    model.set_tensor_datatype("inp", idt)
-    model.set_tensor_datatype("outp", odt)
-    model.set_tensor_datatype("weights", wdt)
-    if binary_xnor_mode:
-        # convert bipolar to binary
-        model.set_initializer("weights", (W + 1) / 2)
-    else:
-        model.set_initializer("weights", W)
-    if T is not None:
-        model.set_tensor_datatype("thresh", tdt)
-        model.set_initializer("thresh", T)
-    return model
-
-
-def make_labelselect_modelwrapper(labels, pe, k, idt, impl_style):
-    inp = helper.make_tensor_value_info("inp", TensorProto.FLOAT, [1, labels])
-    outp = helper.make_tensor_value_info("outp", TensorProto.INT64, [1, k])
-
-    labelselect_node = helper.make_node(
-        "LabelSelect",
-        ["inp"],
-        ["outp"],
-        domain="finn.custom_op.fpgadataflow",
-        backend="fpgadataflow",
-        Labels=labels,
-        PE=pe,
-        K=k,
-        inputDataType=idt.name,
-        preferred_impl_style=impl_style,
-    )
-    graph = helper.make_graph(
-        nodes=[labelselect_node],
-        name="graph",
-        inputs=[inp],
-        outputs=[outp],
-    )
-
-    model = qonnx_make_model(graph, producer_name="thresholding-model")
-    model = ModelWrapper(model)
-
-    model.set_tensor_datatype("inp", idt)
-    odt = DataType.get_smallest_possible(labels - 1)
-    model.set_tensor_datatype("outp", odt)
-
-    return model
-
-
-def _make_single_vvau_modelwrapper(
-    W,
-    pe,
-    simd,
-    k_h,
-    k_w,
-    channels,
-    dim_h,
-    dim_w,
-    wdt,
-    idt,
-    odt,
-    T=None,
-    tdt=None,
-    mem_mode="internal_embedded",
-    impl_style="rtl",
-):
-    in_shape = [1, dim_h, dim_w, k_h * k_w * channels]  # [N, H, W, K*K*CH]
-    out_shape = [
-        1,
-        dim_h,
-        dim_w,
-        channels,
-    ]  # [N, H, W, OFM_CH] (OFM_CH=IFM_CH because depthwise convolution)
-
-    inp = helper.make_tensor_value_info("inp", TensorProto.FLOAT, in_shape)
-    outp = helper.make_tensor_value_info("outp", TensorProto.FLOAT, out_shape)
-
-    if T is not None:
-        no_act = 0
-        node_inp_list = ["inp", "weights", "thresh"]
-        if odt == DataType["BIPOLAR"]:
-            actval = 0
-        else:
-            actval = odt.min()
-    else:
-        no_act = 1
-        node_inp_list = ["inp", "weights"]
-        actval = 0
-
-    VVAU_node = helper.make_node(
-        "VVAU",
-        node_inp_list,
-        ["outp"],
-        domain="finn.custom_op.fpgadataflow",
-        backend="fpgadataflow",
-        PE=pe,
-        SIMD=simd,
-        Dim=[dim_h, dim_w],
-        Channels=channels,
-        Kernel=[k_h, k_w],
-        resType="lut",
-        ActVal=actval,
-        inputDataType=idt.name,
-        weightDataType=wdt.name,
-        outputDataType=odt.name,
-        noActivation=no_act,
-        mem_mode=mem_mode,
-        impl_style=impl_style,
-    )
-
-    graph = helper.make_graph(nodes=[VVAU_node], name="vvau_graph", inputs=[inp], outputs=[outp])
-
-    model = qonnx_make_model(graph, producer_name="vvau-model")
-    model = ModelWrapper(model)
-
-    model.set_tensor_datatype("inp", idt)
-    model.set_tensor_datatype("outp", odt)
-    model.set_tensor_datatype("weights", wdt)
-
-    model.set_initializer("weights", W)
-    model.set_tensor_shape("weights", (channels, 1, k_h, k_w))
-
-    if T is not None:
-        model.set_tensor_datatype("thresh", tdt)
-        model.set_initializer("thresh", T)
-
-    model = model.transform(InferShapes())
-    model = model.transform(InferDataTypes())
-
-    return model
-
-
-def make_single_dw_conv_modelwrapper(conv_config, idt, wdt):
-    kernel_size, in_feature_dim, in_chn = conv_config
-    stride = 1
-    pad = 0
-
-    out_feature_dim = compute_conv_output_dim(in_feature_dim, kernel_size, stride, pad)
-    group = out_chn = in_chn
-
-    conv_param_shape = [out_chn, 1, kernel_size, kernel_size]
-    input_shape = [1, in_chn, in_feature_dim, in_feature_dim]
-    output_shape = [1, out_chn, out_feature_dim, out_feature_dim]
-
-    conv_config = {}
-    conv_config["dilations"] = [1, 1]
-    conv_config["group"] = group
-    conv_config["kernel_shape"] = [kernel_size, kernel_size]
-    conv_config["pads"] = [pad, pad, pad, pad]
-    conv_config["strides"] = [stride, stride]
-
-    ifm = helper.make_tensor_value_info("ifm", TensorProto.FLOAT, input_shape)
-    ofm = helper.make_tensor_value_info("ofm", TensorProto.FLOAT, output_shape)
-    weights = [helper.make_tensor_value_info("weights", TensorProto.FLOAT, conv_param_shape)]
-
-    modelproto = qonnx_make_model(
-        helper.make_graph(
-            name="conv_test",
-            inputs=[ifm],
-            outputs=[ofm],
-            value_info=weights,
-            nodes=[helper.make_node("Conv", ["ifm", "weights"], ["ofm"], **conv_config)],
-        )
-    )
-
-    model = ModelWrapper(modelproto)
-    model.set_tensor_datatype("ifm", idt)
-    model.set_tensor_datatype("weights", wdt)
-    model.set_initializer("weights", gen_finn_dt_tensor(wdt, conv_param_shape))
-
-    model = model.transform(InferShapes())
-    model = model.transform(InferDataTypes())
-
-    return model
-
 
 def make_conv_building_block(ifm_dim, ch, kernel_size, simd, pe, parallel_window=0):
     # hardcoded parameters
@@ -412,7 +124,7 @@
     mvau_config["SIMD"] = simd if parallel_window == 0 else simd * kernel_size * kernel_size
     mvau_config["PE"] = pe
     mvau_config["resType"] = "lut"
-    mvau_config["mem_mode"] = "internal_embedded" # internal_decoupled
+    mvau_config["mem_mode"] = "internal_embedded"  # internal_decoupled
     mvau_config["inputDataType"] = idt.name
     mvau_config["weightDataType"] = wdt.name
     mvau_config["outputDataType"] = odt.name
@@ -554,220 +266,12 @@
     model = model.transform(GiveReadableTensorNames())
     return model
 
-
-def _infer_sparse_weight_tensor(W_conv, k_h, k_w, channels):
-    W_sparse = np.zeros((channels, channels, k_h, k_w), dtype=np.float32)
-    for ch in range(channels):
-        W_sparse[ch][ch] = W_conv[ch][0]
-    W_conv = W_sparse.astype(np.float32)
-    W_matmul = W_conv.transpose(0, 2, 3, 1)
-    W_matmul = W_matmul.reshape(channels, channels * k_h * k_w)
-    W_matmul = W_matmul.T
-
-    return W_matmul
-
-
-def _calculate_dot_prod_range(dt_a, dt_b, len):
-    """Returns the (min,max) values a dot product between two (un)signed vectors of
-    types dt_a and dt_b of len elements can take."""
-    min_prod = 2**30
-    max_prod = -(2**30)
-    for a_val in [dt_a.min(), dt_a.max()]:
-        for b_val in [dt_b.min(), dt_b.max()]:
-            prod = a_val * b_val * len
-            if prod < min_prod:
-                min_prod = prod
-            if prod > max_prod:
-                max_prod = prod
-    return (min_prod, max_prod)
-
-
-def make_single_maxpoolnhwc_modelwrapper(k, ifm_ch, ifm_dim, ofm_dim, idt, ceil_mode):
-    k_h, k_w = k
-    ifm_dim_h, ifm_dim_w = ifm_dim
-    ofm_dim_h, ofm_dim_w = ofm_dim
-    odt = idt
-    inp = helper.make_tensor_value_info("inp", TensorProto.FLOAT, [1, ifm_dim_h, ifm_dim_w, ifm_ch])
-    outp = helper.make_tensor_value_info(
-        "outp", TensorProto.FLOAT, [1, ofm_dim_h, ofm_dim_w, ifm_ch]
-    )
-
-    mp_node = helper.make_node(
-        "MaxPoolNHWC",
-        ["inp"],
-        ["outp"],
-        domain="qonnx.custom_op.general",
-        kernel_shape=[k_h, k_w],
-        strides=[k_h, k_w],
-        ceil_mode=ceil_mode,
-        pads=[0, 0, 0, 0],
-    )
-    graph = helper.make_graph(nodes=[mp_node], name="mp_graph", inputs=[inp], outputs=[outp])
-
-    model = qonnx_make_model(graph, producer_name="mp-model")
-    model = ModelWrapper(model)
-
-    model.set_tensor_datatype("inp", idt)
-    model.set_tensor_datatype("outp", odt)
-
-    return model
-
-
-def make_single_im2col_modelwrapper(k, ifm_ch, ifm_dim, ofm_dim, stride, dilation, idt, dw):
-    k_h, k_w = k
-    ifm_dim_h, ifm_dim_w = ifm_dim
-    stride_h, stride_w = stride
-    dilation_h, dilation_w = dilation
-    ofm_dim_h, ofm_dim_w = ofm_dim
-
-    odt = idt
-    inp = helper.make_tensor_value_info("inp", TensorProto.FLOAT, [1, ifm_dim_h, ifm_dim_w, ifm_ch])
-    outp = helper.make_tensor_value_info(
-        "outp", TensorProto.FLOAT, [1, ofm_dim_h, ofm_dim_w, k_h * k_w * ifm_ch]
-    )
-
-    im2col_node = helper.make_node(
-        "Im2Col",
-        ["inp"],
-        ["outp"],
-        domain="finn.custom_op.general",
-        stride=[stride_h, stride_w],
-        kernel_size=[k_h, k_w],
-        input_shape=str((1, ifm_dim_h, ifm_dim_w, ifm_ch)),
-        dilations=[dilation_h, dilation_w],
-        pad_amount=[0, 0, 0, 0],
-        pad_value=0,
-        depthwise=dw,
-    )
-    graph = helper.make_graph(
-        nodes=[im2col_node], name="im2col_graph", inputs=[inp], outputs=[outp]
-    )
-
-    model = qonnx_make_model(graph, producer_name="im2col-model")
-    model = ModelWrapper(model)
-
-    model.set_tensor_datatype("inp", idt)
-    model.set_tensor_datatype("outp", odt)
-
-    return model
-
-
-def make_channelwise_modelwrapper(C, pe, idt, odt, pdt, func, vecs):
-    NumChannels = C.shape[0]
-
-    inp = helper.make_tensor_value_info("inp", TensorProto.FLOAT, vecs + [NumChannels])
-    outp = helper.make_tensor_value_info("outp", TensorProto.FLOAT, vecs + [NumChannels])
-
-    node_inp_list = ["inp", "const"]
-
-    node = helper.make_node(
-        "ChannelwiseOp",
-        node_inp_list,
-        ["outp"],
-        domain="finn.custom_op.fpgadataflow",
-        backend="fpgadataflow",
-        NumChannels=NumChannels,
-        Func=func,
-        PE=pe,
-        inputDataType=idt.name,
-        outputDataType=odt.name,
-        paramDataType=pdt.name,
-        numInputVectors=vecs,
-        preferred_impl_style="hls",
-    )
-    graph = helper.make_graph(nodes=[node], name="graph", inputs=[inp], outputs=[outp])
-
-    model = qonnx_make_model(graph, producer_name="model")
-    model = ModelWrapper(model)
-
-    model.set_tensor_datatype("inp", idt)
-    model.set_tensor_datatype("outp", odt)
-
-    model.set_tensor_datatype("const", idt)
-    model.set_initializer("const", C)
-    return model
-
-
-def make_single_dwc_modelwrapper(in_shape, out_shape, inWidth, outWidth, finn_dtype, impl_style):
-    inp = helper.make_tensor_value_info("inp", TensorProto.FLOAT, in_shape)
-    outp = helper.make_tensor_value_info("outp", TensorProto.FLOAT, out_shape)
-
-    optype = "StreamingDataWidthConverter"
-
-    DWC_node = helper.make_node(
-        optype,
-        ["inp"],
-        ["outp"],
-        domain="finn.custom_op.fpgadataflow",
-        backend="fpgadataflow",
-        in_shape=in_shape,
-        out_shape=out_shape,
-        inWidth=inWidth,
-        outWidth=outWidth,
-        preferred_impl_style=impl_style,
-        generalized_variant=True,
-        dataType=str(finn_dtype.name),
-    )
-
-    graph = helper.make_graph(nodes=[DWC_node], name="dwc_graph", inputs=[inp], outputs=[outp])
-
-    model = qonnx_make_model(graph, producer_name="dwc-model")
-    model = ModelWrapper(model)
-
-    model.set_tensor_datatype("inp", finn_dtype)
-    model.set_tensor_datatype("outp", finn_dtype)
-
-    return model
-
-
-def make_single_thresholding_modelwrapper(impl_style, T, idt, odt, actval, n_inp_vecs, num_ch):
-    inp = helper.make_tensor_value_info("inp", TensorProto.FLOAT, n_inp_vecs + [num_ch])
-    outp = helper.make_tensor_value_info("outp", TensorProto.FLOAT, n_inp_vecs + [num_ch])
-
-    node_inp_list = ["inp", "thresh"]
-
-    Thresholding_node = helper.make_node(
-        "Thresholding",
-        node_inp_list,
-        ["outp"],
-        domain="finn.custom_op.fpgadataflow",
-        backend="fpgadataflow",
-        NumChannels=num_ch,
-        numSteps=T.shape[1],
-        inputDataType=idt.name,
-        weightDataType=idt.name,  # will be set by MinimizeAccumulatorWidth
-        outputDataType=odt.name,
-        ActVal=actval,
-        numInputVectors=n_inp_vecs,
-        preferred_impl_style=impl_style,
-    )
-    graph = helper.make_graph(
-        nodes=[Thresholding_node],
-        name="thresholding_graph",
-        inputs=[inp],
-        outputs=[outp],
-    )
-
-    model = qonnx_make_model(graph, producer_name="thresholding-model")
-    model = ModelWrapper(model)
-
-    model.set_tensor_datatype("inp", idt)
-    model.set_tensor_datatype("outp", odt)
-
-    model.set_tensor_datatype("thresh", idt)
-    model.set_initializer("thresh", T)
-    return model
-
-
-=======
->>>>>>> bdc39121
 def fetch_test_model(topology, wbits=2, abits=2):
     tmp_output_dir = make_build_dir("build_fifosizing_%s_" % topology)
     (model, ishape) = get_trained_network_and_ishape(topology, wbits, abits)
     chkpt_name = tmp_output_dir + "/model.onnx"
     export_qonnx(model, torch.randn(ishape), chkpt_name)
     return tmp_output_dir
-
 
 @pytest.mark.slow
 @pytest.mark.vivado
@@ -841,7 +345,6 @@
             assert node0_inst.get_nodeattr("depth") == node1_inst.get_nodeattr("depth")
 
     shutil.rmtree(tmp_output_dir)
-<<<<<<< HEAD
     shutil.rmtree(tmp_output_dir_cmp)
 
 
@@ -928,611 +431,4 @@
 
     # TODO:
     # reduce (individual) FIFO sizes by x % and observe throughput drop or deadlock appear
-    # shutil.rmtree(tmp_output_dir)
-
-
-@pytest.mark.slow
-@pytest.mark.vivado
-@pytest.mark.fpgadataflow
-# whether we are testing input or output characterization
-@pytest.mark.parametrize("direction", ["input", "output"])
-@pytest.mark.parametrize(
-    "node",
-    [
-        ("LabelSelect", 10, 1, 1, DataType["UINT8"], "hls"),
-        ("LabelSelect", 10, 1, 3, DataType["UINT8"], "hls"),
-        ("LabelSelect", 10, 2, 3, DataType["UINT8"], "hls"),
-        (
-            "MVAU",
-            5,
-            1,
-            8,
-            1,
-            [1, 1],
-            DataType["UINT2"],
-            DataType["UINT2"],
-            DataType["UINT2"],
-            "hls",
-        ),
-        (
-            "MVAU",
-            5,
-            5,
-            8,
-            8,
-            [1, 1],
-            DataType["UINT2"],
-            DataType["UINT2"],
-            DataType["UINT2"],
-            "hls",
-        ),
-        (
-            "MVAU",
-            10,
-            5,
-            20,
-            4,
-            [1, 1],
-            DataType["UINT4"],
-            DataType["UINT8"],
-            DataType["UINT4"],
-            "hls",
-        ),
-        (
-            "MVAU",
-            48,
-            1,
-            4,
-            1,
-            [1, 1],
-            DataType["UINT2"],
-            DataType["UINT2"],
-            DataType["UINT2"],
-            "hls",
-        ),
-        # generalized DWC-variant required
-        # ("StreamingDataWidthConverter",[1,4,1,40],[1,4,1,40],8,2,DataType["BIPOLAR"],"hls"),
-        # ("StreamingDataWidthConverter",[1,240],[1,240],12,2,DataType["BIPOLAR"],"hls"),
-        # ("StreamingDataWidthConverter",[1,36],[1,36],12,12,DataType["BIPOLAR"],"hls"),
-        # ("StreamingDataWidthConverter",[1,4,1,9],[1,4,1,18],3,9,DataType["UINT4"],"hls"),
-        # ("StreamingDataWidthConverter",[1,1,1,18],[1,1,1,30],9,3,DataType["BIPOLAR"],"hls"),
-        # ("StreamingDataWidthConverter",[1,90],[1,90],3,10,DataType["BIPOLAR"],"hls"),
-        # ("StreamingDataWidthConverter",[1,40],[1,30],10,3,DataType["BIPOLAR"],"hls"),
-        ("FMPadding", [8, 8], [1, 1, 1, 1], 2, 1, DataType["INT2"], "hls"),
-        ("FMPadding", [8, 8], [1, 1, 1, 1], 4, 1, DataType["INT2"], "hls"),
-        ("FMPadding", [8, 8], [1, 1, 1, 1], 12, 1, DataType["INT2"], "hls"),
-        ("FMPadding", [8, 8], [4, 0, 4, 0], 12, 1, DataType["INT2"], "hls"),
-        ("FMPadding", [8, 8], [0, 4, 0, 4], 5, 1, DataType["INT2"], "hls"),
-        ("FMPadding", [2, 3], [0, 3, 0, 4], 5, 5, DataType["INT2"], "hls"),
-        ("FMPadding", [4, 8], [0, 4, 0, 2], 5, 5, DataType["INT2"], "hls"),
-        ("FMPadding", [2, 3], [0, 3, 0, 4], 5, 5, DataType["INT2"], "hls"),
-        # idim, pad, num_ch,simd,idt
-        (
-            "ChannelwiseOp",
-            DataType["INT8"],
-            DataType["INT4"],
-            DataType["INT4"],
-            4,
-            16,
-            "add",
-            [1, 4, 4],
-            "hls",
-        ),
-        (
-            "ChannelwiseOp",
-            DataType["INT8"],
-            DataType["INT4"],
-            DataType["INT4"],
-            2,
-            16,
-            "add",
-            [1],
-            "hls",
-        ),
-        # ,idt, act, pdt, nf, ich, func, vecs, impl_style
-        # (Pdb) (ifm_dim,output_size,is1d, NumChannels,PoolDim,ImgDim,PE)
-        ("StreamingMaxPool", DataType["INT4"], True, 1, 4, 1, 1, 0, "hls"),
-        ("StreamingMaxPool", DataType["BIPOLAR"], False, 1, 10, 1, 1, 1, "hls"),
-        # ("StreamingMaxPool", DataType["INT4"], True, 2, 32, 4, 1, 0, "hls"),
-        # ("StreamingMaxPool", DataType["BIPOLAR"], False, 2, 28, 64, 1, 0, "hls"),
-        # ("StreamingMaxPool", DataType["BIPOLAR"], False, 2, 10, 64, 1, 1, "hls"),
-        # ("StreamingMaxPool", DataType["INT4"], True, 4, 10, 3, 3, 1, "hls"),
-        # idt, dim_1d, k, ifm_dim, ifm_ch, pe, ceil_mode,impl_style
-        (
-            "ConvolutionInputGenerator",
-            DataType["INT2"],
-            [6, 1],
-            [12, 1],
-            16,
-            [1, 1],
-            [1, 1],
-            2,
-            0,
-            0,
-            1,
-            False,
-            1,
-            "hls",
-        ),
-        # idt,k, ifm_dim, ifm_ch,stride, dilation,
-        # simd, dw, parallel_window, m,  flip,   is1d
-        (
-            "ConvolutionInputGenerator",
-            DataType["INT2"],
-            [4, 4],
-            [8, 8],
-            6,
-            [4, 4],
-            [1, 1],
-            2,
-            1,
-            0,
-            1,
-            False,
-            0,
-            "hls",
-        ),
-        (
-            "ConvolutionInputGenerator",
-            DataType["INT2"],
-            [6, 6],
-            [10, 10],
-            8,
-            [2, 2],
-            [1, 1],
-            2,
-            1,
-            0,
-            1,
-            False,
-            0,
-            "hls",
-        ),
-        (
-            "ConvolutionInputGenerator",
-            DataType["INT2"],
-            [4, 4],
-            [10, 10],
-            16,
-            [2, 2],
-            [1, 1],
-            2,
-            1,
-            0,
-            1,
-            False,
-            0,
-            "hls",
-        ),
-        (
-            "ConvolutionInputGenerator",
-            DataType["INT2"],
-            [6, 1],
-            [8, 1],
-            8,
-            [3, 1],
-            [1, 1],
-            1,
-            0,
-            0,
-            1,
-            False,
-            1,
-            "hls",
-        ),
-        # ("ConvolutionInputGenerator", DataType["INT2"],
-        # [6, 6],[12, 12],8,[4, 4],[1, 1],2,0,0,1,False,0,"hls",),
-        # ("ConvolutionInputGenerator",DataType["INT2"],
-        # [6, 1],[12, 1],16,[2, 1],[1, 1],2,1,0,1,False,1,"hls",),
-        # ("ConvolutionInputGenerator",DataType["INT2"],
-        # [6, 1],[12, 1],16,[1, 1],[1, 1],2,1,0,1,False,1,"hls",),
-        # idt,k, ifm_dim, ifm_ch,stride, dilation, simd,
-        # dw, parallel_window, m,  flip,   is1d
-        (
-            "VVAU",
-            DataType["INT4"],
-            DataType["INT4"],
-            DataType["INT4"],
-            3,
-            1,
-            10,
-            10,
-            3,
-            3,
-            3,
-            "internal_embedded",
-            0,
-            "hls",
-        ),
-        (
-            "ChannelwiseOp",
-            DataType["INT8"],
-            DataType["INT4"],
-            DataType["INT4"],
-            1,
-            16,
-            "add",
-            [1, 3, 3],
-            "hls",
-        ),
-        (
-            "ConvolutionInputGenerator",
-            DataType["INT2"],
-            [6, 1],
-            [12, 1],
-            16,
-            [3, 1],
-            [1, 1],
-            2,
-            0,
-            0,
-            1,
-            False,
-            1,
-            "hls",
-            # ("Thresholding", [15, 3], True, True, "hls"),
-        ),
-    ],
-)
-def test_fifosizing_analytical_characterization(direction, node):
-    test_rtl = True
-
-    test_fpga_part = "xc7z020clg400-1"
-    target_clk_ns = 4
-
-    # attempt to cache a pre-existing variant of the model
-    # this is to avoid generating RTL multiple times during
-    # test debugging
-    build_dir = os.environ["FINN_BUILD_DIR"]
-    model_cache = None
-    for x in os.listdir(build_dir):
-        if x.startswith(str(node)):
-            model_cache = f"{build_dir}/{x}/model.onnx"
-
-    tmp_output_dir = make_build_dir("build_fifosizing")
-
-    if node[0] == "LabelSelect":
-        labels, pe, k, idt, impl_style = node[1:]
-        model0 = make_labelselect_modelwrapper(labels, pe, k, idt, impl_style)
-
-    elif node[0] == "Thresholding":
-        cfg, narrow, per_tensor, impl_style = node[1:]
-        ch = cfg[0]
-        pe = cfg[1]
-        n_inp_vecs = [1, 1, 1]
-        hls_mem_mode = "internal_decoupled"
-        act = DataType["INT4"]
-        idt = DataType["INT16"]
-        odt = act
-        n_steps = act.get_num_possible_values() - 1
-        # Generate random thresholds and sort in ascending order
-        T = generate_random_threshold_values(idt, ch, n_steps, narrow, per_tensor)
-
-        # provide non-decreasing/ascending thresholds
-        T = sort_thresholds_increasing(T)
-
-        actval = act.min()
-        if narrow:
-            actval += 1
-
-        model = make_single_thresholding_modelwrapper(
-            impl_style, T, idt, odt, actval, n_inp_vecs, ch
-        )
-        model = model.transform(SpecializeLayers(test_fpga_part))
-
-        # Make sure that specialize layer did not default to HLS implementation
-        assert model.graph.node[0].op_type == "Thresholding_" + str(impl_style)
-
-        node_inst = model.get_nodes_by_op_type(f"Thresholding_{impl_style}")[0]
-        op_inst = getCustomOp(node_inst)
-        op_inst.set_nodeattr("PE", pe)
-        if impl_style == "hls":
-            op_inst.set_nodeattr("mem_mode", hls_mem_mode)
-        op_inst.set_nodeattr("runtime_writeable_weights", 1)
-        model0 = model
-
-    elif node[0] == "MVAU":
-        mw, simd, mh, pe, numVectors, wdt, idt, odt, impl_style = node[1:]
-        W = gen_finn_dt_tensor(wdt, (mw, mh))
-        model0 = make_single_fclayer_modelwrapper(W, pe, simd, wdt, idt, odt, T=None, tdt=None)
-
-        getCustomOp(model0.graph.node[0]).set_nodeattr("numInputVectors", numVectors)
-    # model0 = make_labelselect_modelwrapper(labels, pe, k, idt, impl_style)
-
-    elif node[0] == "ChannelwiseOp":
-        idt, act, pdt, nf, ich, func, vecs, impl_style = node[1:]
-        if nf == -1:
-            nf = ich
-        odt = act
-        pe = ich // nf
-        C = gen_finn_dt_tensor(pdt, (ich))
-
-        model0 = make_channelwise_modelwrapper(C, pe, idt, odt, pdt, func, vecs)
-
-    elif node[0] == "FMPadding":
-        idim, pad, num_ch, simd, idt, impl_style = node[1:]
-        model0 = make_single_fmpadding_modelwrapper(impl_style, idim, pad, num_ch, simd, idt)
-
-    elif node[0] == "StreamingDataWidthConverter":
-        in_shape, out_shape, in_width, out_width, dtype, impl_style = node[1:]
-        model0 = make_single_dwc_modelwrapper(
-            in_shape, out_shape, in_width, out_width, dtype, impl_style
-        )
-    # model0 = make_labelselect_modelwrapper(labels, pe, k, idt, impl_style)
-
-    elif node[0] == "StreamingMaxPool":
-        idt, dim_1d, k, ifm_dim, ifm_ch, pe, ceil_mode, impl_style = node[1:]
-        ifm_dim_h = ifm_dim
-        k_h = k
-        if dim_1d:
-            ifm_dim_w = 1
-            k_w = 1
-        else:
-            ifm_dim_w = ifm_dim_h
-            k_w = k_h
-        ifm_dim = (ifm_dim_h, ifm_dim_w)
-        k = (k_h, k_w)
-
-        stride_h = k_h
-        stride_w = k_w
-        ofm_dim_h = compute_pool_output_dim(ifm_dim_h, k_h, stride_h, 0, ceil_mode)
-        ofm_dim_w = compute_pool_output_dim(ifm_dim_w, k_w, stride_w, 0, ceil_mode)
-        ofm_dim = (ofm_dim_h, ofm_dim_w)
-        # if idt == DataType["BIPOLAR"] and dim_1d:
-        #    pytest.skip("Skipping binary StreamingMaxPool_1d (not implemented)")
-        if (ifm_dim_h % k_h != 0 or ifm_dim_w % k_w != 0) and (not dim_1d):
-            pytest.skip("StreamingMaxPool_2d test w/ ImgDim % PoolDim != 0 not implemented")
-        if pe > ifm_ch:
-            pytest.skip("PE cannot be larger than number of input channels")
-        # if pe > 1 and (not dim_1d):
-        #     pytest.skip("PE>1 only supported for StreamingMaxPool_1d")
-
-        golden = make_single_maxpoolnhwc_modelwrapper(k, ifm_ch, ifm_dim, ofm_dim, idt, ceil_mode)
-
-        model = golden.transform(InferStreamingMaxPool())
-        model = model.transform(InferShapes())
-
-        model0 = model.transform(SpecializeLayers(test_fpga_part))
-
-        # Ensure PE value is set
-        streamingmaxpool_node = model0.get_nodes_by_op_type("StreamingMaxPool_hls")[0]
-        # assert True == False
-        if pe > 1 and (not dim_1d):
-            getCustomOp(streamingmaxpool_node).set_nodeattr("PE", 1)
-        else:
-            getCustomOp(streamingmaxpool_node).set_nodeattr("PE", pe)
-
-    elif node[0] == "ConvolutionInputGenerator":
-        (
-            idt,
-            k,
-            ifm_dim,
-            ifm_ch,
-            stride,
-            dilation,
-            simd,
-            dw,
-            parallel_window,
-            m,
-            flip,
-            is1d,
-            impl_style,
-        ) = node[1:]
-        if flip:
-            if (
-                ifm_dim[0] == ifm_dim[1]
-                and k[0] == k[1]
-                and stride[0] == stride[1]
-                and dilation[0] == dilation[1]
-            ):
-                pytest.skip("Dimension flip would have no effect")
-            k = k[::-1]
-            ifm_dim = ifm_dim[::-1]
-            stride = stride[::-1]
-            dilation = dilation[::-1]
-
-        k_h, k_w = k
-        ifm_dim_h, ifm_dim_w = ifm_dim
-        stride_h, stride_w = stride
-        dilation_h, dilation_w = dilation
-
-        kernel_width = (k_w - 1) * dilation_w + 1  # incl. dilation
-        kernel_height = (k_h - 1) * dilation_h + 1  # incl. dilation
-
-        if simd > ifm_ch:
-            pytest.skip("SIMD cannot be larger than number of input channels")
-        if ifm_ch % simd != 0:
-            pytest.skip("SIMD must divide number of input channels")
-        if kernel_height > ifm_dim_h or stride_h > ifm_dim_h:
-            pytest.skip("Illegal convolution configuration: kernel or stride > FM dimension")
-        if kernel_width > ifm_dim_w or stride_w > ifm_dim_w:
-            pytest.skip("Illegal convolution configuration: kernel or stride > FM dimension")
-        if (k_h == 1 and dilation_h != 1) or (k_w == 1 and dilation_w != 1):
-            pytest.skip("Illegal convolution configuration: dilation for unitary kernel dim")
-        if ((stride_h > k_h) or (stride_w > k_w)) and not (
-            parallel_window or (k_h == 1 and k_w == 1)
-        ):
-            pytest.skip("Not all combinations for stride > k edge case supported in default mode")
-        if parallel_window and simd != ifm_ch and not (dw or (k_h == 1 and k_w == 1)):
-            pytest.skip("Parallel window requires SIMD=C for non-depthwise case")
-
-        ofm_dim_h = compute_conv_output_dim(ifm_dim_h, k_h, stride_h, 0, dilation_h)
-        ofm_dim_w = compute_conv_output_dim(ifm_dim_w, k_w, stride_w, 0, dilation_w)
-        ofm_dim = [ofm_dim_h, ofm_dim_w]
-
-        model = make_single_im2col_modelwrapper(
-            k, ifm_ch, ifm_dim, ofm_dim, stride, dilation, idt, dw
-        )
-        model = model.transform(to_hw.InferConvInpGen())
-
-        # set impl_style
-        inst = getCustomOp(model.get_nodes_by_op_type("ConvolutionInputGenerator")[0])
-        inst.set_nodeattr("is1D", is1d)
-        inst.set_nodeattr("preferred_impl_style", impl_style)
-        model = model.transform(SpecializeLayers(test_fpga_part))
-        # set simd
-        inst = getCustomOp(model.graph.node[0])
-        inst.set_nodeattr("SIMD", simd)
-        optype = model.graph.node[0].op_type
-        if optype == "ConvolutionInputGenerator_rtl":
-            inst.set_nodeattr("parallel_window", parallel_window)
-            inst.set_nodeattr("M", m)
-        if optype == "ConvolutionInputGenerator_hls":
-            if inst.get_nodeattr("is1D"):
-                inst.set_nodeattr("parallel_window", parallel_window)
-        model0 = model
-
-    elif node[0] == "VVAU":
-        (
-            idt,
-            wdt,
-            act,
-            pe,
-            simd,
-            dim_h,
-            dim_w,
-            k_h,
-            k_w,
-            channels,
-            mem_mode,
-            no_act,
-            impl_style,
-        ) = node[1:]
-
-        if dim_w == 1 and k_w != 1:
-            pytest.skip("1D image requires 1D kernel, skipping.")
-
-        if channels % pe != 0:
-            pytest.skip("Requirement Channels divisable by PE is violated.")
-
-        if (k_h * k_w) % simd != 0:
-            pytest.skip("Requirement kernel (k_h * k_w) divisable by SIMD is violated.")
-
-        # Generate weights in expected shape for ONNX and HLS node
-        W = gen_finn_dt_tensor(wdt, (channels, 1, k_h, k_w))  # shape: [channels, 1, k, k]
-        # Generate inputs in expected format for ONNX and HLS node
-        x = gen_finn_dt_tensor(idt, (1, dim_h, dim_w, k_h * k_w * channels))
-        x_vvau = x.reshape(1, dim_h, dim_w, k_h * k_w, channels // pe, pe)
-        x_vvau = x_vvau.transpose(0, 1, 2, 4, 3, 5)
-        x_vvau = x_vvau.reshape(1, dim_h, dim_w, channels * k_h * k_w)
-
-        if act is None:
-            T = None
-            tdt = None
-            if wdt == DataType["BIPOLAR"] and idt == DataType["BIPOLAR"]:
-                odt = DataType["UINT32"]
-            else:
-                odt = DataType["INT32"]
-        else:
-            odt = act
-            (min_v, max_v) = _calculate_dot_prod_range(idt, wdt, k_h * k_w)
-            n_steps = act.get_num_possible_values() - 1
-            T = np.random.randint(min_v, max_v - 1, (channels, n_steps)).astype(np.float32)
-            T = np.sort(T, axis=1)
-            if wdt == DataType["BIPOLAR"] and idt == DataType["BIPOLAR"]:
-                tdt = DataType["UINT32"]
-                # bias thresholds to be positive
-                T = np.ceil((T + (k_h * k_w)) / 2)
-                assert (T >= 0).all()
-            else:
-                tdt = DataType["INT32"]
-
-        model = _make_single_vvau_modelwrapper(
-            W,
-            pe,
-            simd,
-            k_h,
-            k_w,
-            channels,
-            dim_h,
-            dim_w,
-            wdt,
-            idt,
-            odt,
-            T,
-            tdt,
-            mem_mode,
-            impl_style,
-        )
-        model = model.transform(GiveUniqueNodeNames())
-        model = model.transform(GiveReadableTensorNames())
-
-        inst = getCustomOp(model.graph.node[0])
-        inst.set_nodeattr("noActivation", no_act)
-        if impl_style == "rtl":
-            inst.set_nodeattr("resType", "dsp")
-        inst.set_nodeattr("preferred_impl_style", impl_style)
-
-        model0 = model.transform(SpecializeLayers(test_fpga_part))
-        # test_fpga_part = test_fpga_part
-
-    outputs = [build_cfg.DataflowOutputType.ESTIMATE_REPORTS]
-    model1 = copy.deepcopy(model0)
-
-    if model_cache is not None:
-        model0 = ModelWrapper(model_cache)
-
-    node_inst0 = getCustomOp(model0.graph.node[0])
-    node_inst1 = getCustomOp(model1.graph.node[0])
-
-    cfg = build_cfg.DataflowBuildConfig(
-        output_dir=tmp_output_dir,
-        synth_clk_period_ns=target_clk_ns,
-        generate_outputs=outputs,
-        fpga_part=test_fpga_part,
-        auto_fifo_strategy="characterize",
-        characteristic_function_strategy="analytical",
-        auto_fifo_depths=True,
-        split_large_fifos=False,
-    )
-
-    # analytical
-    inst = getCustomOp(model1.graph.node[0])
-    inst.set_nodeattr("preferred_impl_style", impl_style)
-    model1 = model1.transform(SpecializeLayers(test_fpga_part))
-    model1 = model1.transform(GiveUniqueNodeNames())
-    model1 = model1.transform(PrepareIP(test_fpga_part, target_clk_ns))
-    model1 = step_set_fifo_depths(model1, cfg)
-
-    # rtlsim-based
-    if test_rtl:
-        cfg.characteristic_function_strategy = "rtlsim"
-        if model_cache is None:
-            inst = getCustomOp(model0.graph.node[0])
-            model0 = model0.transform(SpecializeLayers(test_fpga_part))
-            model0 = model0.transform(GiveUniqueNodeNames())
-            model0 = model0.transform(PrepareIP(test_fpga_part, target_clk_ns))
-            model0 = step_set_fifo_depths(model0, cfg)
-
-            tmp_caching_output_dir = make_build_dir(str(node))
-            model0.save(tmp_caching_output_dir + "/model.onnx")
-
-    # grab the last nodes of the model
-    if test_rtl:
-        for n in model0.graph.node:
-            if n.op_type.startswith(node[0]):
-                node_inst0 = getCustomOp(n)
-                continue
-
-    for n in model1.graph.node:
-        if n.op_type.startswith(node[0]):
-            node_inst1 = getCustomOp(n)
-            continue
-
-    if test_rtl:
-        test_relaxation = 5
-        if direction == "input":
-            assert compare_two_chr_funcs(
-                node_inst0.get_nodeattr("io_chrc_in"),
-                node_inst1.get_nodeattr("io_chrc_in"),
-                test_relaxation,
-            )
-        elif direction == "output":
-            assert compare_two_chr_funcs(
-                node_inst0.get_nodeattr("io_chrc_out"),
-                node_inst1.get_nodeattr("io_chrc_out"),
-                test_relaxation,
-            )
-=======
-    shutil.rmtree(tmp_output_dir_cmp)
->>>>>>> bdc39121
+    # shutil.rmtree(tmp_output_dir)