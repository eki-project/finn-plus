# Copyright (C) 2024, Advanced Micro Devices, Inc.
# All rights reserved.
#
# Redistribution and use in source and binary forms, with or without
# modification, are permitted provided that the following conditions are met:
#
# * Redistributions of source code must retain the above copyright notice, this
#   list of conditions and the following disclaimer.
#
# * Redistributions in binary form must reproduce the above copyright notice,
#   this list of conditions and the following disclaimer in the documentation
#   and/or other materials provided with the distribution.
#
# * Neither the name of FINN nor the names of its
#   contributors may be used to endorse or promote products derived from
#   this software without specific prior written permission.
#
# THIS SOFTWARE IS PROVIDED BY THE COPYRIGHT HOLDERS AND CONTRIBUTORS "AS IS"
# AND ANY EXPRESS OR IMPLIED WARRANTIES, INCLUDING, BUT NOT LIMITED TO, THE
# IMPLIED WARRANTIES OF MERCHANTABILITY AND FITNESS FOR A PARTICULAR PURPOSE ARE
# DISCLAIMED. IN NO EVENT SHALL THE COPYRIGHT HOLDER OR CONTRIBUTORS BE LIABLE
# FOR ANY DIRECT, INDIRECT, INCIDENTAL, SPECIAL, EXEMPLARY, OR CONSEQUENTIAL
# DAMAGES (INCLUDING, BUT NOT LIMITED TO, PROCUREMENT OF SUBSTITUTE GOODS OR
# SERVICES; LOSS OF USE, DATA, OR PROFITS; OR BUSINESS INTERRUPTION) HOWEVER
# CAUSED AND ON ANY THEORY OF LIABILITY, WHETHER IN CONTRACT, STRICT LIABILITY,
# OR TORT (INCLUDING NEGLIGENCE OR OTHERWISE) ARISING IN ANY WAY OUT OF THE USE
# OF THIS SOFTWARE, EVEN IF ADVISED OF THE POSSIBILITY OF SUCH DAMAGE.

import pytest

import copy
import numpy as np
from onnx import TensorProto, helper
from qonnx.core.datatype import DataType
from qonnx.core.modelwrapper import ModelWrapper
from qonnx.custom_op.registry import getCustomOp
from qonnx.transformation.general import GiveUniqueNodeNames
from qonnx.transformation.infer_datatypes import InferDataTypes
from qonnx.transformation.infer_shapes import InferShapes
from qonnx.util.basic import gen_finn_dt_tensor

import finn.core.onnx_exec as oxe
from finn.analysis.fpgadataflow.exp_cycles_per_layer import exp_cycles_per_layer
from finn.analysis.fpgadataflow.hls_synth_res_estimation import hls_synth_res_estimation
from finn.transformation.fpgadataflow.compile_cppsim import CompileCppSim
from finn.transformation.fpgadataflow.convert_to_hw_layers import InferThresholdingLayer
from finn.transformation.fpgadataflow.hlssynth_ip import HLSSynthIP
from finn.transformation.fpgadataflow.prepare_cppsim import PrepareCppSim
from finn.transformation.fpgadataflow.prepare_ip import PrepareIP
from finn.transformation.fpgadataflow.prepare_rtlsim import PrepareRTLSim
from finn.transformation.fpgadataflow.set_exec_mode import SetExecMode
from finn.transformation.fpgadataflow.specialize_layers import SpecializeLayers
from finn.transformation.streamline.round_thresholds import RoundAndClipThresholds
<<<<<<< HEAD
=======
from finn.util.basic import decompress_string_to_numpy
from finn.util.test import (
    compare_two_chr_funcs,
    debug_chr_funcs,
    get_characteristic_fnc,
)
>>>>>>> fa931a00

test_fpga_part = "xczu3eg-sbva484-1-e"
target_clk_ns = 5


def generate_random_threshold_values(
    data_type, num_input_channels, num_steps, narrow=False, per_tensor=False
):
    if per_tensor:
        num_input_channels = 1
    if narrow:
        num_steps -= 1

    return np.random.randint(
        data_type.min(),
        data_type.max() + 1,
        (num_input_channels, num_steps),
    ).astype(np.float32)


def sort_thresholds_increasing(thresholds):
    return np.sort(thresholds, axis=1)


def make_single_multithresholding_modelwrapper(
    thresholds,
    input_data_type,
    threshold_data_type,
    output_data_type,
    activation_bias,
    num_input_vecs,
    num_channels,
):
    inp = helper.make_tensor_value_info("inp", TensorProto.FLOAT, num_input_vecs + [num_channels])
    thresh = helper.make_tensor_value_info("thresh", TensorProto.FLOAT, thresholds.shape)
    outp = helper.make_tensor_value_info("outp", TensorProto.FLOAT, num_input_vecs + [num_channels])

    node_inp_list = ["inp", "thresh"]

    # Maps tensor rank to layout annotation
    rank_to_layout = {0: None, 1: "C", 2: "NC", 3: "NWC", 4: "NHWC"}
    # Lookup the layout required by this input shape
    data_layout = rank_to_layout[len(num_input_vecs + [num_channels])]

    Multithresholding_node = helper.make_node(
        "MultiThreshold",
        node_inp_list,
        ["outp"],
        domain="qonnx.custom_op.general",
        out_dtype=output_data_type.name,
        out_bias=float(activation_bias),
        out_scale=1.0,
        data_layout=data_layout,
    )

    graph = helper.make_graph(
        nodes=[Multithresholding_node],
        name="multithresholding_graph",
        inputs=[inp],
        outputs=[outp],
        value_info=[thresh],
    )

    model = helper.make_model(graph, producer_name="multithresholding-model")
    model = ModelWrapper(model)
    model = model.transform(InferShapes())
    model = model.transform(InferDataTypes())
    model = model.transform(GiveUniqueNodeNames())

    model.set_tensor_datatype("inp", input_data_type)
    model.set_tensor_datatype("outp", output_data_type)

    model.set_tensor_datatype("thresh", threshold_data_type)
    model.set_initializer("thresh", thresholds)
    return model


@pytest.mark.parametrize("num_input_channels", [6, 16])
@pytest.mark.parametrize(
    "num_input_vecs",
    [
        [1],
        [1, 2, 2],
    ],
)
@pytest.mark.parametrize("activation", [DataType["UINT4"], DataType["INT4"], DataType["BIPOLAR"]])
@pytest.mark.parametrize(
    "idt_tdt_cfg",
    [
        (DataType["INT8"], DataType["INT25"]),
        (DataType["UINT5"], DataType["UINT8"]),
    ],
)
@pytest.mark.parametrize("fold", [-1, 1, 2])
@pytest.mark.parametrize("narrow", [True, False])
@pytest.mark.parametrize("per_tensor", [True, False])
@pytest.mark.parametrize("impl_style", ["hls", "rtl"])
@pytest.mark.parametrize("exec_mode", ["cppsim", "rtlsim"])
@pytest.mark.parametrize("mem_mode", ["internal_embedded", "internal_decoupled"])
@pytest.mark.parametrize("round_thresh", [True, False])
@pytest.mark.fpgadataflow
@pytest.mark.vivado
@pytest.mark.slow
def test_fpgadataflow_thresholding(
    num_input_channels,
    num_input_vecs,
    activation,
    idt_tdt_cfg,
    fold,
    narrow,
    per_tensor,
    impl_style,
    exec_mode,
    mem_mode,
    round_thresh,
):
    # the mem_mode parameter can only be used for the hls thresholding
    # so the test will only be executed once for impl_style=rtl and once skipped
    # when the mem_mode is varied. Otherwise, the same test configuration would always
    # run twice.
    if impl_style == "rtl" and mem_mode == "internal_decoupled":
        pytest.skip(
            "Skip, because test is identical to impl_style=rtl and mem_mode=internal_embedded"
        )
    if narrow and activation == DataType["BIPOLAR"]:
        pytest.skip("Narrow needs to be false with biploar activation.")
    input_data_type, threshold_data_type = idt_tdt_cfg
    num_steps = activation.get_num_possible_values() - 1

    if fold == -1:
        fold = num_input_channels
    pe = num_input_channels // fold
    if num_input_channels % pe != 0:
        pytest.skip("Invalid folding configuration. Skipping test.")

    output_data_type = activation
    if activation == DataType["BIPOLAR"]:
        activation_bias = 0
    else:
        activation_bias = activation.min()
        if narrow and activation.signed():
            activation_bias += 1

    # Generate random thresholds and sort in ascending order
    thresholds = generate_random_threshold_values(
        threshold_data_type, num_input_channels, num_steps, narrow, per_tensor
    )

    # provide non-decreasing/ascending thresholds
    thresholds = sort_thresholds_increasing(thresholds)

    # Make a Multithreshold graph and convert to thresholding binary search node
    model = make_single_multithresholding_modelwrapper(
        thresholds,
        input_data_type,
        threshold_data_type,
        output_data_type,
        activation_bias,
        num_input_vecs,
        num_input_channels,
    )

    # calculate reference output
    x = gen_finn_dt_tensor(input_data_type, tuple(num_input_vecs + [num_input_channels]))

    input_dict = {model.graph.input[0].name: x}
    y_expected = oxe.execute_onnx(model, input_dict)[model.graph.output[0].name]

    if output_data_type == DataType["BIPOLAR"]:
        # binary to bipolar
        y_expected = 2 * y_expected - 1

    model = model.transform(InferThresholdingLayer())

    # Perform functional validation of the InferThresholdingLayer transform
    y_produced = oxe.execute_onnx(model, input_dict)[model.graph.output[0].name]
    assert (y_produced == y_expected).all()

    # Transform to the specified implementation style, either the
    # RTL or HLS according to test parameters
    node = model.get_nodes_by_op_type(model.graph.node[0].op_type)[0]
    inst = getCustomOp(node)
    inst.set_nodeattr("preferred_impl_style", impl_style)
    model = model.transform(SpecializeLayers(test_fpga_part))
    model = model.transform(InferShapes())
    assert model.graph.node[0].op_type == "Thresholding_" + str(impl_style)

    node = model.get_nodes_by_op_type(model.graph.node[0].op_type)[0]
    inst = getCustomOp(node)
    inst.set_nodeattr("PE", pe)
    if round_thresh is True:
        model = model.transform(RoundAndClipThresholds())
    model = model.transform(GiveUniqueNodeNames())

    if impl_style == "hls":
        inst.set_nodeattr("mem_mode", mem_mode)

    if exec_mode == "cppsim":
        model = model.transform(PrepareCppSim())
        model = model.transform(CompileCppSim())
        model = model.transform(SetExecMode("cppsim"))
    elif exec_mode == "rtlsim":
        model = model.transform(PrepareIP(test_fpga_part, target_clk_ns))
        model = model.transform(SetExecMode("rtlsim"))
        model = model.transform(HLSSynthIP())
        model = model.transform(PrepareRTLSim())

    y_produced = oxe.execute_onnx(model, input_dict)[model.graph.output[0].name]
    assert (y_produced == y_expected).all()

    if exec_mode == "rtlsim":
        if impl_style == "hls":
            hls_synt_res_est = model.analysis(hls_synth_res_estimation)
            assert model.graph.node[0].name in hls_synt_res_est
        node = model.get_nodes_by_op_type(model.graph.node[0].op_type)[0]
        inst = getCustomOp(node)
        cycles_rtlsim = inst.get_nodeattr("cycles_rtlsim")
        exp_cycles_dict = model.analysis(exp_cycles_per_layer)
        exp_cycles = exp_cycles_dict[node.name]
        assert np.isclose(exp_cycles, cycles_rtlsim, atol=15)
        assert exp_cycles != 0


# which port to test
@pytest.mark.parametrize("direction", ["input", "output"])
@pytest.mark.parametrize("num_input_channels", [6, 16])
@pytest.mark.parametrize(
    "num_input_vecs",
    [
        [1],
        [1, 2, 2],
    ],
)
@pytest.mark.parametrize("activation", [DataType["INT4"], DataType["BIPOLAR"]])
@pytest.mark.parametrize(
    "idt_tdt_cfg",
    [
        (DataType["INT8"], DataType["INT8"]),
        (DataType["INT8"], DataType["INT9"]),
        (DataType["UINT8"], DataType["UINT8"]),
        (DataType["UINT8"], DataType["UINT9"]),
    ],
)
@pytest.mark.parametrize("fold", [-1, 1, 2])
@pytest.mark.parametrize("narrow", [True, False])
@pytest.mark.parametrize("per_tensor", [True, False])
@pytest.mark.parametrize("impl_style", ["rtl"])
@pytest.mark.parametrize("exec_mode", ["rtlsim"])
@pytest.mark.parametrize("mem_mode", ["internal_embedded", "internal_decoupled"])
@pytest.mark.fpgadataflow
@pytest.mark.vivado
@pytest.mark.slow
def test_fpgadataflow_analytical_characterization_thresholding(
    direction,
    num_input_channels,
    num_input_vecs,
    activation,
    idt_tdt_cfg,
    fold,
    narrow,
    per_tensor,
    impl_style,
    exec_mode,
    mem_mode,
):
    # the mem_mode parameter can only be used for the hls thresholding
    # so the test will only be executed once for impl_style=rtl and once skipped
    # when the mem_mode is varied. Otherwise, the same test configuration would always
    # run twice.
    if impl_style == "rtl" and mem_mode == "internal_decoupled":
        pytest.skip(
            "Skip, because test is identical to impl_style=rtl and mem_mode=internal_embedded"
        )
    if narrow and activation == DataType["BIPOLAR"]:
        pytest.skip("Narrow needs to be false with biploar activation.")
    input_data_type, threshold_data_type = idt_tdt_cfg
    num_steps = activation.get_num_possible_values() - 1

    if fold == -1:
        fold = num_input_channels
    pe = num_input_channels // fold
    if num_input_channels % pe != 0:
        pytest.skip("Invalid folding configuration. Skipping test.")

    output_data_type = activation
    if activation == DataType["BIPOLAR"]:
        activation_bias = 0
    else:
        activation_bias = activation.min()
        if narrow and activation.signed():
            activation_bias += 1

    # Generate random thresholds and sort in ascending order
    thresholds = generate_random_threshold_values(
        threshold_data_type, num_input_channels, num_steps, narrow, per_tensor
    )

    # provide non-decreasing/ascending thresholds
    thresholds = sort_thresholds_increasing(thresholds)

    # Make a Multithreshold graph and convert to thresholding binary search node
    model = make_single_multithresholding_modelwrapper(
        thresholds,
        input_data_type,
        threshold_data_type,
        output_data_type,
        activation_bias,
        num_input_vecs,
        num_input_channels,
    )

    # calculate reference output
    x = gen_finn_dt_tensor(input_data_type, tuple(num_input_vecs + [num_input_channels]))

    input_dict = {model.graph.input[0].name: x}
    y_expected = oxe.execute_onnx(model, input_dict)[model.graph.output[0].name]

    if output_data_type == DataType["BIPOLAR"]:
        # binary to bipolar
        y_expected = 2 * y_expected - 1

    model = model.transform(InferThresholdingLayer())

    # Transform to the specified implementation style, either the
    # RTL or HLS according to test parameters
    node = model.get_nodes_by_op_type(model.graph.node[0].op_type)[0]
    inst = getCustomOp(node)
    inst.set_nodeattr("preferred_impl_style", impl_style)
    model = model.transform(SpecializeLayers(test_fpga_part))
    model = model.transform(InferShapes())
    assert model.graph.node[0].op_type == "Thresholding_" + str(impl_style)

    node = model.get_nodes_by_op_type(model.graph.node[0].op_type)[0]
    inst = getCustomOp(node)
    inst.set_nodeattr("PE", pe)
    model = model.transform(GiveUniqueNodeNames())

    if impl_style == "hls":
        inst.set_nodeattr("mem_mode", mem_mode)

    node_details = (
        "Thr",
        input_data_type,
        threshold_data_type,
        output_data_type,
        activation_bias,
        num_input_vecs,
        num_input_channels,
        pe,
        narrow,
        per_tensor,
        activation,
        mem_mode,
        impl_style,
    )

    allowed_chr_offset_positions = 5

    model_rtl = copy.deepcopy(model)
    node_analytical = get_characteristic_fnc(
        model, (*node_details, "analytical"), test_fpga_part, target_clk_ns, "analytical"
    )
    node_rtlsim = get_characteristic_fnc(
        model_rtl, (*node_details, "rtlsim"), test_fpga_part, target_clk_ns, "rtlsim"
    )

    chr_in = decompress_string_to_numpy(node_analytical.get_nodeattr("io_chrc_in"))
    chr_out = decompress_string_to_numpy(node_analytical.get_nodeattr("io_chrc_out"))

    rtlsim_in = decompress_string_to_numpy(node_rtlsim.get_nodeattr("io_chrc_in"))
    rtlsim_out = decompress_string_to_numpy(node_rtlsim.get_nodeattr("io_chrc_out"))

    debug_chr_funcs(chr_in, chr_out, rtlsim_in, rtlsim_out, direction)

    if direction == "input":
        assert compare_two_chr_funcs(
            chr_in,
            rtlsim_in,
            allowed_chr_offset_positions,
        )
    elif direction == "output":
        assert compare_two_chr_funcs(
            chr_out,
            rtlsim_out,
            allowed_chr_offset_positions,
        )<|MERGE_RESOLUTION|>--- conflicted
+++ resolved
@@ -51,15 +51,12 @@
 from finn.transformation.fpgadataflow.set_exec_mode import SetExecMode
 from finn.transformation.fpgadataflow.specialize_layers import SpecializeLayers
 from finn.transformation.streamline.round_thresholds import RoundAndClipThresholds
-<<<<<<< HEAD
-=======
 from finn.util.basic import decompress_string_to_numpy
 from finn.util.test import (
     compare_two_chr_funcs,
     debug_chr_funcs,
     get_characteristic_fnc,
 )
->>>>>>> fa931a00
 
 test_fpga_part = "xczu3eg-sbva484-1-e"
 target_clk_ns = 5
@@ -145,7 +142,7 @@
         [1, 2, 2],
     ],
 )
-@pytest.mark.parametrize("activation", [DataType["UINT4"], DataType["INT4"], DataType["BIPOLAR"]])
+@pytest.mark.parametrize("activation", [DataType["INT4"], DataType["BIPOLAR"]])
 @pytest.mark.parametrize(
     "idt_tdt_cfg",
     [
