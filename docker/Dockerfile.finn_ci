--- conflicted
+++ resolved
@@ -33,7 +33,6 @@
 
 RUN apt-get update
 RUN apt-get -y upgrade
-<<<<<<< HEAD
 RUN apt-get install -y build-essential
 RUN apt-get install -y libglib2.0-0
 RUN apt-get install -y libsm6
@@ -48,11 +47,6 @@
 RUN apt-get install -y wget
 RUN apt-get install -y unzip
 RUN apt-get install -y zip
-=======
-RUN apt-get install -y build-essential libglib2.0-0 libsm6 libxext6 libxrender-dev
-RUN apt-get install -y verilator zsh nano rsync
-RUN apt-get install -y sshpass wget unzip
->>>>>>> e5da788b
 RUN echo "StrictHostKeyChecking no" >> /etc/ssh/ssh_config
 
 # XRT deps
