--- conflicted
+++ resolved
@@ -322,17 +322,6 @@
 
 void runDockerPytestWithMarker(String marker, String testResultsFilename, String additionalOptions) {
   sh """./run-docker.sh python -m pytest -m ${marker} --forked --junitxml=${testResultsFilename}.xml --html=${testResultsFilename}.html --self-contained-html ${additionalOptions}"""
-<<<<<<< HEAD
-}
-
-def findBoardBuildFiles(String searchDir, String dirToFind) {
-  def result = sh(script: "find $searchDir -type d -name \"$dirToFind*\"", returnStdout: true).trim()
-  if (result.empty) {
-      error "Directory containing '$dirToFind' not found."
-  }
-	return result
-=======
->>>>>>> ed8c6226
 }
 
 void findCopyZip(String board, String findDir, String copyDir) {
