#!/bin/bash

: ${PYTEST_PARALLEL=auto}

cd $FINN_ROOT
# check if command line argument is empty or not present
if [ -z $1 ] || [ $1 = "quicktest" ]; then
  echo "Running quicktest: not (vivado or slow or board) with pytest-xdist"
  pytest -m 'not (vivado or slow or vitis or board or notebooks or bnn_pynq)' --forked --dist=loadfile -n $PYTEST_PARALLEL
elif [ $1 = "main" ]; then
  echo "Running main test suite: not (rtlsim or end2end) with pytest-xdist"
  pytest -k 'not (rtlsim or end2end)' --forked --dist=loadfile -n $PYTEST_PARALLEL
elif [ $1 = "rtlsim" ]; then
<<<<<<< HEAD
  echo "Running rtlsim test suite with pytest-parallel"
# there are end2end tests which also have rtlsim in their name, but not vice versa
  pytest -k 'rtlsim and not end2end' --forked --workers $PYTEST_PARALLEL
=======
  echo "Running rtlsim test suite with pytest-xdist"
  pytest -k rtlsim --dist=loadfile -n $PYTEST_PARALLEL
>>>>>>> 311ac68c
elif [ $1 = "end2end" ]; then
  echo "Running end2end test suite with no parallelism"
# filtering by name "end2end" is not sufficient, as the bnn tests need to be selected by a marker
  pytest -k end2end --forked -m 'sanity_bnn or end2end or fpgadataflow or notebooks'
elif [ $1 = "full" ]; then
  echo "Running full test suite, each step with appropriate parallelism"
  $0 main;
  $0 rtlsim;
  $0 end2end;
else
  echo "Unrecognized argument to quicktest.sh: $1"
fi<|MERGE_RESOLUTION|>--- conflicted
+++ resolved
@@ -4,30 +4,23 @@
 
 cd $FINN_ROOT
 # check if command line argument is empty or not present
-if [ -z $1 ] || [ $1 = "quicktest" ]; then
+if [ -z $1 ]; then
   echo "Running quicktest: not (vivado or slow or board) with pytest-xdist"
-  pytest -m 'not (vivado or slow or vitis or board or notebooks or bnn_pynq)' --forked --dist=loadfile -n $PYTEST_PARALLEL
+  pytest -m 'not (vivado or slow or vitis or board or notebooks or bnn_pynq)' --dist=loadfile -n $PYTEST_PARALLEL
 elif [ $1 = "main" ]; then
   echo "Running main test suite: not (rtlsim or end2end) with pytest-xdist"
-  pytest -k 'not (rtlsim or end2end)' --forked --dist=loadfile -n $PYTEST_PARALLEL
+  pytest -k 'not (rtlsim or end2end)' --dist=loadfile -n $PYTEST_PARALLEL
 elif [ $1 = "rtlsim" ]; then
-<<<<<<< HEAD
-  echo "Running rtlsim test suite with pytest-parallel"
-# there are end2end tests which also have rtlsim in their name, but not vice versa
-  pytest -k 'rtlsim and not end2end' --forked --workers $PYTEST_PARALLEL
-=======
   echo "Running rtlsim test suite with pytest-xdist"
   pytest -k rtlsim --dist=loadfile -n $PYTEST_PARALLEL
->>>>>>> 311ac68c
 elif [ $1 = "end2end" ]; then
   echo "Running end2end test suite with no parallelism"
-# filtering by name "end2end" is not sufficient, as the bnn tests need to be selected by a marker
-  pytest -k end2end --forked -m 'sanity_bnn or end2end or fpgadataflow or notebooks'
+  pytest -k end2end
 elif [ $1 = "full" ]; then
   echo "Running full test suite, each step with appropriate parallelism"
   $0 main;
   $0 rtlsim;
   $0 end2end;
 else
-  echo "Unrecognized argument to quicktest.sh: $1"
+  echo "Unrecognized argument to quicktest.sh"
 fi