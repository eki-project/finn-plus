#!/bin/bash

: ${PYTEST_PARALLEL=auto}

cd $FINN_ROOT
# check if command line argument is empty or not present
if [ -z $1 ] || [ $1 = "quicktest" ]; then
  echo "Running quicktest: not (vivado or slow or board) with pytest-xdist"
  pytest -m 'not (vivado or slow or vitis or board or notebooks or bnn_pynq)' --forked --dist=loadfile -n $PYTEST_PARALLEL
elif [ $1 = "main" ]; then
  echo "Running main test suite: not (rtlsim or end2end) with pytest-xdist"
  pytest -k 'not (rtlsim or end2end)' --forked --dist=loadfile -n $PYTEST_PARALLEL
elif [ $1 = "rtlsim" ]; then
  echo "Running rtlsim test suite with pytest-parallel"
<<<<<<< HEAD
  pytest -k rtlsim --forked --workers $PYTEST_PARALLEL
=======
# there are end2end tests which also have rtlsim in their name, but not vice versa
  pytest -k 'rtlsim and not end2end' --workers $PYTEST_PARALLEL
>>>>>>> 96bbd75d
elif [ $1 = "end2end" ]; then
  echo "Running end2end test suite with no parallelism"
# filtering by name "end2end" is not sufficient, as the bnn tests need to be selected by a marker
  pytest -k end2end -m 'sanity_bnn or end2end or fpgadataflow or notebooks' --forked
elif [ $1 = "full" ]; then
  echo "Running full test suite, each step with appropriate parallelism"
  $0 main;
  $0 rtlsim;
  $0 end2end;
else
  echo "Unrecognized argument to quicktest.sh: $1"
fi<|MERGE_RESOLUTION|>--- conflicted
+++ resolved
@@ -12,12 +12,8 @@
   pytest -k 'not (rtlsim or end2end)' --forked --dist=loadfile -n $PYTEST_PARALLEL
 elif [ $1 = "rtlsim" ]; then
   echo "Running rtlsim test suite with pytest-parallel"
-<<<<<<< HEAD
-  pytest -k rtlsim --forked --workers $PYTEST_PARALLEL
-=======
 # there are end2end tests which also have rtlsim in their name, but not vice versa
-  pytest -k 'rtlsim and not end2end' --workers $PYTEST_PARALLEL
->>>>>>> 96bbd75d
+  pytest -k 'rtlsim and not end2end' --forked --workers $PYTEST_PARALLEL
 elif [ $1 = "end2end" ]; then
   echo "Running end2end test suite with no parallelism"
 # filtering by name "end2end" is not sufficient, as the bnn tests need to be selected by a marker
