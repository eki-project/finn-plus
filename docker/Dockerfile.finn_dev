--- conflicted
+++ resolved
@@ -49,23 +49,14 @@
 COPY requirements.txt .
 RUN pip install -r requirements.txt
 RUN rm requirements.txt
-<<<<<<< HEAD
 RUN pip install jupyter==1.0.0
-RUN pip install matplotlib==3.3.1 --ignore-installed certifi
+RUN pip install matplotlib==3.3.1 --ignore-installed
 RUN pip install pytest-dependency==0.5.1
 RUN pip install sphinx==3.1.2
 RUN pip install sphinx_rtd_theme==0.5.0
 RUN pip install pytest-xdist==2.0.0
 RUN pip install pytest-parallel==0.1.0
-RUN pip install netron==4.4.7
-=======
-RUN pip install jupyter
 RUN pip install netron
-RUN pip install matplotlib --ignore-installed
-RUN pip install pytest-dependency
-RUN pip install sphinx
-RUN pip install sphinx_rtd_theme
->>>>>>> 27863700
 
 # switch user
 RUN groupadd -g $GID $GNAME
