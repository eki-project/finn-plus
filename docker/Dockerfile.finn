--- conflicted
+++ resolved
@@ -71,28 +71,11 @@
     libboost-dev \
     libjansson-dev \
     libgetdata-dev \
-<<<<<<< HEAD
-    libtinfo5
-RUN echo "StrictHostKeyChecking no" >> /etc/ssh/ssh_config
-RUN locale-gen "en_US.UTF-8"
-
-# install Verilator from source to get the right version
-RUN apt-get install -y git perl make autoconf g++-10 flex bison ccache libgoogle-perftools-dev numactl perl-doc libfl2 libfl-dev zlib1g zlib1g-dev
-RUN git clone https://github.com/verilator/verilator
-RUN cd verilator && \
-    git checkout v4.224 && \
-    autoconf && \
-    ./configure && \
-    make -j4 && \
-    make install
-
-=======
     libtinfo5 \
     g++-10
 RUN echo "StrictHostKeyChecking no" >> /etc/ssh/ssh_config
 RUN locale-gen "en_US.UTF-8"
 
->>>>>>> bb37f57c
 # install XRT
 RUN if [ -z "$LOCAL_XRT" ] && [ -z "$SKIP_XRT" ];then \
     wget -U 'Mozilla/5.0 (X11; Linux i686) AppleWebKit/537.17 (KHTML, like Gecko) Chrome/24.0.1312.27 Safari/537.17' "https://www.xilinx.com/bin/public/openDownload?filename=$XRT_DEB_VERSION.deb" -O /tmp/$XRT_DEB_VERSION.deb; fi
