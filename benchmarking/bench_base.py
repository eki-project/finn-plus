--- conflicted
+++ resolved
@@ -1,48 +1,58 @@
+import copy
+import glob
 import itertools
+import json
+import numpy as np
+import onnxruntime as ort
 import os
+import pandas as pd
+import shutil
 import subprocess
-import copy
-import json
 import time
 import traceback
-import glob
-import shutil
-import numpy as np
+from qonnx.core.modelwrapper import ModelWrapper
+from qonnx.custom_op.registry import getCustomOp
+from qonnx.transformation.base import Transformation
+from qonnx.util.basic import gen_finn_dt_tensor, roundup_to_integer_multiple
 from shutil import copy as shcopy
 from shutil import copytree
+from templates import (
+    template_open,
+    template_sim_power,
+    template_single_test,
+    template_switching_simulation_tb,
+    zynq_harness_template,
+)
+from util import delete_dir_contents, power_xml_to_dict, summarize_section, summarize_table
+
+import finn.builder.build_dataflow as build
+import finn.builder.build_dataflow_config as build_cfg
 import finn.core.onnx_exec as oxe
-from qonnx.custom_op.registry import getCustomOp
-from qonnx.transformation.base import Transformation
+from finn.analysis.fpgadataflow.exp_cycles_per_layer import exp_cycles_per_layer
+from finn.analysis.fpgadataflow.hls_synth_res_estimation import hls_synth_res_estimation
+from finn.analysis.fpgadataflow.post_synth_res import post_synth_res
+from finn.analysis.fpgadataflow.res_estimation import res_estimation
+from finn.builder.build_dataflow_config import DataflowBuildConfig
 from finn.transformation.fpgadataflow.compile_cppsim import CompileCppSim
 from finn.transformation.fpgadataflow.create_stitched_ip import CreateStitchedIP
 from finn.transformation.fpgadataflow.hlssynth_ip import HLSSynthIP
+from finn.transformation.fpgadataflow.make_zynq_proj import collect_ip_dirs
 from finn.transformation.fpgadataflow.prepare_cppsim import PrepareCppSim
 from finn.transformation.fpgadataflow.prepare_ip import PrepareIP
 from finn.transformation.fpgadataflow.prepare_rtlsim import PrepareRTLSim
+from finn.transformation.fpgadataflow.replace_verilog_relpaths import ReplaceVerilogRelPaths
 from finn.transformation.fpgadataflow.set_exec_mode import SetExecMode
 from finn.transformation.fpgadataflow.synth_ooc import SynthOutOfContext
-from finn.analysis.fpgadataflow.exp_cycles_per_layer import exp_cycles_per_layer
-from finn.analysis.fpgadataflow.hls_synth_res_estimation import hls_synth_res_estimation
-from finn.analysis.fpgadataflow.res_estimation import res_estimation
-from finn.transformation.fpgadataflow.make_zynq_proj import collect_ip_dirs
-import finn.builder.build_dataflow_config as build_cfg
-from finn.util.basic import make_build_dir, pynq_native_port_width, part_map, alveo_default_platform, alveo_part_map
-from templates import template_open, template_single_test, template_sim_power, template_switching_simulation_tb, zynq_harness_template
-from util import summarize_table, summarize_section, power_xml_to_dict, delete_dir_contents
-from finn.transformation.fpgadataflow.replace_verilog_relpaths import (
-    ReplaceVerilogRelPaths,
+from finn.util.basic import (
+    alveo_default_platform,
+    alveo_part_map,
+    make_build_dir,
+    part_map,
+    pynq_native_port_width,
 )
-from qonnx.util.basic import (
-    gen_finn_dt_tensor,
-    roundup_to_integer_multiple,
-)
-import finn.builder.build_dataflow as build
-from finn.analysis.fpgadataflow.post_synth_res import post_synth_res
-from qonnx.core.modelwrapper import ModelWrapper
-from finn.builder.build_dataflow_config import DataflowBuildConfig
-import pandas as pd
-import onnxruntime as ort
-#TODO: merge this file into bench.py once most functionality has been moved to builder
+
+# TODO: merge this file into bench.py once most functionality has been moved to builder
+
 
 def start_test_batch_fast(results_path, project_path, run_target, pairs):
     # Prepare tcl script
@@ -116,7 +126,8 @@
     with open(power_report_json, "w") as json_file:
         json_file.write(json.dumps(power_report_dict, indent=2))
 
-class bench():
+
+class bench:
     def __init__(self, params, task_id, run_id, work_dir, artifacts_dir, save_dir, debug=True):
         super().__init__()
         self.params = params
@@ -127,8 +138,8 @@
         self.save_dir = save_dir
         self.debug = debug
 
-        #TODO: setup a logger so output can go to console (with task id prefix) and log simultaneously
-        #TODO: coordinate with new builder loggin setup
+        # TODO: setup a logger so output can go to console (with task id prefix) and log simultaneously
+        # TODO: coordinate with new builder loggin setup
 
         # General configuration
         # TODO: do not allow multiple targets in a single bench job due to measurement?
@@ -170,8 +181,10 @@
         if self.debug:
             # Save entire FINN build dir and working dir
             # TODO: add option to only save upon exception (in FINN builder or benchmarking infrastructure)
-            self.local_artifacts_collection.append(("debug_finn_tmp", os.environ["FINN_BUILD_DIR"], True))
-            #self.local_artifacts_collection.append(("debug_finn_cwd", os.environ["FINN_ROOT"], False))
+            self.local_artifacts_collection.append(
+                ("debug_finn_tmp", os.environ["FINN_BUILD_DIR"], True)
+            )
+            # self.local_artifacts_collection.append(("debug_finn_cwd", os.environ["FINN_ROOT"], False))
 
         ### SETUP ###
         # Use a temporary dir for buildflow-related files (next to FINN_BUILD_DIR)
@@ -179,7 +192,9 @@
         tmp_buildflow_dir = os.path.join(self.work_dir, "buildflow")
         os.makedirs(tmp_buildflow_dir, exist_ok=True)
         delete_dir_contents(tmp_buildflow_dir)
-        self.build_inputs["build_dir"] = os.path.join(tmp_buildflow_dir, "build_output") # TODO remove in favor of self.build_dir
+        self.build_inputs["build_dir"] = os.path.join(
+            tmp_buildflow_dir, "build_output"
+        )  # TODO remove in favor of self.build_dir
         self.build_dir = os.path.join(tmp_buildflow_dir, "build_output")
         self.report_dir = os.path.join(self.build_dir, "report")
         os.makedirs(self.report_dir, exist_ok=True)
@@ -188,7 +203,9 @@
         self.local_artifacts_collection.append(("build_output", self.build_dir, False))
         # Save reports and deployment package as pipeline artifacts
         self.artifacts_collection.append(("reports", self.report_dir, False))
-        self.artifacts_collection.append(("reports", os.path.join(self.build_dir, "build_dataflow.log"), False))
+        self.artifacts_collection.append(
+            ("reports", os.path.join(self.build_dir, "build_dataflow.log"), False)
+        )
         self.artifacts_collection.append(("deploy", os.path.join(self.build_dir, "deploy"), True))
 
     def save_artifact(self, target_path, source_path, archive=False):
@@ -205,16 +222,18 @@
 
     def save_artifacts_collection(self):
         # this should be called upon successful or failed completion of a run
-        for (name, source_path, archive) in self.artifacts_collection:
-            target_path = os.path.join(self.artifacts_dir, "runs_output", "run_%d" % (self.run_id), name)
+        for name, source_path, archive in self.artifacts_collection:
+            target_path = os.path.join(
+                self.artifacts_dir, "runs_output", "run_%d" % (self.run_id), name
+            )
             self.save_artifact(target_path, source_path, archive)
 
     def save_local_artifacts_collection(self):
         # this should be called upon successful or failed completion of a run
-        for (name, source_path, archive) in self.local_artifacts_collection:
+        for name, source_path, archive in self.local_artifacts_collection:
             target_path = os.path.join(self.save_dir, name, "run_%d" % (self.run_id))
             self.save_artifact(target_path, source_path, archive)
-    
+
     # must be defined by subclass
     def step_export_onnx(self):
         pass
@@ -287,7 +306,7 @@
     #     self.output_dict["rtlsim_cycles"] = rtlsim_cycles
     #     self.output_dict["rtlsim_time"] = int(time.time() - start_time)
 
-# TODO: re-introduce simple Vivado power estimation as new builder step
+    # TODO: re-introduce simple Vivado power estimation as new builder step
     # def step_synthesis(self):
     #     # Perform Vivado synthesis for accurate resource/timing and inaccurate power reports
     #     start_time = time.time()
@@ -323,7 +342,7 @@
     #     model.save(os.path.join(self.artifacts_dir_models, "model_%d_synthesis.onnx" % (self.run_id)))
     #     self.model_step_synthesis = copy.deepcopy(model)
 
-# TODO: re-introduce sim-based Vivado power estimation as new builder step
+    # TODO: re-introduce sim-based Vivado power estimation as new builder step
     # def step_sim_power(self):
     #     # Perform Vivado simulation for accurate power report
     #     start_time = time.time()
@@ -365,17 +384,17 @@
     def step_parse_builder_output(self, build_dir):
         # TODO: output as .json or even add as new build step
         ### CHECK FOR VERIFICATION STEP SUCCESS ###
-        if (os.path.exists(os.path.join(build_dir, "verification_output"))):
+        if os.path.exists(os.path.join(build_dir, "verification_output")):
             # Collect all verification output filenames
             outputs = glob.glob(os.path.join(build_dir, "verification_output/*.npy"))
             # Extract the verification status for each verification output by matching
             # to the SUCCESS string contained in the filename
-            status = all([
-                out.split("_")[-1].split(".")[0] == "SUCCESS" for out in outputs
-            ])
-    
+            status = all([out.split("_")[-1].split(".")[0] == "SUCCESS" for out in outputs])
+
             # Construct a dictionary reporting the verification status as string
-            self.output_dict["builder_verification"] = {"verification": {True: "success", False: "fail"}[status]}
+            self.output_dict["builder_verification"] = {
+                "verification": {True: "success", False: "fail"}[status]
+            }
             # TODO: mark job as failed if verification fails?
 
     def steps_full_build_flow(self):
@@ -393,7 +412,9 @@
             self.build_inputs["onnx_path"] = self.params["model_path"]
         else:
             # input ONNX model (+ optional I/O pair for verification) will be generated
-            self.build_inputs["onnx_path"] = os.path.join(self.build_inputs["build_dir"], "model_export.onnx")
+            self.build_inputs["onnx_path"] = os.path.join(
+                self.build_inputs["build_dir"], "model_export.onnx"
+            )
             if self.step_export_onnx(self.build_inputs["onnx_path"]) == "skipped":
                 # microbenchmarks might skip because no valid model can be generated for given params
                 return "skipped"
@@ -414,23 +435,23 @@
         cfg.synth_clk_period_ns = self.clock_period_ns
         cfg.board = self.board
         if self.board in alveo_part_map:
-            cfg.shell_flow_type=build_cfg.ShellFlowType.VITIS_ALVEO
-            cfg.vitis_platform=alveo_default_platform[self.board]
+            cfg.shell_flow_type = build_cfg.ShellFlowType.VITIS_ALVEO
+            cfg.vitis_platform = alveo_default_platform[self.board]
         else:
-            cfg.shell_flow_type=build_cfg.ShellFlowType.VIVADO_ZYNQ
+            cfg.shell_flow_type = build_cfg.ShellFlowType.VIVADO_ZYNQ
         # enable extra performance optimizations (physopt)
         # TODO: check OMX synth strategy again!
-        cfg.vitis_opt_strategy=build_cfg.VitisOptStrategy.PERFORMANCE_BEST
+        cfg.vitis_opt_strategy = build_cfg.VitisOptStrategy.PERFORMANCE_BEST
         cfg.verbose = False
         cfg.enable_build_pdb_debug = False
-        #cfg.stitched_ip_gen_dcp = False # only needed for further manual integration
+        # cfg.stitched_ip_gen_dcp = False # only needed for further manual integration
         cfg.force_python_rtlsim = False
         cfg.split_large_fifos = True
-        cfg.save_intermediate_models = True # Save the intermediate model graphs
-        cfg.verify_save_full_context = True, # Output full context dump for verification steps
-        #rtlsim_use_vivado_comps # TODO ?
-        #cfg.default_swg_exception
-        #cfg.large_fifo_mem_style
+        cfg.save_intermediate_models = True  # Save the intermediate model graphs
+        cfg.verify_save_full_context = (True,)  # Output full context dump for verification steps
+        # rtlsim_use_vivado_comps # TODO ?
+        # cfg.default_swg_exception
+        # cfg.large_fifo_mem_style
 
         # Switch between instrumentation or IODMA wrapper (TODO: combine both in one bitstream)
         if "enable_instrumentation" in self.params:
@@ -446,7 +467,7 @@
                 cfg.auto_fifo_depths = False
                 cfg.live_fifo_sizing = True
                 cfg.enable_instrumentation = True
-                cfg.synth_clk_period_ns = 10 # force conservative 100 MHz clock
+                cfg.synth_clk_period_ns = 10  # force conservative 100 MHz clock
             else:
                 cfg.auto_fifo_depths = True
                 cfg.auto_fifo_strategy = self.params["fifo_method"]
@@ -457,11 +478,11 @@
         # Batch size used for RTLSim performance measurement (and in-depth FIFO test here)
         # TODO: determine automatically or replace by exact instr wrapper sim
         if "rtlsim_n" in self.params:
-            cfg.rtlsim_batch_size=self.params["rtlsim_n"]
+            cfg.rtlsim_batch_size = self.params["rtlsim_n"]
 
         # Batch size used for FIFO sizing (largefifo_rtlsim only)
         if "fifo_rtlsim_n" in self.params:
-            cfg.fifosim_n_inferences=self.params["fifo_rtlsim_n"]
+            cfg.fifosim_n_inferences = self.params["fifo_rtlsim_n"]
 
         # Manual correction factor for FIFO-Sim input throttling
         if "fifo_throttle_factor" in self.params:
@@ -480,13 +501,11 @@
             else:
                 cfg.target_fps = self.params["target_fps"]
 
-<<<<<<< HEAD
+        if "validation_dataset" in self.params:
+            cfg.validation_dataset = self.params["validation_dataset"]
+
         if "fifo_offset" in self.params:
             cfg.fifo_offset = self.params["fifo_offset"]
-=======
-        if "validation_dataset" in self.params:
-            cfg.validation_dataset = self.params["validation_dataset"]
->>>>>>> d0e33d00
 
         # Default of 1M cycles is insufficient for MetaFi (6M) and RN-50 (2.5M)
         # TODO: make configurable or set on pipeline level?
