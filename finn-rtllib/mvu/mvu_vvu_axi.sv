/******************************************************************************
 * Copyright (C) 2024, Advanced Micro Devices, Inc.
 * All rights reserved.
 *
 * Redistribution and use in source and binary forms, with or without
 * modification, are permitted provided that the following conditions are met:
 *
 *  1. Redistributions of source code must retain the above copyright notice,
 *     this list of conditions and the following disclaimer.
 *
 *  2. Redistributions in binary form must reproduce the above copyright
 *     notice, this list of conditions and the following disclaimer in the
 *     documentation and/or other materials provided with the distribution.
 *
 *  3. Neither the name of the copyright holder nor the names of its
 *     contributors may be used to endorse or promote products derived from
 *     this software without specific prior written permission.
 *
 * THIS SOFTWARE IS PROVIDED BY THE COPYRIGHT HOLDERS AND CONTRIBUTORS "AS IS"
 * AND ANY EXPRESS OR IMPLIED WARRANTIES, INCLUDING, BUT NOT LIMITED TO,
 * THE IMPLIED WARRANTIES OF MERCHANTABILITY AND FITNESS FOR A PARTICULAR
 * PURPOSE ARE DISCLAIMED. IN NO EVENT SHALL THE COPYRIGHT HOLDER OR
 * CONTRIBUTORS BE LIABLE FOR ANY DIRECT, INDIRECT, INCIDENTAL, SPECIAL,
 * EXEMPLARY, OR CONSEQUENTIAL DAMAGES (INCLUDING, BUT NOT LIMITED TO,
 * PROCUREMENT OF SUBSTITUTE GOODS OR SERVICES; LOSS OF USE, DATA, OR PROFITS;
 * OR BUSINESS INTERRUPTION). HOWEVER CAUSED AND ON ANY THEORY OF LIABILITY,
 * WHETHER IN CONTRACT, STRICT LIABILITY, OR TORT (INCLUDING NEGLIGENCE OR
 * OTHERWISE) ARISING IN ANY WAY OUT OF THE USE OF THIS SOFTWARE, EVEN IF
 * ADVISED OF THE POSSIBILITY OF SUCH DAMAGE.
 *
 * @brief	Matrix Vector Unit (MVU) & Vector Vector Unit (VVU) AXI-lite interface wrapper.
 * @details
 *	 The following compute cores are supported:
 *   - 4-bit MVU on DSP48 achieving 4 MACs/DSP,
 *   - (4,8]-bit MVU on DSP48 achieving 2 MACs/DSP,
 *   - [4,9]-bit MVU and VVU on DSP58 achieving 3 MACs/DSP,
 *  Folding hints:
 *	 - PE scaling should divide MH.
 *   - SIMD scaling should divide MW.
 *	 - Otherwise, keep SIMD and PE somewhat balanced. SIMD scaling tends to
 *	   impact critical paths more than PE scaling. PE scaling implies a
 *	   bigger fanout on the input activations.
 *	 - Full unfolding along MH (PE=MH) results in no replay buffer instantiated
 *****************************************************************************/

module mvu_vvu_axi #(
	bit IS_MVU,
	parameter COMPUTE_CORE,
	int unsigned MW,
	int unsigned MH,
	int unsigned PE,
	int unsigned SIMD,
	int unsigned SEGMENTLEN = 0,

	int unsigned ACTIVATION_WIDTH,
	int unsigned WEIGHT_WIDTH,
	int unsigned ACCU_WIDTH,
	bit NARROW_WEIGHTS     = 0,
	bit SIGNED_ACTIVATIONS = 0,

	bit PUMPED_COMPUTE = 0, // requires an even SIMD % 2 == 0
	bit FORCE_BEHAVIORAL = 0,
	bit M_REG_LUT = 1,

	// Safely deducible parameters
	localparam int unsigned  WEIGHT_STREAM_WIDTH    = PE * SIMD * WEIGHT_WIDTH,
	localparam int unsigned  WEIGHT_STREAM_WIDTH_BA = (WEIGHT_STREAM_WIDTH + 7)/8 * 8,
	localparam int unsigned  INPUT_STREAM_WIDTH     = (IS_MVU ? 1 : PE) * SIMD * ACTIVATION_WIDTH,
	localparam int unsigned  INPUT_STREAM_WIDTH_BA  = (INPUT_STREAM_WIDTH  + 7)/8 * 8,
	localparam int unsigned  OUTPUT_STREAM_WIDTH    = PE*ACCU_WIDTH,
	localparam int unsigned  OUTPUT_STREAM_WIDTH_BA = (OUTPUT_STREAM_WIDTH + 7)/8 * 8,
	localparam bit  		 SIMD_UNEVEN = SIMD % 2
)(
	// Global Control
	input	logic  ap_clk,
	input	logic  ap_clk2x,	// synchronous, double-speed clock; only used for PUMPED_COMPUTE
	input	logic  ap_rst_n,

	// Weight Stream
	input	logic [WEIGHT_STREAM_WIDTH_BA-1:0]  s_axis_weights_tdata,
	input	logic  s_axis_weights_tvalid,
	output	logic  s_axis_weights_tready,

	// Input Stream
	input	logic [INPUT_STREAM_WIDTH_BA-1:0]  s_axis_input_tdata,
	input	logic  s_axis_input_tvalid,
	output	logic  s_axis_input_tready,

	// Output Stream
	output	logic [OUTPUT_STREAM_WIDTH_BA-1:0]  m_axis_output_tdata,
	output	logic  m_axis_output_tvalid,
	input	logic  m_axis_output_tready
);

//-------------------- Parameter sanity checks --------------------\\
	initial begin
		if (MW % SIMD != 0) begin
			$error("Matrix width (%0d) is not a multiple of SIMD (%0d).", MW, SIMD);
			$finish;
		end
		if (MH % PE != 0) begin
			$error("Matrix height (%0d) is not a multiple of PE (%0d).", MH, PE);
			$finish;
		end
		if (WEIGHT_WIDTH > 8) begin
			$error("Weight width of %0d-bits exceeds maximum of 8-bits", WEIGHT_WIDTH);
			$finish;
		end
		if (ACTIVATION_WIDTH > 8) begin
			if (!(SIGNED_ACTIVATIONS == 1 && ACTIVATION_WIDTH == 9 && COMPUTE_CORE == "mvu_vvu_8sx9_dsp58")) begin
				$error("Activation width of %0d-bits exceeds maximum of 9-bits for signed numbers on DSP48", ACTIVATION_WIDTH);
				$finish;
			end
		end
		if (COMPUTE_CORE == "mvu_vvu_8sx9_dsp58") begin
			if (SEGMENTLEN == 0) begin
				$warning("Segment length of %0d defaults to chain length of %0d", SEGMENTLEN, (SIMD+2)/3);
			end
			if (SEGMENTLEN > (SIMD+2)/3) begin
				$error("Segment length of %0d exceeds chain length of %0d", SEGMENTLEN, (SIMD+2)/3);
				$finish;
			end
		end
		if (!IS_MVU) begin
			if (COMPUTE_CORE != "mvu_vvu_8sx9_dsp58" && COMPUTE_CORE != "mvu_vvu_lut") begin
				$error("VVU only supported on DSP58 or LUT-based implementation");
				$finish;
			end
		end
	end

	uwire  rst = !ap_rst_n;

	//- Replay to Accommodate Neuron Fold -----------------------------------
	typedef logic [(IS_MVU? 1:PE)*SIMD-1:0][ACTIVATION_WIDTH-1:0]  mvu_flatin_t;
	uwire mvu_flatin_t amvau;
	uwire alast;
	uwire afin;
	uwire avld;
	uwire ardy;

	localparam int unsigned  SF = MW/SIMD;
	localparam int unsigned  NF = MH/PE;
	replay_buffer #(.LEN(SF), .REP(IS_MVU ? NF : 1), .W($bits(mvu_flatin_t))) activation_replay (
		.clk(ap_clk), .rst,
		.ivld(s_axis_input_tvalid), .irdy(s_axis_input_tready), .idat(mvu_flatin_t'(s_axis_input_tdata)),
		.ovld(avld), .ordy(ardy), .odat(amvau), .olast(alast), .ofin(afin)
	);

	//- Unflatten inputs into structured matrices ---------------------------
	localparam int unsigned  ACT_PE = IS_MVU? 1 : PE;
	typedef logic [PE    -1:0][SIMD-1:0][WEIGHT_WIDTH    -1:0]  mvu_w_t;
	typedef logic [ACT_PE-1:0][SIMD-1:0][ACTIVATION_WIDTH-1:0]  mvu_a_t;

	uwire  mvu_w_t  mvu_w = s_axis_weights_tdata;

	//- Conditional Activations Layout Adjustment for VVU
	uwire mvu_a_t  amvau_i;
	if (IS_MVU || (PE == 1)) begin : genMVUInput
		assign  amvau_i = amvau;
	end : genMVUInput
	else begin : genVVUInput
		// The input stream will have the channels interleaved for VVU when PE>1
		// Hence, we need to 'untangle' the input stream, i.e. [..][SIMD*PE][..] --> [..][PE][SIMD][..]
		// Note that for each 'SIMD' (S) and 'PE' (P) element, we have something like:
		// (S_0, P_0), ..., (S_0, P_i), (S_1, P_0), ..., (S_1, P_i), ..., (S_i, P_i) which we need to 'untangle' to
		// (S_0, P_0), ..., (S_i, P_0), (S_0, P_1), ..., (S_i, P_1), ..., (S_i, P_i)
		for(genvar  pe = 0; pe < ACT_PE; pe++) begin
			for(genvar  simd = 0; simd < SIMD; simd++) begin
				assign	amvau_i[pe][simd] = amvau[simd*ACT_PE+pe];
			end
		end
	end : genVVUInput

	//- Flow Control Bracket around Compute Core ----------------------------
	uwire  idle;
	assign	ardy = !idle && s_axis_weights_tvalid;
	assign	s_axis_weights_tready = !idle && avld;

	//- Conditionally Pumped DSP Compute ------------------------------------
	typedef logic [PE-1:0][ACCU_WIDTH-1:0]  dsp_p_t;
	uwire  ovld;
	uwire dsp_p_t  odat;
	if(1) begin : blkDsp
		localparam int unsigned  EFFECTIVE_SIMD = SIMD_UNEVEN && PUMPED_COMPUTE ? SIMD+1 : SIMD;
		localparam int unsigned  DSP_SIMD = EFFECTIVE_SIMD/(PUMPED_COMPUTE+1);
		typedef logic [PE    -1:0][DSP_SIMD-1:0][WEIGHT_WIDTH    -1:0]  dsp_w_t;
		typedef logic [ACT_PE-1:0][DSP_SIMD-1:0][ACTIVATION_WIDTH-1:0]  dsp_a_t;

		uwire  dsp_last;
		uwire  dsp_zero;
		uwire dsp_w_t  dsp_w;
		uwire dsp_a_t  dsp_a;

		uwire  dsp_vld;
		uwire dsp_p_t  dsp_p;

		if(!PUMPED_COMPUTE) begin : genUnpumpedCompute
			assign	dsp_zero = idle || !s_axis_weights_tvalid || !avld;
			assign	dsp_last = alast && !dsp_zero;
			assign	dsp_w = mvu_w;
			assign	dsp_a = amvau_i;

			assign	ovld = dsp_vld;
			assign	odat = dsp_p;
		end : genUnpumpedCompute
		else begin : genPumpedCompute
<<<<<<< HEAD
			assign	dsp_clk = clk2x;

			// Identify second fast cycle just before active slow clock edge
			logic  Active = 0;
                        always_ff @(posedge clk2x) begin
				if(rst)  Active <= 0;
				else     Active <= !Active;
			end
=======
>>>>>>> c29ad2a3

			// The input for a slow cycle is split across two fast cycles along the SIMD dimension.
			//	- Both fast cycles are controlled by the same enable state.
			//	- A zero cycle is duplicated across both fast cycles.
			//	- The last flag must be restricted to the second fast cycle.
			//                ┌─────┐     ┌─────┐     ┌─────┐     ┌─────┐     ┌─────┐
			//  clk         ──┘     └─────┘     └─────┘     └─────┘     └─────┘     └
			//              ──┐
			//  rst           └──────────────────────────────────────────────────────
			//                ┌──┐  ┌──┐  ┌──┐  ┌──┐  ┌──┐  ┌──┐  ┌──┐  ┌──┐  ┌──┐  ┌
			//  clk2x       ──┘  └──┘  └──┘  └──┘  └──┘  └──┘  └──┘  └──┘  └──┘  └──┘
			//                      ┌─────┐     ┌─────┐     ┌─────┐     ┌─────┐     ┌
			//  Active      ────────┘     └─────┘     └─────┘     └─────┘     └─────┘
			//
			//              ─────────────\ /─────────\ /─────────\ /─────────\ /─────
			//  Data (slow)    XXX        X {Hi0,Lo0} X {Hi1,Lo1} X {Hi2,Lo2} X {Hi3,
			//              ─────────────/ \─────────/ \─────────/ \─────────/ \─────
			//                                        ┌───────────┐
			//  Last (slow) ──────────────────────────┘           └──────────────────
			//              ───────────────────\ /───\ /───\ /───\ /───\ /───\ /───\
			//  Data (fast)    XXX              X Lo0 X Hi0 X Lo1 X Hi1 X Lo2 X Hi2 X
			//              ───────────────────/ \───/ \───/ \───/ \───/ \───/ \───/
			//                                                    ┌─────┐
			//  Last (fast) ──────────────────────────────────────┘     └────────────

			// Identify second fast cycle just before active slow clock edge
			logic  Active = 0;
			always_ff @(posedge ap_clk2x) begin
				if(rst)  Active <= 0;
				else     Active <= !Active;
			end

			dsp_w_t  W = 'x;
			for(genvar  pe = 0; pe < PE; pe++) begin : genPERegW

				uwire [2*DSP_SIMD-1:0][WEIGHT_WIDTH-1:0]  w;
				for(genvar  i =    0; i <       SIMD; i++)  assign  w[i] = mvu_w[pe][i];
				for(genvar  i = SIMD; i < 2*DSP_SIMD; i++)  assign  w[i] = 0;

				always_ff @(posedge ap_clk2x) begin
					if(rst)  W[pe] <= 'x;
					else     W[pe] <= w[(Active? DSP_SIMD : 0) +: DSP_SIMD];
				end

			end : genPERegW

			dsp_a_t  A = 'x;
			for(genvar  pe = 0; pe < ACT_PE; pe++) begin : genPERegA

				uwire [2*DSP_SIMD-1:0][ACTIVATION_WIDTH-1:0]  a;
				for(genvar  i =    0; i <       SIMD; i++)  assign  a[i] = amvau_i[pe][i];
				for(genvar  i = SIMD; i < 2*DSP_SIMD; i++)  assign  a[i] = 0;

				always_ff @(posedge ap_clk2x) begin
					if(rst)  A[pe] <= 'x;
					else     A[pe] <= a[(Active? DSP_SIMD : 0) +: DSP_SIMD];
				end

			end : genPERegA

			logic  Zero = 1;
			logic  Last = 0;
			always_ff @(posedge ap_clk2x) begin
				if(rst) begin
					Zero <= 1;
					Last <= 0;
				end
				else begin
					automatic logic  zero = idle || !s_axis_weights_tvalid || !avld;
					Zero <= zero;
					Last <= alast && !zero && Active;
				end
			end

			assign	dsp_last = Last;
			assign	dsp_zero = Zero;
			assign	dsp_w = W;
			assign	dsp_a = A;

			// Since no two consecutive last cycles will ever be asserted on the input,
			// valid outputs will also always be spaced by, at least, one other cycle.
			// We can always hold a captured output for two cycles to allow the slow
			// clock to pick it up.
			logic    Vld = 0;
			dsp_p_t  P = 'x;
			always_ff @(posedge ap_clk2x) begin
				if(rst) begin
					Vld <= 0;
					P   <= 'x;
				end
				else begin
					if(dsp_vld)  P <= dsp_p;
					Vld <= dsp_vld || (Vld && !Active);
				end
			end
			assign	ovld = Vld;
			assign	odat = P;

		end : genPumpedCompute

		case(COMPUTE_CORE)
<<<<<<< HEAD
		"mvu_vvu_8sx9_dsp58":
  if(PUMPED_COMPUTE) begin
                        mvu_vvu_8sx9_dsp58 #(
                                .IS_MVU(IS_MVU),
                                .PE(PE), .SIMD(DSP_SIMD),
                                .WEIGHT_WIDTH(WEIGHT_WIDTH), .ACTIVATION_WIDTH(ACTIVATION_WIDTH), .ACCU_WIDTH(ACCU_WIDTH),
                                .SIGNED_ACTIVATIONS(SIGNED_ACTIVATIONS), .SEGMENTLEN(SEGMENTLEN),
                                .FORCE_BEHAVIORAL(FORCE_BEHAVIORAL)
                        ) core (
				.clk(clk2x), .rst, .en(dsp_en),
				.last(dsp_last), .zero(dsp_zero), .w(dsp_w), .a(dsp_a),
				.vld(dsp_vld), .p(dsp_p)
			);
  end
  else begin
=======
		"mvu_vvu_8sx9_dsp58": begin : core
>>>>>>> c29ad2a3
			mvu_vvu_8sx9_dsp58 #(
				.IS_MVU(IS_MVU),
				.PE(PE), .SIMD(DSP_SIMD),
				.WEIGHT_WIDTH(WEIGHT_WIDTH), .ACTIVATION_WIDTH(ACTIVATION_WIDTH), .ACCU_WIDTH(ACCU_WIDTH),
				.SIGNED_ACTIVATIONS(SIGNED_ACTIVATIONS), .SEGMENTLEN(SEGMENTLEN),
				.FORCE_BEHAVIORAL(FORCE_BEHAVIORAL)
			) core (
<<<<<<< HEAD
				.clk(clk), .rst, .en(dsp_en),
				.last(dsp_last), .zero(dsp_zero), .w(dsp_w), .a(dsp_a),
				.vld(dsp_vld), .p(dsp_p)
			);
  end
		"mvu_4sx4u_dsp48e1":
=======
				.clk(PUMPED_COMPUTE? ap_clk2x : ap_clk), .rst, .en('1),
				.last(dsp_last), .zero(dsp_zero), .w(dsp_w), .a(dsp_a),
				.vld(dsp_vld), .p(dsp_p)
			);
		end
		"mvu_4sx4u_dsp48e1": begin : core
>>>>>>> c29ad2a3
			mvu_4sx4u #(
				.PE(PE), .SIMD(DSP_SIMD),
				.WEIGHT_WIDTH(WEIGHT_WIDTH), .ACTIVATION_WIDTH(ACTIVATION_WIDTH), .ACCU_WIDTH(ACCU_WIDTH),
				.SIGNED_ACTIVATIONS(SIGNED_ACTIVATIONS), .NARROW_WEIGHTS(NARROW_WEIGHTS),
				.VERSION(1), .FORCE_BEHAVIORAL(FORCE_BEHAVIORAL)
			) core (
				.clk(PUMPED_COMPUTE? ap_clk2x : ap_clk), .rst, .en('1),
				.last(dsp_last), .zero(dsp_zero), .w(dsp_w), .a(dsp_a),
				.vld(dsp_vld), .p(dsp_p)
			);
		end
		"mvu_4sx4u_dsp48e2": begin : core
			mvu_4sx4u #(
				.PE(PE), .SIMD(DSP_SIMD),
				.WEIGHT_WIDTH(WEIGHT_WIDTH), .ACTIVATION_WIDTH(ACTIVATION_WIDTH), .ACCU_WIDTH(ACCU_WIDTH),
				.SIGNED_ACTIVATIONS(SIGNED_ACTIVATIONS), .NARROW_WEIGHTS(NARROW_WEIGHTS),
				.VERSION(2), .FORCE_BEHAVIORAL(FORCE_BEHAVIORAL)
			) core (
				.clk(PUMPED_COMPUTE? ap_clk2x : ap_clk), .rst, .en('1),
				.last(dsp_last), .zero(dsp_zero), .w(dsp_w), .a(dsp_a),
				.vld(dsp_vld), .p(dsp_p)
			);
		end
		"mvu_8sx8u_dsp48": begin : core
			mvu_8sx8u_dsp48 #(
				.PE(PE), .SIMD(DSP_SIMD),
				.WEIGHT_WIDTH(WEIGHT_WIDTH), .ACTIVATION_WIDTH(ACTIVATION_WIDTH), .ACCU_WIDTH(ACCU_WIDTH),
				.SIGNED_ACTIVATIONS(SIGNED_ACTIVATIONS), .FORCE_BEHAVIORAL(FORCE_BEHAVIORAL)
			) core (
				.clk(PUMPED_COMPUTE? ap_clk2x : ap_clk), .rst, .en('1),
				.last(dsp_last), .zero(dsp_zero), .w(dsp_w), .a(dsp_a),
				.vld(dsp_vld), .p(dsp_p)
			);
		end
		default: initial begin
			$error("Unrecognized COMPUTE_CORE '%s'", COMPUTE_CORE);
			$finish;
		end
		endcase

	end : blkDsp

	if(1) begin : blkOutput
		localparam int unsigned  CORE_PIPELINE_DEPTH =
			COMPUTE_CORE == "dotp_8sx9_dsp58"? 3 + (SEGMENTLEN == 0? 0 : ((SIMD+2)/3 -1)/SEGMENTLEN) :
			/* else */                         3 + $clog2(SIMD+1) + (SIMD == 1);

		// This is conservative and could be divided by a guaranteed minimum output interval, e.g. MW/SIMD.
		localparam int unsigned  MAX_IN_FLIGHT = CORE_PIPELINE_DEPTH;
		typedef logic [PE-1:0][ACCU_WIDTH-1:0]  output_t;

		logic signed [$clog2(MAX_IN_FLIGHT+1):0]  OPtr = '1;	// -1 | 0, 1, ..., MAX_IN_FLIGHT
		(* SHREG_EXTRACT = "YES" *)
		output_t  OBuf[0:MAX_IN_FLIGHT];
		logic     OVld  =  0;
		output_t  OReg  = 'x;
		logic     OLock =  0;	// Lock upon backpressure (second entry into queue)

		// Catch every output into (SRL) Output Queue
		always_ff @(posedge ap_clk) begin
			if(ovld)  OBuf <= { odat, OBuf[0:MAX_IN_FLIGHT-1] };
		end

		always_ff @(posedge ap_clk) begin
			if(rst) begin
				OPtr  <= '1;
				OVld  <=  0;
				OReg  <= 'x;
				OLock <=  0;
			end
			else begin
				automatic logic  push = ovld;
				automatic logic  pop  = (m_axis_output_tready || !OVld) && !OPtr[$left(OPtr)];
				assert(pop || !push || (OPtr < $signed(MAX_IN_FLIGHT))) else begin
					$error("%m: Overflowing output queue.");
				end
				OPtr <= OPtr + $signed(push == pop? 0 : push? 1 : -1);

				if(OPtr[$left(OPtr)])                   OLock <= 0;
				else if(OVld && !m_axis_output_tready)  OLock <= 1;

				if(m_axis_output_tready || !OVld) begin
					OVld <= !OPtr[$left(OPtr)];
					OReg <= OBuf[OPtr[$left(OPtr)-1:0]];
				end
			end
		end
		assign	idle = OLock;

		assign	m_axis_output_tvalid = OVld;
		// Why would we need a sign extension here potentially creating a higher signal load into the next FIFO?
		// These extra bits should never be used. Why not 'x them out?
		assign	m_axis_output_tdata = { {(OUTPUT_STREAM_WIDTH_BA-OUTPUT_STREAM_WIDTH){OReg[PE-1][ACCU_WIDTH-1]}}, OReg };

	end : blkOutput

endmodule : mvu_vvu_axi<|MERGE_RESOLUTION|>--- conflicted
+++ resolved
@@ -205,17 +205,6 @@
 			assign	odat = dsp_p;
 		end : genUnpumpedCompute
 		else begin : genPumpedCompute
-<<<<<<< HEAD
-			assign	dsp_clk = clk2x;
-
-			// Identify second fast cycle just before active slow clock edge
-			logic  Active = 0;
-                        always_ff @(posedge clk2x) begin
-				if(rst)  Active <= 0;
-				else     Active <= !Active;
-			end
-=======
->>>>>>> c29ad2a3
 
 			// The input for a slow cycle is split across two fast cycles along the SIMD dimension.
 			//	- Both fast cycles are controlled by the same enable state.
@@ -317,25 +306,7 @@
 		end : genPumpedCompute
 
 		case(COMPUTE_CORE)
-<<<<<<< HEAD
-		"mvu_vvu_8sx9_dsp58":
-  if(PUMPED_COMPUTE) begin
-                        mvu_vvu_8sx9_dsp58 #(
-                                .IS_MVU(IS_MVU),
-                                .PE(PE), .SIMD(DSP_SIMD),
-                                .WEIGHT_WIDTH(WEIGHT_WIDTH), .ACTIVATION_WIDTH(ACTIVATION_WIDTH), .ACCU_WIDTH(ACCU_WIDTH),
-                                .SIGNED_ACTIVATIONS(SIGNED_ACTIVATIONS), .SEGMENTLEN(SEGMENTLEN),
-                                .FORCE_BEHAVIORAL(FORCE_BEHAVIORAL)
-                        ) core (
-				.clk(clk2x), .rst, .en(dsp_en),
-				.last(dsp_last), .zero(dsp_zero), .w(dsp_w), .a(dsp_a),
-				.vld(dsp_vld), .p(dsp_p)
-			);
-  end
-  else begin
-=======
 		"mvu_vvu_8sx9_dsp58": begin : core
->>>>>>> c29ad2a3
 			mvu_vvu_8sx9_dsp58 #(
 				.IS_MVU(IS_MVU),
 				.PE(PE), .SIMD(DSP_SIMD),
@@ -343,21 +314,12 @@
 				.SIGNED_ACTIVATIONS(SIGNED_ACTIVATIONS), .SEGMENTLEN(SEGMENTLEN),
 				.FORCE_BEHAVIORAL(FORCE_BEHAVIORAL)
 			) core (
-<<<<<<< HEAD
-				.clk(clk), .rst, .en(dsp_en),
-				.last(dsp_last), .zero(dsp_zero), .w(dsp_w), .a(dsp_a),
-				.vld(dsp_vld), .p(dsp_p)
-			);
-  end
-		"mvu_4sx4u_dsp48e1":
-=======
 				.clk(PUMPED_COMPUTE? ap_clk2x : ap_clk), .rst, .en('1),
 				.last(dsp_last), .zero(dsp_zero), .w(dsp_w), .a(dsp_a),
 				.vld(dsp_vld), .p(dsp_p)
 			);
 		end
 		"mvu_4sx4u_dsp48e1": begin : core
->>>>>>> c29ad2a3
 			mvu_4sx4u #(
 				.PE(PE), .SIMD(DSP_SIMD),
 				.WEIGHT_WIDTH(WEIGHT_WIDTH), .ACTIVATION_WIDTH(ACTIVATION_WIDTH), .ACCU_WIDTH(ACCU_WIDTH),
