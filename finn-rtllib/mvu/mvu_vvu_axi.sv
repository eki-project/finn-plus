--- conflicted
+++ resolved
@@ -377,11 +377,7 @@
 				automatic logic  pop  = (m_axis_output_tready || !OVld) && !OPtr[$left(OPtr)];
 				assert(pop || !push || (OPtr < $signed(MAX_IN_FLIGHT))) else begin
 					$error("%m: Overflowing output queue.");
-<<<<<<< HEAD
-					$stop;
-=======
 					//$stop;
->>>>>>> df2bf5db
 				end
 				OPtr <= OPtr + $signed(push == pop? 0 : push? 1 : -1);
 
