--- conflicted
+++ resolved
@@ -208,19 +208,12 @@
 
 			// Identify second fast cycle just before active slow clock edge
 			logic  Active = 0;
-<<<<<<< HEAD
-                        always_ff @(posedge clk2x) begin
-				if(rst)  Active <= 0;
-				else     Active <= !Active;
-			end
-=======
 			if(1) begin : blkActive
 				uwire  clk_lut[2];	// Put some LUT delay on the input from the fast clock net
 				(* DONT_TOUCH = "TRUE", HLUTNM = "CLK_LUT" *) LUT1 #(.INIT(2'b10)) lut0(.O(clk_lut[0]), .I0(ap_clk));
 				(* DONT_TOUCH = "TRUE", HLUTNM = "CLK_LUT" *) LUT1 #(.INIT(2'b10)) lut1(.O(clk_lut[1]), .I0(clk_lut[0]));
 				always_ff @(posedge ap_clk2x)  Active <= clk_lut[1];
 			end : blkActive
->>>>>>> 92bcbb3a
 
 			// The input for a slow cycle is split across two fast cycles along the SIMD dimension.
 			//	- Both fast cycles are controlled by the same enable state.
@@ -295,25 +288,7 @@
 		end : genPumpedCompute
 
 		case(COMPUTE_CORE)
-<<<<<<< HEAD
-		"mvu_vvu_8sx9_dsp58":
-  if(PUMPED_COMPUTE) begin
-                        mvu_vvu_8sx9_dsp58 #(
-                                .IS_MVU(IS_MVU),
-                                .PE(PE), .SIMD(DSP_SIMD),
-                                .WEIGHT_WIDTH(WEIGHT_WIDTH), .ACTIVATION_WIDTH(ACTIVATION_WIDTH), .ACCU_WIDTH(ACCU_WIDTH),
-                                .SIGNED_ACTIVATIONS(SIGNED_ACTIVATIONS), .SEGMENTLEN(SEGMENTLEN),
-                                .FORCE_BEHAVIORAL(FORCE_BEHAVIORAL)
-                        ) core (
-				.clk(clk2x), .rst, .en(dsp_en),
-				.last(dsp_last), .zero(dsp_zero), .w(dsp_w), .a(dsp_a),
-				.vld(dsp_vld), .p(dsp_p)
-			);
-  end
-  else begin
-=======
 		"mvu_vvu_8sx9_dsp58": begin : core
->>>>>>> 92bcbb3a
 			mvu_vvu_8sx9_dsp58 #(
 				.IS_MVU(IS_MVU),
 				.PE(PE), .SIMD(DSP_SIMD),
@@ -321,21 +296,12 @@
 				.SIGNED_ACTIVATIONS(SIGNED_ACTIVATIONS), .SEGMENTLEN(SEGMENTLEN),
 				.FORCE_BEHAVIORAL(FORCE_BEHAVIORAL)
 			) core (
-<<<<<<< HEAD
-				.clk(clk), .rst, .en(dsp_en),
-				.last(dsp_last), .zero(dsp_zero), .w(dsp_w), .a(dsp_a),
-				.vld(dsp_vld), .p(dsp_p)
-			);
-  end
-		"mvu_4sx4u_dsp48e1":
-=======
 				.clk(PUMPED_COMPUTE? ap_clk2x : ap_clk), .rst, .en('1),
 				.last(dsp_last), .zero(dsp_zero), .w(dsp_w), .a(dsp_a),
 				.vld(dsp_vld), .p(dsp_p)
 			);
 		end
 		"mvu_4sx4u_dsp48e1": begin : core
->>>>>>> 92bcbb3a
 			mvu_4sx4u #(
 				.PE(PE), .SIMD(DSP_SIMD),
 				.WEIGHT_WIDTH(WEIGHT_WIDTH), .ACTIVATION_WIDTH(ACTIVATION_WIDTH), .ACCU_WIDTH(ACCU_WIDTH),
