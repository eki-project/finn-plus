
# Loading additional proc with user specified bodies to compute parameter values.
source [file join [file dirname [file dirname [info script]]] gui/memstream_v1_0.gtcl]

# Definitional proc to organize widgets for parameters.
proc init_gui { IPINST } {
  ipgui::add_param $IPINST -name "Component_Name"
  #Adding Page
  set Page_0 [ipgui::add_page $IPINST -name "Page 0"]
  ipgui::add_param $IPINST -name "AXILITE_ADDR_WIDTH" -parent ${Page_0}
  ipgui::add_param $IPINST -name "CONFIG_EN" -parent ${Page_0}
  ipgui::add_param $IPINST -name "MEM_DEPTH" -parent ${Page_0}
  ipgui::add_param $IPINST -name "MEM_INIT" -parent ${Page_0}
  ipgui::add_param $IPINST -name "MEM_WIDTH" -parent ${Page_0}
  ipgui::add_param $IPINST -name "NSTREAMS" -parent ${Page_0}
  ipgui::add_param $IPINST -name "RAM_STYLE" -parent ${Page_0} -widget comboBox
  ipgui::add_param $IPINST -name "STRM0_DEPTH" -parent ${Page_0}
  ipgui::add_param $IPINST -name "STRM0_OFFSET" -parent ${Page_0}
  ipgui::add_param $IPINST -name "STRM0_WIDTH" -parent ${Page_0}
  ipgui::add_param $IPINST -name "STRM1_DEPTH" -parent ${Page_0}
  ipgui::add_param $IPINST -name "STRM1_OFFSET" -parent ${Page_0}
  ipgui::add_param $IPINST -name "STRM1_WIDTH" -parent ${Page_0}
  ipgui::add_param $IPINST -name "STRM2_DEPTH" -parent ${Page_0}
  ipgui::add_param $IPINST -name "STRM2_OFFSET" -parent ${Page_0}
  ipgui::add_param $IPINST -name "STRM2_WIDTH" -parent ${Page_0}
  ipgui::add_param $IPINST -name "STRM3_DEPTH" -parent ${Page_0}
  ipgui::add_param $IPINST -name "STRM3_OFFSET" -parent ${Page_0}
  ipgui::add_param $IPINST -name "STRM3_WIDTH" -parent ${Page_0}
  ipgui::add_param $IPINST -name "STRM4_DEPTH" -parent ${Page_0}
  ipgui::add_param $IPINST -name "STRM4_OFFSET" -parent ${Page_0}
  ipgui::add_param $IPINST -name "STRM4_WIDTH" -parent ${Page_0}
  ipgui::add_param $IPINST -name "STRM5_DEPTH" -parent ${Page_0}
  ipgui::add_param $IPINST -name "STRM5_OFFSET" -parent ${Page_0}
  ipgui::add_param $IPINST -name "STRM5_WIDTH" -parent ${Page_0}


}

proc update_PARAM_VALUE.AXILITE_ADDR_WIDTH { PARAM_VALUE.AXILITE_ADDR_WIDTH PARAM_VALUE.MEM_DEPTH PARAM_VALUE.MEM_WIDTH } {
	# Procedure called to update AXILITE_ADDR_WIDTH when any of the dependent parameters in the arguments change
<<<<<<< HEAD
	
=======

>>>>>>> af783db8
	set AXILITE_ADDR_WIDTH ${PARAM_VALUE.AXILITE_ADDR_WIDTH}
	set MEM_DEPTH ${PARAM_VALUE.MEM_DEPTH}
	set MEM_WIDTH ${PARAM_VALUE.MEM_WIDTH}
	set values(MEM_DEPTH) [get_property value $MEM_DEPTH]
	set values(MEM_WIDTH) [get_property value $MEM_WIDTH]
	set_property value [gen_USERPARAMETER_AXILITE_ADDR_WIDTH_VALUE $values(MEM_DEPTH) $values(MEM_WIDTH)] $AXILITE_ADDR_WIDTH
}

proc validate_PARAM_VALUE.AXILITE_ADDR_WIDTH { PARAM_VALUE.AXILITE_ADDR_WIDTH } {
	# Procedure called to validate AXILITE_ADDR_WIDTH
	return true
}

proc update_PARAM_VALUE.CONFIG_EN { PARAM_VALUE.CONFIG_EN } {
	# Procedure called to update CONFIG_EN when any of the dependent parameters in the arguments change
}

proc validate_PARAM_VALUE.CONFIG_EN { PARAM_VALUE.CONFIG_EN } {
	# Procedure called to validate CONFIG_EN
	return true
}

proc update_PARAM_VALUE.MEM_DEPTH { PARAM_VALUE.MEM_DEPTH } {
	# Procedure called to update MEM_DEPTH when any of the dependent parameters in the arguments change
}

proc validate_PARAM_VALUE.MEM_DEPTH { PARAM_VALUE.MEM_DEPTH } {
	# Procedure called to validate MEM_DEPTH
	return true
}

proc update_PARAM_VALUE.MEM_INIT { PARAM_VALUE.MEM_INIT } {
	# Procedure called to update MEM_INIT when any of the dependent parameters in the arguments change
}

proc validate_PARAM_VALUE.MEM_INIT { PARAM_VALUE.MEM_INIT } {
	# Procedure called to validate MEM_INIT
	return true
}

proc update_PARAM_VALUE.MEM_WIDTH { PARAM_VALUE.MEM_WIDTH } {
	# Procedure called to update MEM_WIDTH when any of the dependent parameters in the arguments change
}

proc validate_PARAM_VALUE.MEM_WIDTH { PARAM_VALUE.MEM_WIDTH } {
	# Procedure called to validate MEM_WIDTH
	return true
}

proc update_PARAM_VALUE.NSTREAMS { PARAM_VALUE.NSTREAMS } {
	# Procedure called to update NSTREAMS when any of the dependent parameters in the arguments change
}

proc validate_PARAM_VALUE.NSTREAMS { PARAM_VALUE.NSTREAMS } {
	# Procedure called to validate NSTREAMS
	return true
}

proc update_PARAM_VALUE.RAM_STYLE { PARAM_VALUE.RAM_STYLE } {
	# Procedure called to update RAM_STYLE when any of the dependent parameters in the arguments change
}

proc validate_PARAM_VALUE.RAM_STYLE { PARAM_VALUE.RAM_STYLE } {
	# Procedure called to validate RAM_STYLE
	return true
}

proc update_PARAM_VALUE.STRM0_DEPTH { PARAM_VALUE.STRM0_DEPTH } {
	# Procedure called to update STRM0_DEPTH when any of the dependent parameters in the arguments change
}

proc validate_PARAM_VALUE.STRM0_DEPTH { PARAM_VALUE.STRM0_DEPTH } {
	# Procedure called to validate STRM0_DEPTH
	return true
}

proc update_PARAM_VALUE.STRM0_OFFSET { PARAM_VALUE.STRM0_OFFSET } {
	# Procedure called to update STRM0_OFFSET when any of the dependent parameters in the arguments change
}

proc validate_PARAM_VALUE.STRM0_OFFSET { PARAM_VALUE.STRM0_OFFSET } {
	# Procedure called to validate STRM0_OFFSET
	return true
}

proc update_PARAM_VALUE.STRM0_WIDTH { PARAM_VALUE.STRM0_WIDTH } {
	# Procedure called to update STRM0_WIDTH when any of the dependent parameters in the arguments change
}

proc validate_PARAM_VALUE.STRM0_WIDTH { PARAM_VALUE.STRM0_WIDTH } {
	# Procedure called to validate STRM0_WIDTH
	return true
}

proc update_PARAM_VALUE.STRM1_DEPTH { PARAM_VALUE.STRM1_DEPTH } {
	# Procedure called to update STRM1_DEPTH when any of the dependent parameters in the arguments change
}

proc validate_PARAM_VALUE.STRM1_DEPTH { PARAM_VALUE.STRM1_DEPTH } {
	# Procedure called to validate STRM1_DEPTH
	return true
}

proc update_PARAM_VALUE.STRM1_OFFSET { PARAM_VALUE.STRM1_OFFSET } {
	# Procedure called to update STRM1_OFFSET when any of the dependent parameters in the arguments change
}

proc validate_PARAM_VALUE.STRM1_OFFSET { PARAM_VALUE.STRM1_OFFSET } {
	# Procedure called to validate STRM1_OFFSET
	return true
}

proc update_PARAM_VALUE.STRM1_WIDTH { PARAM_VALUE.STRM1_WIDTH } {
	# Procedure called to update STRM1_WIDTH when any of the dependent parameters in the arguments change
}

proc validate_PARAM_VALUE.STRM1_WIDTH { PARAM_VALUE.STRM1_WIDTH } {
	# Procedure called to validate STRM1_WIDTH
	return true
}

proc update_PARAM_VALUE.STRM2_DEPTH { PARAM_VALUE.STRM2_DEPTH } {
	# Procedure called to update STRM2_DEPTH when any of the dependent parameters in the arguments change
}

proc validate_PARAM_VALUE.STRM2_DEPTH { PARAM_VALUE.STRM2_DEPTH } {
	# Procedure called to validate STRM2_DEPTH
	return true
}

proc update_PARAM_VALUE.STRM2_OFFSET { PARAM_VALUE.STRM2_OFFSET } {
	# Procedure called to update STRM2_OFFSET when any of the dependent parameters in the arguments change
}

proc validate_PARAM_VALUE.STRM2_OFFSET { PARAM_VALUE.STRM2_OFFSET } {
	# Procedure called to validate STRM2_OFFSET
	return true
}

proc update_PARAM_VALUE.STRM2_WIDTH { PARAM_VALUE.STRM2_WIDTH } {
	# Procedure called to update STRM2_WIDTH when any of the dependent parameters in the arguments change
}

proc validate_PARAM_VALUE.STRM2_WIDTH { PARAM_VALUE.STRM2_WIDTH } {
	# Procedure called to validate STRM2_WIDTH
	return true
}

proc update_PARAM_VALUE.STRM3_DEPTH { PARAM_VALUE.STRM3_DEPTH } {
	# Procedure called to update STRM3_DEPTH when any of the dependent parameters in the arguments change
}

proc validate_PARAM_VALUE.STRM3_DEPTH { PARAM_VALUE.STRM3_DEPTH } {
	# Procedure called to validate STRM3_DEPTH
	return true
}

proc update_PARAM_VALUE.STRM3_OFFSET { PARAM_VALUE.STRM3_OFFSET } {
	# Procedure called to update STRM3_OFFSET when any of the dependent parameters in the arguments change
}

proc validate_PARAM_VALUE.STRM3_OFFSET { PARAM_VALUE.STRM3_OFFSET } {
	# Procedure called to validate STRM3_OFFSET
	return true
}

proc update_PARAM_VALUE.STRM3_WIDTH { PARAM_VALUE.STRM3_WIDTH } {
	# Procedure called to update STRM3_WIDTH when any of the dependent parameters in the arguments change
}

proc validate_PARAM_VALUE.STRM3_WIDTH { PARAM_VALUE.STRM3_WIDTH } {
	# Procedure called to validate STRM3_WIDTH
	return true
}

proc update_PARAM_VALUE.STRM4_DEPTH { PARAM_VALUE.STRM4_DEPTH } {
	# Procedure called to update STRM4_DEPTH when any of the dependent parameters in the arguments change
}

proc validate_PARAM_VALUE.STRM4_DEPTH { PARAM_VALUE.STRM4_DEPTH } {
	# Procedure called to validate STRM4_DEPTH
	return true
}

proc update_PARAM_VALUE.STRM4_OFFSET { PARAM_VALUE.STRM4_OFFSET } {
	# Procedure called to update STRM4_OFFSET when any of the dependent parameters in the arguments change
}

proc validate_PARAM_VALUE.STRM4_OFFSET { PARAM_VALUE.STRM4_OFFSET } {
	# Procedure called to validate STRM4_OFFSET
	return true
}

proc update_PARAM_VALUE.STRM4_WIDTH { PARAM_VALUE.STRM4_WIDTH } {
	# Procedure called to update STRM4_WIDTH when any of the dependent parameters in the arguments change
}

proc validate_PARAM_VALUE.STRM4_WIDTH { PARAM_VALUE.STRM4_WIDTH } {
	# Procedure called to validate STRM4_WIDTH
	return true
}

proc update_PARAM_VALUE.STRM5_DEPTH { PARAM_VALUE.STRM5_DEPTH } {
	# Procedure called to update STRM5_DEPTH when any of the dependent parameters in the arguments change
}

proc validate_PARAM_VALUE.STRM5_DEPTH { PARAM_VALUE.STRM5_DEPTH } {
	# Procedure called to validate STRM5_DEPTH
	return true
}

proc update_PARAM_VALUE.STRM5_OFFSET { PARAM_VALUE.STRM5_OFFSET } {
	# Procedure called to update STRM5_OFFSET when any of the dependent parameters in the arguments change
}

proc validate_PARAM_VALUE.STRM5_OFFSET { PARAM_VALUE.STRM5_OFFSET } {
	# Procedure called to validate STRM5_OFFSET
	return true
}

proc update_PARAM_VALUE.STRM5_WIDTH { PARAM_VALUE.STRM5_WIDTH } {
	# Procedure called to update STRM5_WIDTH when any of the dependent parameters in the arguments change
}

proc validate_PARAM_VALUE.STRM5_WIDTH { PARAM_VALUE.STRM5_WIDTH } {
	# Procedure called to validate STRM5_WIDTH
	return true
}


proc update_MODELPARAM_VALUE.CONFIG_EN { MODELPARAM_VALUE.CONFIG_EN PARAM_VALUE.CONFIG_EN } {
	# Procedure called to set VHDL generic/Verilog parameter value(s) based on TCL parameter value
	set_property value [get_property value ${PARAM_VALUE.CONFIG_EN}] ${MODELPARAM_VALUE.CONFIG_EN}
}

proc update_MODELPARAM_VALUE.NSTREAMS { MODELPARAM_VALUE.NSTREAMS PARAM_VALUE.NSTREAMS } {
	# Procedure called to set VHDL generic/Verilog parameter value(s) based on TCL parameter value
	set_property value [get_property value ${PARAM_VALUE.NSTREAMS}] ${MODELPARAM_VALUE.NSTREAMS}
}

proc update_MODELPARAM_VALUE.MEM_DEPTH { MODELPARAM_VALUE.MEM_DEPTH PARAM_VALUE.MEM_DEPTH } {
	# Procedure called to set VHDL generic/Verilog parameter value(s) based on TCL parameter value
	set_property value [get_property value ${PARAM_VALUE.MEM_DEPTH}] ${MODELPARAM_VALUE.MEM_DEPTH}
}

proc update_MODELPARAM_VALUE.MEM_WIDTH { MODELPARAM_VALUE.MEM_WIDTH PARAM_VALUE.MEM_WIDTH } {
	# Procedure called to set VHDL generic/Verilog parameter value(s) based on TCL parameter value
	set_property value [get_property value ${PARAM_VALUE.MEM_WIDTH}] ${MODELPARAM_VALUE.MEM_WIDTH}
}

proc update_MODELPARAM_VALUE.MEM_INIT { MODELPARAM_VALUE.MEM_INIT PARAM_VALUE.MEM_INIT } {
	# Procedure called to set VHDL generic/Verilog parameter value(s) based on TCL parameter value
	set_property value [get_property value ${PARAM_VALUE.MEM_INIT}] ${MODELPARAM_VALUE.MEM_INIT}
}

proc update_MODELPARAM_VALUE.RAM_STYLE { MODELPARAM_VALUE.RAM_STYLE PARAM_VALUE.RAM_STYLE } {
	# Procedure called to set VHDL generic/Verilog parameter value(s) based on TCL parameter value
	set_property value [get_property value ${PARAM_VALUE.RAM_STYLE}] ${MODELPARAM_VALUE.RAM_STYLE}
}

proc update_MODELPARAM_VALUE.STRM0_WIDTH { MODELPARAM_VALUE.STRM0_WIDTH PARAM_VALUE.STRM0_WIDTH } {
	# Procedure called to set VHDL generic/Verilog parameter value(s) based on TCL parameter value
	set_property value [get_property value ${PARAM_VALUE.STRM0_WIDTH}] ${MODELPARAM_VALUE.STRM0_WIDTH}
}

proc update_MODELPARAM_VALUE.STRM1_WIDTH { MODELPARAM_VALUE.STRM1_WIDTH PARAM_VALUE.STRM1_WIDTH } {
	# Procedure called to set VHDL generic/Verilog parameter value(s) based on TCL parameter value
	set_property value [get_property value ${PARAM_VALUE.STRM1_WIDTH}] ${MODELPARAM_VALUE.STRM1_WIDTH}
}

proc update_MODELPARAM_VALUE.STRM2_WIDTH { MODELPARAM_VALUE.STRM2_WIDTH PARAM_VALUE.STRM2_WIDTH } {
	# Procedure called to set VHDL generic/Verilog parameter value(s) based on TCL parameter value
	set_property value [get_property value ${PARAM_VALUE.STRM2_WIDTH}] ${MODELPARAM_VALUE.STRM2_WIDTH}
}

proc update_MODELPARAM_VALUE.STRM3_WIDTH { MODELPARAM_VALUE.STRM3_WIDTH PARAM_VALUE.STRM3_WIDTH } {
	# Procedure called to set VHDL generic/Verilog parameter value(s) based on TCL parameter value
	set_property value [get_property value ${PARAM_VALUE.STRM3_WIDTH}] ${MODELPARAM_VALUE.STRM3_WIDTH}
}

proc update_MODELPARAM_VALUE.STRM4_WIDTH { MODELPARAM_VALUE.STRM4_WIDTH PARAM_VALUE.STRM4_WIDTH } {
	# Procedure called to set VHDL generic/Verilog parameter value(s) based on TCL parameter value
	set_property value [get_property value ${PARAM_VALUE.STRM4_WIDTH}] ${MODELPARAM_VALUE.STRM4_WIDTH}
}

proc update_MODELPARAM_VALUE.STRM5_WIDTH { MODELPARAM_VALUE.STRM5_WIDTH PARAM_VALUE.STRM5_WIDTH } {
	# Procedure called to set VHDL generic/Verilog parameter value(s) based on TCL parameter value
	set_property value [get_property value ${PARAM_VALUE.STRM5_WIDTH}] ${MODELPARAM_VALUE.STRM5_WIDTH}
}

proc update_MODELPARAM_VALUE.STRM0_DEPTH { MODELPARAM_VALUE.STRM0_DEPTH PARAM_VALUE.STRM0_DEPTH } {
	# Procedure called to set VHDL generic/Verilog parameter value(s) based on TCL parameter value
	set_property value [get_property value ${PARAM_VALUE.STRM0_DEPTH}] ${MODELPARAM_VALUE.STRM0_DEPTH}
}

proc update_MODELPARAM_VALUE.STRM1_DEPTH { MODELPARAM_VALUE.STRM1_DEPTH PARAM_VALUE.STRM1_DEPTH } {
	# Procedure called to set VHDL generic/Verilog parameter value(s) based on TCL parameter value
	set_property value [get_property value ${PARAM_VALUE.STRM1_DEPTH}] ${MODELPARAM_VALUE.STRM1_DEPTH}
}

proc update_MODELPARAM_VALUE.STRM2_DEPTH { MODELPARAM_VALUE.STRM2_DEPTH PARAM_VALUE.STRM2_DEPTH } {
	# Procedure called to set VHDL generic/Verilog parameter value(s) based on TCL parameter value
	set_property value [get_property value ${PARAM_VALUE.STRM2_DEPTH}] ${MODELPARAM_VALUE.STRM2_DEPTH}
}

proc update_MODELPARAM_VALUE.STRM3_DEPTH { MODELPARAM_VALUE.STRM3_DEPTH PARAM_VALUE.STRM3_DEPTH } {
	# Procedure called to set VHDL generic/Verilog parameter value(s) based on TCL parameter value
	set_property value [get_property value ${PARAM_VALUE.STRM3_DEPTH}] ${MODELPARAM_VALUE.STRM3_DEPTH}
}

proc update_MODELPARAM_VALUE.STRM4_DEPTH { MODELPARAM_VALUE.STRM4_DEPTH PARAM_VALUE.STRM4_DEPTH } {
	# Procedure called to set VHDL generic/Verilog parameter value(s) based on TCL parameter value
	set_property value [get_property value ${PARAM_VALUE.STRM4_DEPTH}] ${MODELPARAM_VALUE.STRM4_DEPTH}
}

proc update_MODELPARAM_VALUE.STRM5_DEPTH { MODELPARAM_VALUE.STRM5_DEPTH PARAM_VALUE.STRM5_DEPTH } {
	# Procedure called to set VHDL generic/Verilog parameter value(s) based on TCL parameter value
	set_property value [get_property value ${PARAM_VALUE.STRM5_DEPTH}] ${MODELPARAM_VALUE.STRM5_DEPTH}
}

proc update_MODELPARAM_VALUE.STRM0_OFFSET { MODELPARAM_VALUE.STRM0_OFFSET PARAM_VALUE.STRM0_OFFSET } {
	# Procedure called to set VHDL generic/Verilog parameter value(s) based on TCL parameter value
	set_property value [get_property value ${PARAM_VALUE.STRM0_OFFSET}] ${MODELPARAM_VALUE.STRM0_OFFSET}
}

proc update_MODELPARAM_VALUE.STRM1_OFFSET { MODELPARAM_VALUE.STRM1_OFFSET PARAM_VALUE.STRM1_OFFSET } {
	# Procedure called to set VHDL generic/Verilog parameter value(s) based on TCL parameter value
	set_property value [get_property value ${PARAM_VALUE.STRM1_OFFSET}] ${MODELPARAM_VALUE.STRM1_OFFSET}
}

proc update_MODELPARAM_VALUE.STRM2_OFFSET { MODELPARAM_VALUE.STRM2_OFFSET PARAM_VALUE.STRM2_OFFSET } {
	# Procedure called to set VHDL generic/Verilog parameter value(s) based on TCL parameter value
	set_property value [get_property value ${PARAM_VALUE.STRM2_OFFSET}] ${MODELPARAM_VALUE.STRM2_OFFSET}
}

proc update_MODELPARAM_VALUE.STRM3_OFFSET { MODELPARAM_VALUE.STRM3_OFFSET PARAM_VALUE.STRM3_OFFSET } {
	# Procedure called to set VHDL generic/Verilog parameter value(s) based on TCL parameter value
	set_property value [get_property value ${PARAM_VALUE.STRM3_OFFSET}] ${MODELPARAM_VALUE.STRM3_OFFSET}
}

proc update_MODELPARAM_VALUE.STRM4_OFFSET { MODELPARAM_VALUE.STRM4_OFFSET PARAM_VALUE.STRM4_OFFSET } {
	# Procedure called to set VHDL generic/Verilog parameter value(s) based on TCL parameter value
	set_property value [get_property value ${PARAM_VALUE.STRM4_OFFSET}] ${MODELPARAM_VALUE.STRM4_OFFSET}
}

proc update_MODELPARAM_VALUE.STRM5_OFFSET { MODELPARAM_VALUE.STRM5_OFFSET PARAM_VALUE.STRM5_OFFSET } {
	# Procedure called to set VHDL generic/Verilog parameter value(s) based on TCL parameter value
	set_property value [get_property value ${PARAM_VALUE.STRM5_OFFSET}] ${MODELPARAM_VALUE.STRM5_OFFSET}
}

proc update_MODELPARAM_VALUE.AXILITE_ADDR_WIDTH { MODELPARAM_VALUE.AXILITE_ADDR_WIDTH PARAM_VALUE.AXILITE_ADDR_WIDTH } {
	# Procedure called to set VHDL generic/Verilog parameter value(s) based on TCL parameter value
	set_property value [get_property value ${PARAM_VALUE.AXILITE_ADDR_WIDTH}] ${MODELPARAM_VALUE.AXILITE_ADDR_WIDTH}
<<<<<<< HEAD
}
=======
}
>>>>>>> af783db8
<|MERGE_RESOLUTION|>--- conflicted
+++ resolved
@@ -38,11 +38,6 @@
 
 proc update_PARAM_VALUE.AXILITE_ADDR_WIDTH { PARAM_VALUE.AXILITE_ADDR_WIDTH PARAM_VALUE.MEM_DEPTH PARAM_VALUE.MEM_WIDTH } {
 	# Procedure called to update AXILITE_ADDR_WIDTH when any of the dependent parameters in the arguments change
-<<<<<<< HEAD
-	
-=======
-
->>>>>>> af783db8
 	set AXILITE_ADDR_WIDTH ${PARAM_VALUE.AXILITE_ADDR_WIDTH}
 	set MEM_DEPTH ${PARAM_VALUE.MEM_DEPTH}
 	set MEM_WIDTH ${PARAM_VALUE.MEM_WIDTH}
@@ -396,8 +391,4 @@
 proc update_MODELPARAM_VALUE.AXILITE_ADDR_WIDTH { MODELPARAM_VALUE.AXILITE_ADDR_WIDTH PARAM_VALUE.AXILITE_ADDR_WIDTH } {
 	# Procedure called to set VHDL generic/Verilog parameter value(s) based on TCL parameter value
 	set_property value [get_property value ${PARAM_VALUE.AXILITE_ADDR_WIDTH}] ${MODELPARAM_VALUE.AXILITE_ADDR_WIDTH}
-<<<<<<< HEAD
-}
-=======
-}
->>>>>>> af783db8
+}