--- conflicted
+++ resolved
@@ -72,41 +72,6 @@
     - git pull upstream dev
     - git push origin finn-dev
 
-<<<<<<< HEAD
-=======
-.n2_setup_general: &n2_setup_general
-  - module load lang/Python/3.10.4-GCCcore-11.3.0
-  - module load devel/Autoconf/2.71-GCCcore-11.3.0
-  - module load lang/Bison/3.8.2-GCCcore-11.3.0
-  - module load lang/flex/2.6.4-GCCcore-11.3.0
-  - module load compiler/GCC/11.3.0
-  - module load lib/pybind11/2.9.2-GCCcore-11.3.0
-  - module load devel/Boost/1.79.0-GCC-11.3.0
-  - module load lib/fmt/9.1.0-GCCcore-11.3.0
-  - ulimit -s unlimited # Increase stack size limit
-
-.n2_setup_xilinx_2022_2: &n2_setup_xilinx_2022_2
-  - module load fpga
-  - module load xilinx/xrt/2.14 # includes Vitis/Vivado 2022.2
-  # module load will set PLATFORM_REPO_PATHS to one specific platform, revert to top-level PLATFORM_PATH
-  - export PLATFORM_REPO_PATHS=$PLATFORM_PATH
-
-.n2_setup_xilinx_2024_2: &n2_setup_xilinx_2024_2
-  - module load fpga
-  - module load xilinx/xrt/2.14 # includes Vitis/Vivado 2022.2
-  - module swap xilinx/vitis/24.2 # switch to Vitis/Vivado 2024.2
-  # module load will set PLATFORM_REPO_PATHS to one specific platform, revert to top-level PLATFORM_PATH
-  - export PLATFORM_REPO_PATHS=$PLATFORM_PATH
-
-.setup_venv_from_whl: &setup_venv_from_whl
-  # Move everything to working directory (e.g., RAMdisk)
-  - cp -dfR . $PATH_WORKDIR
-  - cd $PATH_WORKDIR
-  # Create fresh virtual environment and install finn-plus from .whl (artifact)
-  - python3 -m venv finn-plus-venv
-  - finn-plus-venv/bin/pip install dist/*.whl
-
->>>>>>> 9106fbf7
 Build:
   id_tokens:
     CI_JOB_JWT:
