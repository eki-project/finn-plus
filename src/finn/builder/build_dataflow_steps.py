--- conflicted
+++ resolved
@@ -32,6 +32,7 @@
 import os
 import qonnx.custom_op.registry as registry
 import shutil
+import warnings
 from copy import deepcopy
 from functools import partial
 from qonnx.core.modelwrapper import ModelWrapper
@@ -131,11 +132,7 @@
     get_rtlsim_trace_depth,
     pyverilate_get_liveness_threshold_cycles,
 )
-<<<<<<< HEAD
 from finn.util.fpgadataflow import is_hls_node, is_rtl_node
-from finn.util.pyverilator import verilator_fifosim
-=======
->>>>>>> 8a09df13
 from finn.util.test import execute_parent
 
 
