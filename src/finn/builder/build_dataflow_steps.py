--- conflicted
+++ resolved
@@ -671,26 +671,7 @@
             model = model.transform(ApplyConfig(cfg.folding_config_file))
 
     # extract the final configuration and save it as json
-<<<<<<< HEAD
-    hw_attrs = [
-        "PE",
-        "SIMD",
-        "parallel_window",
-        "ram_style",
-        "depth",
-        "impl_style",
-        "resType",
-        "mem_mode",
-        "runtime_writeable_weights",
-        "inFIFODepths",
-        "outFIFODepths",
-        "depth_trigger_uram",
-        "depth_trigger_bram",
-    ]
     extract_model_config_to_json(model, cfg.output_dir + "/report/final_hw_config.json", hw_attrs)
-=======
-    extract_model_config_to_json(model, cfg.output_dir + "/final_hw_config.json", hw_attrs)
->>>>>>> 9f3e7c73
 
     # perform FIFO splitting and shallow FIFO removal only after the final config
     # json file has been written. otherwise, since these transforms may add/remove
