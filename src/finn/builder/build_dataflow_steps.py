--- conflicted
+++ resolved
@@ -111,15 +111,7 @@
 from finn.transformation.streamline import Streamline
 from finn.transformation.streamline.reorder import MakeMaxPoolNHWC
 from finn.transformation.streamline.round_thresholds import RoundAndClipThresholds
-<<<<<<< HEAD
 from finn.util.basic import get_rtlsim_trace_depth, pyverilate_get_liveness_threshold_cycles
-from finn.util.pyverilator import verilator_fifosim
-=======
-from finn.util.basic import (
-    get_rtlsim_trace_depth,
-    pyverilate_get_liveness_threshold_cycles,
-)
->>>>>>> 0975dc02
 from finn.util.test import execute_parent
 
 
@@ -864,7 +856,6 @@
 
     if DataflowOutputType.PYNQ_DRIVER in cfg.generate_outputs:
         driver_dir = cfg.output_dir + "/driver"
-<<<<<<< HEAD
         if cfg.enable_instrumentation:
             model = model.transform(
                 MakePYNQDriverInstrumentation(
@@ -873,9 +864,6 @@
             )
         else:
             model = model.transform(MakePYNQDriverIODMA(cfg._resolve_driver_platform()))
-=======
-        model = model.transform(MakePYNQDriver(cfg._resolve_driver_platform()))
->>>>>>> 0975dc02
         shutil.copytree(model.get_metadata_prop("pynq_driver_dir"), driver_dir, dirs_exist_ok=True)
         print("PYNQ Python driver written into " + driver_dir)
     return model
