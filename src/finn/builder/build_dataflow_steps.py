# Copyright (C) 2020-2022 Xilinx, Inc.
# Copyright (C) 2022-2025, Advanced Micro Devices, Inc.
# All rights reserved.
#
# Redistribution and use in source and binary forms, with or without
# modification, are permitted provided that the following conditions are met:
#
# * Redistributions of source code must retain the above copyright notice, this
#   list of conditions and the following disclaimer.
#
# * Redistributions in binary form must reproduce the above copyright notice,
#   this list of conditions and the following disclaimer in the documentation
#   and/or other materials provided with the distribution.
#
# * Neither the name of Xilinx nor the names of its
#   contributors may be used to endorse or promote products derived from
#   this software without specific prior written permission.
#
# THIS SOFTWARE IS PROVIDED BY THE COPYRIGHT HOLDERS AND CONTRIBUTORS "AS IS"
# AND ANY EXPRESS OR IMPLIED WARRANTIES, INCLUDING, BUT NOT LIMITED TO, THE
# IMPLIED WARRANTIES OF MERCHANTABILITY AND FITNESS FOR A PARTICULAR PURPOSE ARE
# DISCLAIMED. IN NO EVENT SHALL THE COPYRIGHT HOLDER OR CONTRIBUTORS BE LIABLE
# FOR ANY DIRECT, INDIRECT, INCIDENTAL, SPECIAL, EXEMPLARY, OR CONSEQUENTIAL
# DAMAGES (INCLUDING, BUT NOT LIMITED TO, PROCUREMENT OF SUBSTITUTE GOODS OR
# SERVICES; LOSS OF USE, DATA, OR PROFITS; OR BUSINESS INTERRUPTION) HOWEVER
# CAUSED AND ON ANY THEORY OF LIABILITY, WHETHER IN CONTRACT, STRICT LIABILITY,
# OR TORT (INCLUDING NEGLIGENCE OR OTHERWISE) ARISING IN ANY WAY OUT OF THE USE
# OF THIS SOFTWARE, EVEN IF ADVISED OF THE POSSIBILITY OF SUCH DAMAGE.

import json
import numpy as np
import os
import shutil
from copy import deepcopy
from functools import partial
from qonnx.core.modelwrapper import ModelWrapper
from qonnx.custom_op.registry import getCustomOp
from qonnx.transformation.bipolar_to_xnor import ConvertBipolarMatMulToXnorPopcount
from qonnx.transformation.fold_constants import FoldConstants
from qonnx.transformation.general import (
    ApplyConfig,
    GiveReadableTensorNames,
    GiveUniqueNodeNames,
    RemoveStaticGraphInputs,
    RemoveUnusedTensors,
)
from qonnx.transformation.infer_data_layouts import InferDataLayouts
from qonnx.transformation.infer_datatypes import InferDataTypes
from qonnx.transformation.infer_shapes import InferShapes
from qonnx.transformation.lower_convs_to_matmul import LowerConvsToMatMul
from qonnx.util.cleanup import cleanup_model
from qonnx.util.config import extract_model_config_to_json
from shutil import copy

import finn.transformation.fpgadataflow.convert_to_hw_layers as to_hw
import finn.transformation.streamline.absorb as absorb
from finn.analysis.fpgadataflow.dataflow_performance import dataflow_performance
from finn.analysis.fpgadataflow.exp_cycles_per_layer import exp_cycles_per_layer
from finn.analysis.fpgadataflow.hls_synth_res_estimation import hls_synth_res_estimation
from finn.analysis.fpgadataflow.op_and_param_counts import aggregate_dict_keys, op_and_param_counts
from finn.analysis.fpgadataflow.post_synth_res import post_synth_res
from finn.analysis.fpgadataflow.res_estimation import res_estimation, res_estimation_complete
from finn.builder.build_dataflow_config import (
    DataflowBuildConfig,
    DataflowOutputType,
    ShellFlowType,
    VerificationStepType,
)
from finn.core.onnx_exec import execute_onnx
from finn.core.rtlsim_exec import rtlsim_exec
from finn.transformation.fpgadataflow.annotate_cycles import AnnotateCycles
from finn.transformation.fpgadataflow.compile_cppsim import CompileCppSim
from finn.transformation.fpgadataflow.create_dataflow_partition import CreateDataflowPartition
from finn.transformation.fpgadataflow.create_stitched_ip import CreateStitchedIP
from finn.transformation.fpgadataflow.derive_characteristic import (
    DeriveCharacteristic,
    DeriveFIFOSizes,
)
from finn.transformation.fpgadataflow.hlssynth_ip import HLSSynthIP
from finn.transformation.fpgadataflow.insert_dwc import InsertDWC
from finn.transformation.fpgadataflow.insert_fifo import InsertFIFO
from finn.transformation.fpgadataflow.make_pynq_driver import MakePYNQDriver
from finn.transformation.fpgadataflow.make_zynq_proj import ZynqBuild
from finn.transformation.fpgadataflow.minimize_accumulator_width import MinimizeAccumulatorWidth
from finn.transformation.fpgadataflow.minimize_weight_bit_width import MinimizeWeightBitWidth
from finn.transformation.fpgadataflow.prepare_cppsim import PrepareCppSim
from finn.transformation.fpgadataflow.prepare_ip import PrepareIP
from finn.transformation.fpgadataflow.prepare_rtlsim import PrepareRTLSim
from finn.transformation.fpgadataflow.replace_verilog_relpaths import ReplaceVerilogRelPaths
from finn.transformation.fpgadataflow.set_exec_mode import SetExecMode
from finn.transformation.fpgadataflow.set_fifo_depths import (
    InsertAndSetFIFODepths,
    RemoveShallowFIFOs,
    SplitLargeFIFOs,
    xsi_fifosim,
)
from finn.transformation.fpgadataflow.set_folding import SetFolding
from finn.transformation.fpgadataflow.specialize_layers import SpecializeLayers
from finn.transformation.fpgadataflow.synth_ooc import SynthOutOfContext
from finn.transformation.fpgadataflow.vitis_build import VitisBuild
from finn.transformation.move_reshape import RemoveCNVtoFCFlatten
from finn.transformation.qonnx.convert_qonnx_to_finn import ConvertQONNXtoFINN
from finn.transformation.qonnx.quant_act_to_multithreshold import default_filter_function_generator
from finn.transformation.streamline import Streamline
from finn.transformation.streamline.reorder import MakeMaxPoolNHWC
from finn.transformation.streamline.round_thresholds import RoundAndClipThresholds
<<<<<<< HEAD
from finn.util.basic import get_liveness_threshold_cycles, get_rtlsim_trace_depth
=======
from finn.util.basic import get_rtlsim_trace_depth, pyverilate_get_liveness_threshold_cycles
from finn.util.logging import log
from finn.util.pyverilator import verilator_fifosim
>>>>>>> 989c3194
from finn.util.test import execute_parent


def verify_step(
    model: ModelWrapper,
    cfg: DataflowBuildConfig,
    step_name: str,
    need_parent: bool,
    rtlsim_pre_hook=None,
):
    log.info(f"Running verification for {step_name}")
    verify_out_dir = cfg.output_dir + "/verification_output"
    intermediate_models_dir = cfg.output_dir + "/intermediate_models"
    os.makedirs(verify_out_dir, exist_ok=True)
    (in_npy_all, exp_out_npy_all) = cfg._resolve_verification_io_pair()
    bsize_in = in_npy_all.shape[0]
    bsize_out = exp_out_npy_all.shape[0]
    assert bsize_in == bsize_out, "Batch sizes don't match for verification IO pair"
    all_res = True
    for b in range(bsize_in):
        in_npy = np.expand_dims(in_npy_all[b], axis=0)
        exp_out_npy = np.expand_dims(exp_out_npy_all[b], axis=0)
        if need_parent:
            assert cfg.save_intermediate_models, "Enable save_intermediate_models for verification"
            parent_model_fn = intermediate_models_dir + "/dataflow_parent.onnx"
            child_model_fn = intermediate_models_dir + "/verify_%s.onnx" % step_name
            model.save(child_model_fn)
            parent_model = ModelWrapper(parent_model_fn)
            out_tensor_name = parent_model.graph.output[0].name
            exp_ishape = parent_model.get_tensor_shape(parent_model.graph.input[0].name)
            if in_npy.shape != exp_ishape:
                log.warning(
                    f"Verification input has shape {in_npy.shape} while model expects {exp_ishape}"
                )
                log.info("Attempting to force model shape on verification input")
                in_npy = in_npy.reshape(exp_ishape)
            out_dict = execute_parent(parent_model_fn, child_model_fn, in_npy, return_full_ctx=True)
            out_npy = out_dict[out_tensor_name]
        else:
            inp_tensor_name = model.graph.input[0].name
            out_tensor_name = model.graph.output[0].name
            exp_ishape = model.get_tensor_shape(inp_tensor_name)
            if in_npy.shape != exp_ishape:
                log.warning(
                    f"Verification input has shape {in_npy.shape} while model expects {exp_ishape}"
                )
                log.info("Attempting to force model shape on verification input")
                in_npy = in_npy.reshape(exp_ishape)
            inp_dict = {inp_tensor_name: in_npy}
            if rtlsim_pre_hook is not None:
                out_dict = rtlsim_exec(model, inp_dict, pre_hook=rtlsim_pre_hook)
            else:
                out_dict = execute_onnx(model, inp_dict, True)
            out_npy = out_dict[out_tensor_name]
        exp_oshape = exp_out_npy.shape
        if out_npy.shape != exp_oshape:
            log.warning(
                f"Verification input has shape {exp_oshape} while model expects {out_npy.shape}"
            )
            log.info("Attempting to force model shape on verification input")
            out_npy = out_npy.reshape(exp_oshape)

        res = np.isclose(exp_out_npy, out_npy, atol=1e-3).all()
        all_res = all_res and res
        res_to_str = {True: "SUCCESS", False: "FAIL"}
        res_str = res_to_str[res]
        if cfg.verify_save_full_context:
            verification_output_fn = os.path.join(
                verify_out_dir, f"verify_{step_name}_{b}_{res_str}.npz"
            )
            np.savez(verification_output_fn, **out_dict)
        else:
            verification_output_fn = os.path.join(
                verify_out_dir, f"verify_{step_name}_{b}_{res_str}.npy"
            )
            np.save(verification_output_fn, out_npy)

        if cfg.verify_save_rtlsim_waveforms:
<<<<<<< HEAD
            wdb_path = model.get_metadata_prop("rtlsim_trace")
            if wdb_path is not None and os.path.isfile(wdb_path):
                new_wdb_path = wdb_path.replace(".wdb", "_%d.wdb" % b)
                shutil.move(wdb_path, new_wdb_path)

    print("Verification for %s : %s" % (step_name, res_to_str[all_res]))
=======
            vcd_path = model.get_metadata_prop("rtlsim_trace")
            if vcd_path is not None and os.path.isfile(vcd_path):
                new_vcd_path = vcd_path.replace(".vcd", "_%d.vcd" % b)
                shutil.move(vcd_path, new_vcd_path)
    log.info(f"Verification for {step_name} : {res_to_str[all_res]}")
>>>>>>> 989c3194


def prepare_for_stitched_ip_rtlsim(verify_model, cfg):
    if not cfg.rtlsim_use_vivado_comps:
        need_restitch = False
        # switch impl_style=vivado components to rtl
        # StreamingFIFO must have impl_style=rtl
        for fifo_layer in verify_model.get_nodes_by_op_type("StreamingFIFO_rtl"):
            inst = getCustomOp(fifo_layer)
            if inst.get_nodeattr("impl_style") != "rtl":
                inst.set_nodeattr("impl_style", "rtl")
                inst.set_nodeattr("code_gen_dir_ipgen", "")
                inst.set_nodeattr("ipgen_path", "")
                need_restitch = True
        # if we've made alterations to the model, need to do some re-prep
        if need_restitch:
            log.info("Need to regen/re-stitch some IP for STITCHED_IP_RTLSIM")
            verify_model = verify_model.transform(
                PrepareIP(cfg._resolve_fpga_part(), cfg._resolve_hls_clk_period())
            )
            verify_model = verify_model.transform(HLSSynthIP())
            verify_model = verify_model.transform(
                CreateStitchedIP(
                    cfg._resolve_fpga_part(),
                    cfg.synth_clk_period_ns,
                    vitis=False,
                )
            )
    else:
        log.info("rtlsim_use_vivado_comps is enabled, may yield incorrect results")

    # set top-level prop for stitched-ip rtlsim and launch
    verify_model.set_metadata_prop("exec_mode", "rtlsim")
    # TODO make configurable
    # verify_model.set_metadata_prop("rtlsim_trace", "trace.vcd")
    return verify_model


def step_qonnx_to_finn(model: ModelWrapper, cfg: DataflowBuildConfig):
    """
    This step will only execute if QONNX nodes are found.
    These include the following op_types: "Quant" , "Trunc" and "BinaryQuant".
    If such nodes are found the step will run the tidy-up step from QONNX
    and then convert the QONNX model to the FINN-ONNX dialect.
    """
    # Check if any QONNX nodes exist, i.e. BinaryQuant, Quant or Trunc
    q_count = 0
    for op_type in ["BinaryQuant", "Quant", "Trunc"]:
        q_count += len(model.get_nodes_by_op_type(op_type))
    if q_count == 0:
        return model

    # QONNX cleanup
    model = cleanup_model(model)
    # QONNX to FINN-ONNX
    model = model.transform(
        ConvertQONNXtoFINN(
            filter_function=default_filter_function_generator(
                max_multithreshold_bit_width=cfg.max_multithreshold_bit_width
            )
        )
    )

    if VerificationStepType.QONNX_TO_FINN_PYTHON in cfg._resolve_verification_steps():
        verify_step(model, cfg, "finn_onnx_python", need_parent=False)

    return model


def step_tidy_up(model: ModelWrapper, cfg: DataflowBuildConfig):
    """Run the tidy-up step on given model. This includes shape and datatype
    inference, constant folding, and giving nodes and tensors better names.
    """

    model = model.transform(InferShapes())
    model = model.transform(FoldConstants())
    model = model.transform(GiveUniqueNodeNames())
    model = model.transform(GiveReadableTensorNames())
    model = model.transform(InferDataTypes())
    model = model.transform(RemoveStaticGraphInputs())

    if VerificationStepType.TIDY_UP_PYTHON in cfg._resolve_verification_steps():
        verify_step(model, cfg, "initial_python", need_parent=False)

    return model


def step_streamline(model: ModelWrapper, cfg: DataflowBuildConfig):
    """Run streamlining on given model. Streamlining involves moving floating point
    scale/shift parameters around, collapsing adjacent ones into a single parameter,
    then absorbing the scale/shift into the following `MultiThreshold` node.
    Streamlining requires careful topology design and cannot be applied to all
    topologies.
    """

    model = model.transform(absorb.AbsorbSignBiasIntoMultiThreshold())
    model = model.transform(Streamline())
    need_lowering = len(model.get_nodes_by_op_type("Conv")) > 0
    if need_lowering:
        model = model.transform(LowerConvsToMatMul())
        model = model.transform(MakeMaxPoolNHWC())
        model = model.transform(absorb.AbsorbTransposeIntoMultiThreshold())
        model = model.transform(MakeMaxPoolNHWC())
        model = model.transform(absorb.AbsorbConsecutiveTransposes())
    model = model.transform(ConvertBipolarMatMulToXnorPopcount())
    model = model.transform(Streamline())
    # absorb final add-mul nodes into TopK
    model = model.transform(absorb.AbsorbScalarMulAddIntoTopK())
    model = model.transform(InferDataLayouts())
    model = model.transform(RemoveUnusedTensors())

    if VerificationStepType.STREAMLINED_PYTHON in cfg._resolve_verification_steps():
        verify_step(model, cfg, "streamlined_python", need_parent=False)

    return model


def step_convert_to_hw(model: ModelWrapper, cfg: DataflowBuildConfig):
    """Convert eligible nodes to `HWCustomOp` subclasses that represent HW
    layers. Which nodes and particular configurations can be converted to HW
    is limited, see the source code of the `convert_to_hw` module for more.
    In the end am empty json file is created which can be used to set user specific
    preferred implementation styles for each node."""

    if cfg.standalone_thresholds:
        # doing this first causes all threshold layers to be standalone
        model = model.transform(to_hw.InferThresholdingLayer())
    # needed for bipolar MatMul layers
    model = model.transform(to_hw.InferBinaryMatrixVectorActivation())
    # needed for non-bipolar MatMul layers
    model = model.transform(to_hw.InferQuantizedMatrixVectorActivation())
    # TopK to LabelSelect
    model = model.transform(to_hw.InferLabelSelectLayer())
    # input quantization (if any) as standalone threshold
    model = model.transform(to_hw.InferThresholdingLayer())
    # needed for convolutions -- TODO always exec?
    need_conv = len(model.get_nodes_by_op_type("Im2Col")) > 0
    if need_conv:
        model = model.transform(to_hw.InferConvInpGen())
        model = model.transform(to_hw.InferStreamingMaxPool())
        model = model.transform(RemoveCNVtoFCFlatten())
    # get rid of Tranpose -> Tranpose identity seq
    model = model.transform(absorb.AbsorbConsecutiveTransposes())
    model = model.transform(GiveUniqueNodeNames())
    model = model.transform(InferDataLayouts())

    return model


def step_create_dataflow_partition(model: ModelWrapper, cfg: DataflowBuildConfig):
    """Separate consecutive groups of HWCustomOp nodes into StreamingDataflowPartition
    nodes, which point to a separate ONNX file. Dataflow accelerator synthesis
    can only be performed on those HWCustomOp sub-graphs."""

    parent_model = model.transform(
        CreateDataflowPartition(
            partition_model_dir=cfg.output_dir + "/intermediate_models/supported_op_partitions"
        )
    )
    sdp_nodes = parent_model.get_nodes_by_op_type("StreamingDataflowPartition")
    assert len(sdp_nodes) == 1, "Only a single StreamingDataflowPartition supported."
    sdp_node = sdp_nodes[0]
    sdp_node = getCustomOp(sdp_node)
    dataflow_model_filename = sdp_node.get_nodeattr("model")
    if cfg.save_intermediate_models:
        parent_model.save(cfg.output_dir + "/intermediate_models/dataflow_parent.onnx")
    model = ModelWrapper(dataflow_model_filename)

    # create a configuration json file that can be used to set the specialize layer config
    attrs = [
        "preferred_impl_style",
    ]
    extract_model_config_to_json(
        model, cfg.output_dir + "/template_specialize_layers_config.json", attrs
    )

    return model


def step_specialize_layers(model: ModelWrapper, cfg: DataflowBuildConfig):
    """Convert HW nodes to either an HLS or RTL variant of the node. HW nodes
    get converted either based on pre-determined rules (details can be found
    in `specialize_layers` source code) or the user provides a configuration file
    which contains the desired setting. If the user preference cannot be fulfilled,
    a warning will be printed and the implementation style will be set to a default."""

    if cfg.specialize_layers_config_file is not None:
        model = model.transform(GiveUniqueNodeNames())
        model = model.transform(ApplyConfig(cfg.specialize_layers_config_file))
    model = model.transform(SpecializeLayers(cfg._resolve_fpga_part()))
    model = model.transform(InferShapes())
    model = model.transform(InferDataTypes())
    return model


def step_target_fps_parallelization(model: ModelWrapper, cfg: DataflowBuildConfig):
    """If target_fps was specified, use the SetFolding transformation to determine
    parallelization attributes. The auto-generated config will be saved under
    auto_folding_config.json under the outputs, which can serve as a basis for
    customizing the folding factors further."""

    target_cycles_per_frame = cfg._resolve_cycles_per_frame()
    if target_cycles_per_frame is not None:
        model = model.transform(
            SetFolding(
                target_cycles_per_frame,
                mvau_wwidth_max=cfg.mvau_wwidth_max,
                two_pass_relaxation=cfg.folding_two_pass_relaxation,
            )
        )
        # extract the suggested configuration and save it as json
        hw_attrs = [
            "PE",
            "SIMD",
            "parallel_window",
            "ram_style",
            "resType",
            "mem_mode",
            "runtime_writeable_weights",
            "depth_trigger_uram",
            "depth_trigger_bram",
        ]
        extract_model_config_to_json(model, cfg.output_dir + "/auto_folding_config.json", hw_attrs)

    return model


def step_apply_folding_config(model: ModelWrapper, cfg: DataflowBuildConfig):
    """Apply the folding configuration file onto the model to set folding (parallelization)
    and other attributes, if config file is specified."""

    if cfg.folding_config_file is not None:
        model = model.transform(GiveUniqueNodeNames())
        model = model.transform(ApplyConfig(cfg.folding_config_file))

    if VerificationStepType.FOLDED_HLS_CPPSIM in cfg._resolve_verification_steps():
        # prepare cppsim
        model = model.transform(PrepareCppSim())
        model = model.transform(CompileCppSim())
        model = model.transform(SetExecMode("cppsim"))
        verify_step(model, cfg, "folded_hls_cppsim", need_parent=True)
    return model


def step_generate_estimate_reports(model: ModelWrapper, cfg: DataflowBuildConfig):
    "Generate per-layer resource and cycle estimates using analytical models."

    if DataflowOutputType.ESTIMATE_REPORTS in cfg.generate_outputs:
        report_dir = cfg.output_dir + "/report"
        os.makedirs(report_dir, exist_ok=True)
        ops_and_params = model.analysis(op_and_param_counts)
        with open(report_dir + "/op_and_param_counts.json", "w") as f:
            json.dump(ops_and_params, f, indent=2)
        estimate_layer_cycles = model.analysis(exp_cycles_per_layer)
        with open(report_dir + "/estimate_layer_cycles.json", "w") as f:
            json.dump(estimate_layer_cycles, f, indent=2)
        estimate_layer_resources = model.analysis(
            partial(res_estimation, fpgapart=cfg._resolve_fpga_part())
        )
        estimate_layer_resources["total"] = aggregate_dict_keys(estimate_layer_resources)
        with open(report_dir + "/estimate_layer_resources.json", "w") as f:
            json.dump(estimate_layer_resources, f, indent=2)
        estimate_layer_resources_complete = model.analysis(
            partial(res_estimation_complete, fpgapart=cfg._resolve_fpga_part())
        )
        with open(report_dir + "/estimate_layer_config_alternatives.json", "w") as f:
            json.dump(estimate_layer_resources_complete, f, indent=2)
        # need to call AnnotateCycles before dataflow_performance
        model = model.transform(AnnotateCycles())
        estimate_network_performance = model.analysis(dataflow_performance)
        # add some more metrics to estimated performance
        n_clock_cycles_per_sec = (10**9) / cfg.synth_clk_period_ns
        est_fps = n_clock_cycles_per_sec / estimate_network_performance["max_cycles"]
        estimate_network_performance["estimated_throughput_fps"] = est_fps
        est_latency_ns = (
            estimate_network_performance["critical_path_cycles"] * cfg.synth_clk_period_ns
        )
        estimate_network_performance["estimated_latency_ns"] = est_latency_ns
        with open(report_dir + "/estimate_network_performance.json", "w") as f:
            json.dump(estimate_network_performance, f, indent=2)
    return model


def step_minimize_bit_width(model: ModelWrapper, cfg: DataflowBuildConfig):
    """Tighten the weight and accumulator bit widths for each layer."""
    if cfg.minimize_bit_width:
        model = model.transform(MinimizeWeightBitWidth())
        model = model.transform(MinimizeAccumulatorWidth())
        model = model.transform(RoundAndClipThresholds())
        # make sure the changed datatypes are propagated through the network
        model = model.transform(InferDataTypes())
    return model


def step_hw_codegen(model: ModelWrapper, cfg: DataflowBuildConfig):
    """Generate Vitis HLS code to prepare HLSBackend nodes for IP generation.
    And fills RTL templates for RTLBackend nodes."""

    model = model.transform(PrepareIP(cfg._resolve_fpga_part(), cfg._resolve_hls_clk_period()))
    return model


def step_hw_ipgen(model: ModelWrapper, cfg: DataflowBuildConfig):
    """Run Vitis HLS synthesis on generated code for HLSBackend nodes,
    in order to generate IP blocks. For RTL nodes this step does not do anything."""

    model = model.transform(HLSSynthIP())
    model = model.transform(ReplaceVerilogRelPaths())
    report_dir = cfg.output_dir + "/report"
    os.makedirs(report_dir, exist_ok=True)
    estimate_layer_resources_hls = model.analysis(hls_synth_res_estimation)
    with open(report_dir + "/estimate_layer_resources_hls.json", "w") as f:
        json.dump(estimate_layer_resources_hls, f, indent=2)

    if VerificationStepType.NODE_BY_NODE_RTLSIM in cfg._resolve_verification_steps():
        model = model.transform(PrepareRTLSim())
        model = model.transform(SetExecMode("rtlsim"))
        verify_step(model, cfg, "node_by_node_rtlsim", need_parent=True)
    return model


def step_set_fifo_depths(model: ModelWrapper, cfg: DataflowBuildConfig):
    """
    Depending on the auto_fifo_depths setting, do one of the following:
    * if auto_fifo_depths=True:  Run the appropriate auto-sizing transformation
    to attempt to determine the FIFO sizes that provide full throughput.
    May take a long time.
    * if auto_fifo_depths=False:  Assume the folding config file contains FIFO
    sizes as well. Runs the `InsertFIFO` transformation, then
    `ApplyConfig(cfg.folding_config_file)`, and finally `RemoveShallowFIFOs`.
    Coherency with config file node naming is ensured by calling
    `GiveUniqueNodeNames`.
    """

    if cfg.auto_fifo_depths:
        if cfg.auto_fifo_strategy == "characterize":
            model = model.transform(InsertDWC())
            model = model.transform(SpecializeLayers(cfg._resolve_fpga_part()))
            model = model.transform(GiveUniqueNodeNames())
            model = model.transform(
                PrepareIP(cfg._resolve_fpga_part(), cfg._resolve_hls_clk_period())
            )
            model = model.transform(HLSSynthIP())
            model = model.transform(PrepareRTLSim())
            model = model.transform(AnnotateCycles())
            period = model.analysis(dataflow_performance)["max_cycles"] + 10
            model = model.transform(DeriveCharacteristic(period))
            model = model.transform(DeriveFIFOSizes())
            model = model.transform(
                InsertFIFO(
                    vivado_ram_style=cfg.large_fifo_mem_style,
                    max_qsrl_depth=256,
                    create_shallow_fifos=True,
                )
            )
            model = model.transform(SpecializeLayers(cfg._resolve_fpga_part()))
            model = model.transform(GiveUniqueNodeNames())
            model = model.transform(GiveReadableTensorNames())
        elif cfg.auto_fifo_strategy == "largefifo_rtlsim":
<<<<<<< HEAD
            if cfg.fifosim_save_waveform:
                report_dir = cfg.output_dir + "/report"
                os.makedirs(report_dir, exist_ok=True)
                model.set_metadata_prop(
                    "rtlsim_trace", os.path.abspath(report_dir) + "/fifosim_trace.wdb"
=======
            # multi-in/out streams currently not supported in our C++ verilator driver
            model_multi_io = len(model.graph.input) > 1 or len(model.graph.output) > 1
            force_python_sim = model_multi_io or cfg.force_python_rtlsim
            if model_multi_io:
                log.warning(
                    "Multi-in/out streams currently not supported "
                    + "in FINN C++ verilator driver, falling back to Python"
>>>>>>> 989c3194
                )
            model = model.transform(
                InsertAndSetFIFODepths(
                    cfg._resolve_fpga_part(),
                    cfg._resolve_hls_clk_period(),
                    swg_exception=cfg.default_swg_exception,
                    vivado_ram_style=cfg.large_fifo_mem_style,
                    fifosim_input_throttle=cfg.fifosim_input_throttle,
                )
            )
            # InsertAndSetFIFODepths internally removes any shallow FIFOs
            # so no need to call RemoveShallowFIFOs here
        else:
            assert "Unsupported auto_fifo_strategy: " + cfg.auto_fifo_strategy
    else:
        # assume folding cfg json contains FIFO sizes too
        # insert DWCs, FIFOs and run ApplyConfig once more
        model = model.transform(InsertDWC())
        # need to make sure all FIFOs are created so that their depth can be
        # set by ApplyConfig, so create_shallow_fifos=True
        model = model.transform(InsertFIFO(create_shallow_fifos=True))
        model = model.transform(SpecializeLayers(cfg._resolve_fpga_part()))
        model = model.transform(GiveUniqueNodeNames())
        model = model.transform(GiveReadableTensorNames())
        if cfg.folding_config_file is not None:
            model = model.transform(ApplyConfig(cfg.folding_config_file))

    # extract the final configuration and save it as json
    hw_attrs = [
        "PE",
        "SIMD",
        "parallel_window",
        "ram_style",
        "depth",
        "impl_style",
        "resType",
        "mem_mode",
        "runtime_writeable_weights",
        "inFIFODepths",
        "outFIFODepths",
        "depth_trigger_uram",
        "depth_trigger_bram",
    ]
    extract_model_config_to_json(model, cfg.output_dir + "/final_hw_config.json", hw_attrs)

    # perform FIFO splitting and shallow FIFO removal only after the final config
    # json file has been written. otherwise, since these transforms may add/remove
    # FIFOs, we get name mismatch problems when trying to reuse the final config.
    if cfg.split_large_fifos:
        model = model.transform(SplitLargeFIFOs())
    model = model.transform(RemoveShallowFIFOs())

    # after FIFOs are ready to go, call PrepareIP and HLSSynthIP again
    # this will only run for the new nodes (e.g. FIFOs and DWCs)
    model = model.transform(PrepareIP(cfg._resolve_fpga_part(), cfg._resolve_hls_clk_period()))
    model = model.transform(HLSSynthIP())
    return model


def step_create_stitched_ip(model: ModelWrapper, cfg: DataflowBuildConfig):
    """Create stitched IP for a graph after all HLS IP blocks have been generated.
    Depends on the DataflowOutputType.STITCHED_IP output product."""

    if DataflowOutputType.STITCHED_IP in cfg.generate_outputs:
        stitched_ip_dir = cfg.output_dir + "/stitched_ip"
        model = model.transform(
            CreateStitchedIP(
                cfg._resolve_fpga_part(),
                cfg.synth_clk_period_ns,
                vitis=cfg.stitched_ip_gen_dcp,
                signature=cfg.signature,
            )
        )
        # TODO copy all ip sources into output dir? as zip?
        shutil.copytree(
            model.get_metadata_prop("vivado_stitch_proj"), stitched_ip_dir, dirs_exist_ok=True
        )
        log.info(f"Vivado stitched IP written into {stitched_ip_dir}")
    if VerificationStepType.STITCHED_IP_RTLSIM in cfg._resolve_verification_steps():
        # prepare ip-stitched rtlsim
        verify_model = deepcopy(model)
        verify_model = prepare_for_stitched_ip_rtlsim(verify_model, cfg)
        # use critical path estimate to set rtlsim liveness threshold
        # (very conservative)
        verify_model = verify_model.transform(AnnotateCycles())
        estimate_network_performance = verify_model.analysis(dataflow_performance)
        prev_liveness = get_liveness_threshold_cycles()
        os.environ["LIVENESS_THRESHOLD"] = str(
            int(estimate_network_performance["critical_path_cycles"] * 1.1)
        )
        if cfg.verify_save_rtlsim_waveforms:
            verify_out_dir = cfg.output_dir + "/verification_output"
            os.makedirs(verify_out_dir, exist_ok=True)
            abspath = os.path.abspath(verify_out_dir)
            verify_model.set_metadata_prop("rtlsim_trace", abspath + "/verify_rtlsim.wdb")
        verify_step(verify_model, cfg, "stitched_ip_rtlsim", need_parent=True)
        os.environ["LIVENESS_THRESHOLD"] = str(prev_liveness)
    return model


def step_measure_rtlsim_performance(model: ModelWrapper, cfg: DataflowBuildConfig):
    """Measure performance + latency of stitched-IP model in rtlsim (xsi).
    Depends on the DataflowOutputType.STITCHED_IP output product.
    """

    if DataflowOutputType.RTLSIM_PERFORMANCE in cfg.generate_outputs:
        assert (
            DataflowOutputType.STITCHED_IP in cfg.generate_outputs
        ), "rtlsim_perf needs stitched IP"
        report_dir = cfg.output_dir + "/report"
        verbose = cfg.verbose
        os.makedirs(report_dir, exist_ok=True)
<<<<<<< HEAD
        rtlsim_bs = int(cfg.rtlsim_batch_size)
        orig_rtlsim_trace_depth = get_rtlsim_trace_depth()
        assert rtlsim_bs > 0, "rtlsim batch size must be >0"
        if cfg.verify_save_rtlsim_waveforms:
            # set depth to 3 for layer-by-layer visibility
            os.environ["RTLSIM_TRACE_DEPTH"] = "3"
            model.set_metadata_prop(
                "rtlsim_trace",
                "%s/rtlsim_perf_batch_%d.wdb" % (os.path.abspath(report_dir), rtlsim_bs),
            )
        rtlsim_perf_dict = xsi_fifosim(model, rtlsim_bs)
        # keep keys consistent between the Python and C++-styles
        cycles = rtlsim_perf_dict["cycles"]
        clk_ns = cfg.synth_clk_period_ns
        fclk_mhz = 1 / (clk_ns * 0.001)
        runtime_s = (cycles * clk_ns) * (10**-9)
        rtlsim_perf_dict["runtime[ms]"] = runtime_s * 1000
        rtlsim_perf_dict["throughput[images/s]"] = rtlsim_bs / runtime_s
        rtlsim_perf_dict["fclk[mhz]"] = fclk_mhz
        for key, val in rtlsim_perf_dict.items():
            if "max_count" in key:
                del rtlsim_perf_dict[key]
=======
        # prepare ip-stitched rtlsim
        rtlsim_model = deepcopy(model)
        rtlsim_model = prepare_for_stitched_ip_rtlsim(rtlsim_model, cfg)
        # multi-in/out streams currently not supported in our C++ verilator driver
        model_multi_io = len(rtlsim_model.graph.input) > 1 or len(rtlsim_model.graph.output) > 1
        force_python_rtlsim = cfg.force_python_rtlsim or model_multi_io
        if model_multi_io:
            log.warning(
                "Multi-in/out streams currently not supported "
                + "in FINN C++ verilator driver, falling back to Python"
            )
        rtlsim_bs = int(cfg.rtlsim_batch_size)
        orig_rtlsim_trace_depth = get_rtlsim_trace_depth()
        if force_python_rtlsim:
            assert rtlsim_bs > 0, "rtlsim batch size must be >0"
            if cfg.verify_save_rtlsim_waveforms:
                # set depth to 3 for layer-by-layer visibility
                os.environ["RTLSIM_TRACE_DEPTH"] = "3"
                rtlsim_model.set_metadata_prop(
                    "rtlsim_trace",
                    "%s/rtlsim_perf_batch_%d.vcd" % (report_dir, rtlsim_bs),
                )
            rtlsim_model.set_metadata_prop("extra_verilator_args", str(["-CFLAGS", "-O3"]))
            # run with single input to get latency
            rtlsim_latency_dict = throughput_test_rtlsim(rtlsim_model, 1)
            # run with batch to get stable-state throughput
            rtlsim_perf_dict = throughput_test_rtlsim(rtlsim_model, rtlsim_bs)
            rtlsim_perf_dict["latency_cycles"] = rtlsim_latency_dict["cycles"]
        else:
            rtlsim_perf_dict = verilator_fifosim(model, rtlsim_bs, verbose=verbose)
            # keep keys consistent between the Python and C++-styles
            cycles = rtlsim_perf_dict["cycles"]
            clk_ns = float(model.get_metadata_prop("clk_ns"))
            fclk_mhz = 1 / (clk_ns * 0.001)
            runtime_s = (cycles * clk_ns) * (10**-9)
            rtlsim_perf_dict["runtime[ms]"] = runtime_s * 1000
            rtlsim_perf_dict["throughput[images/s]"] = rtlsim_bs / runtime_s
            rtlsim_perf_dict["fclk[mhz]"] = fclk_mhz
            for key, val in rtlsim_perf_dict.items():
                if "max_count" in key:
                    del rtlsim_perf_dict[key]
>>>>>>> 989c3194
        # estimate stable-state throughput based on latency+throughput
        if rtlsim_bs == 1:
            rtlsim_perf_dict["stable_throughput[images/s]"] = rtlsim_perf_dict[
                "throughput[images/s]"
            ]
        else:
            total_cycles = rtlsim_perf_dict["cycles"]
            latency_cycles = rtlsim_perf_dict["latency_cycles"]
            stablestate_cycles = total_cycles - latency_cycles
            clk_ns = cfg.synth_clk_period_ns
            fclk_mhz = 1 / (clk_ns * 0.001)
            runtime_s = (stablestate_cycles * clk_ns) * (10**-9)
            rtlsim_perf_dict["stable_throughput[images/s]"] = rtlsim_bs / runtime_s

        with open(report_dir + "/rtlsim_performance.json", "w") as f:
            json.dump(rtlsim_perf_dict, f, indent=2)
        if cfg.verify_save_rtlsim_waveforms:
            # restore original trace depth
            os.environ["RTLSIM_TRACE_DEPTH"] = str(orig_rtlsim_trace_depth)

    return model


def step_make_pynq_driver(model: ModelWrapper, cfg: DataflowBuildConfig):
    """Create a PYNQ Python driver that can be used to interface the generated
    accelerator."""

    if DataflowOutputType.PYNQ_DRIVER in cfg.generate_outputs:
        driver_dir = cfg.output_dir + "/driver"
        model = model.transform(MakePYNQDriver(cfg._resolve_driver_platform()))
        shutil.copytree(model.get_metadata_prop("pynq_driver_dir"), driver_dir, dirs_exist_ok=True)
        log.info(f"PYNQ Python driver written into {driver_dir}")
    return model


def step_out_of_context_synthesis(model: ModelWrapper, cfg: DataflowBuildConfig):
    """Run out-of-context synthesis and generate reports.
    Depends on the DataflowOutputType.STITCHED_IP output product."""
    if DataflowOutputType.OOC_SYNTH in cfg.generate_outputs:
        assert DataflowOutputType.STITCHED_IP in cfg.generate_outputs, "OOC needs stitched IP"
        model = model.transform(
            SynthOutOfContext(part=cfg._resolve_fpga_part(), clk_period_ns=cfg.synth_clk_period_ns)
        )
        report_dir = cfg.output_dir + "/report"
        os.makedirs(report_dir, exist_ok=True)
        ooc_res_dict = model.get_metadata_prop("res_total_ooc_synth")
        ooc_res_dict = eval(ooc_res_dict)

        estimate_network_performance = model.analysis(dataflow_performance)
        # add some more metrics to estimated performance
        n_clock_cycles_per_sec = float(ooc_res_dict["fmax_mhz"]) * (10**6)
        est_fps = n_clock_cycles_per_sec / estimate_network_performance["max_cycles"]
        ooc_res_dict["estimated_throughput_fps"] = est_fps
        with open(report_dir + "/ooc_synth_and_timing.json", "w") as f:
            json.dump(ooc_res_dict, f, indent=2)
    return model


def step_synthesize_bitfile(model: ModelWrapper, cfg: DataflowBuildConfig):
    """Synthesize a bitfile for the using the specified shell flow, using either
    Vivado or Vitis, to target the specified board."""

    if DataflowOutputType.BITFILE in cfg.generate_outputs:
        bitfile_dir = cfg.output_dir + "/bitfile"
        os.makedirs(bitfile_dir, exist_ok=True)
        report_dir = cfg.output_dir + "/report"
        os.makedirs(report_dir, exist_ok=True)
        partition_model_dir = cfg.output_dir + "/intermediate_models/kernel_partitions"
        if cfg.shell_flow_type == ShellFlowType.VIVADO_ZYNQ:
            model = model.transform(
                ZynqBuild(
                    cfg.board,
                    cfg.synth_clk_period_ns,
                    cfg.enable_hw_debug,
                    partition_model_dir=partition_model_dir,
                )
            )
            copy(model.get_metadata_prop("bitfile"), bitfile_dir + "/finn-accel.bit")
            copy(model.get_metadata_prop("hw_handoff"), bitfile_dir + "/finn-accel.hwh")
            copy(
                model.get_metadata_prop("vivado_synth_rpt"),
                report_dir + "/post_synth_resources.xml",
            )

            post_synth_resources = model.analysis(post_synth_res)
            with open(report_dir + "/post_synth_resources.json", "w") as f:
                json.dump(post_synth_resources, f, indent=2)

            vivado_pynq_proj_dir = model.get_metadata_prop("vivado_pynq_proj")
            timing_rpt = (
                "%s/finn_zynq_link.runs/impl_1/top_wrapper_timing_summary_routed.rpt"
                % vivado_pynq_proj_dir
            )
            copy(timing_rpt, report_dir + "/post_route_timing.rpt")

        elif cfg.shell_flow_type == ShellFlowType.VITIS_ALVEO:
            model = model.transform(
                VitisBuild(
                    cfg._resolve_fpga_part(),
                    cfg.synth_clk_period_ns,
                    cfg._resolve_vitis_platform(),
                    strategy=cfg.vitis_opt_strategy,
                    enable_debug=cfg.enable_hw_debug,
                    floorplan_file=cfg.vitis_floorplan_file,
                    partition_model_dir=partition_model_dir,
                    fpga_memory_type=cfg.fpga_memory,
                )
            )
            copy(model.get_metadata_prop("bitfile"), bitfile_dir + "/finn-accel.xclbin")
            copy(
                model.get_metadata_prop("vivado_synth_rpt"),
                report_dir + "/post_synth_resources.xml",
            )

            post_synth_resources = model.analysis(post_synth_res)
            with open(report_dir + "/post_synth_resources.json", "w") as f:
                json.dump(post_synth_resources, f, indent=2)
        else:
            raise Exception("Unrecognized shell_flow_type: " + str(cfg.shell_flow_type))
        log.info(f"Bitfile written into {bitfile_dir}")

    return model


def step_deployment_package(model: ModelWrapper, cfg: DataflowBuildConfig):
    """Create a deployment package including the driver and bitfile."""

    if DataflowOutputType.DEPLOYMENT_PACKAGE in cfg.generate_outputs:
        deploy_dir = cfg.output_dir + "/deploy"
        bitfile_dir = cfg.output_dir + "/bitfile"
        driver_dir = cfg.output_dir + "/driver"
        os.makedirs(deploy_dir, exist_ok=True)
        shutil.copytree(bitfile_dir, deploy_dir + "/bitfile", dirs_exist_ok=True)
        shutil.copytree(driver_dir, deploy_dir + "/driver", dirs_exist_ok=True)
    return model


#: map step name strings to step functions
build_dataflow_step_lookup = {
    "step_qonnx_to_finn": step_qonnx_to_finn,
    "step_tidy_up": step_tidy_up,
    "step_streamline": step_streamline,
    "step_convert_to_hw": step_convert_to_hw,
    "step_specialize_layers": step_specialize_layers,
    "step_create_dataflow_partition": step_create_dataflow_partition,
    "step_target_fps_parallelization": step_target_fps_parallelization,
    "step_apply_folding_config": step_apply_folding_config,
    "step_minimize_bit_width": step_minimize_bit_width,
    "step_generate_estimate_reports": step_generate_estimate_reports,
    "step_hw_codegen": step_hw_codegen,
    "step_hw_ipgen": step_hw_ipgen,
    "step_set_fifo_depths": step_set_fifo_depths,
    "step_create_stitched_ip": step_create_stitched_ip,
    "step_measure_rtlsim_performance": step_measure_rtlsim_performance,
    "step_make_pynq_driver": step_make_pynq_driver,
    "step_out_of_context_synthesis": step_out_of_context_synthesis,
    "step_synthesize_bitfile": step_synthesize_bitfile,
    "step_deployment_package": step_deployment_package,
}<|MERGE_RESOLUTION|>--- conflicted
+++ resolved
@@ -104,13 +104,8 @@
 from finn.transformation.streamline import Streamline
 from finn.transformation.streamline.reorder import MakeMaxPoolNHWC
 from finn.transformation.streamline.round_thresholds import RoundAndClipThresholds
-<<<<<<< HEAD
 from finn.util.basic import get_liveness_threshold_cycles, get_rtlsim_trace_depth
-=======
-from finn.util.basic import get_rtlsim_trace_depth, pyverilate_get_liveness_threshold_cycles
 from finn.util.logging import log
-from finn.util.pyverilator import verilator_fifosim
->>>>>>> 989c3194
 from finn.util.test import execute_parent
 
 
@@ -189,20 +184,12 @@
             np.save(verification_output_fn, out_npy)
 
         if cfg.verify_save_rtlsim_waveforms:
-<<<<<<< HEAD
             wdb_path = model.get_metadata_prop("rtlsim_trace")
             if wdb_path is not None and os.path.isfile(wdb_path):
                 new_wdb_path = wdb_path.replace(".wdb", "_%d.wdb" % b)
                 shutil.move(wdb_path, new_wdb_path)
 
-    print("Verification for %s : %s" % (step_name, res_to_str[all_res]))
-=======
-            vcd_path = model.get_metadata_prop("rtlsim_trace")
-            if vcd_path is not None and os.path.isfile(vcd_path):
-                new_vcd_path = vcd_path.replace(".vcd", "_%d.vcd" % b)
-                shutil.move(vcd_path, new_vcd_path)
     log.info(f"Verification for {step_name} : {res_to_str[all_res]}")
->>>>>>> 989c3194
 
 
 def prepare_for_stitched_ip_rtlsim(verify_model, cfg):
@@ -562,21 +549,11 @@
             model = model.transform(GiveUniqueNodeNames())
             model = model.transform(GiveReadableTensorNames())
         elif cfg.auto_fifo_strategy == "largefifo_rtlsim":
-<<<<<<< HEAD
             if cfg.fifosim_save_waveform:
                 report_dir = cfg.output_dir + "/report"
                 os.makedirs(report_dir, exist_ok=True)
                 model.set_metadata_prop(
                     "rtlsim_trace", os.path.abspath(report_dir) + "/fifosim_trace.wdb"
-=======
-            # multi-in/out streams currently not supported in our C++ verilator driver
-            model_multi_io = len(model.graph.input) > 1 or len(model.graph.output) > 1
-            force_python_sim = model_multi_io or cfg.force_python_rtlsim
-            if model_multi_io:
-                log.warning(
-                    "Multi-in/out streams currently not supported "
-                    + "in FINN C++ verilator driver, falling back to Python"
->>>>>>> 989c3194
                 )
             model = model.transform(
                 InsertAndSetFIFODepths(
@@ -687,9 +664,7 @@
             DataflowOutputType.STITCHED_IP in cfg.generate_outputs
         ), "rtlsim_perf needs stitched IP"
         report_dir = cfg.output_dir + "/report"
-        verbose = cfg.verbose
         os.makedirs(report_dir, exist_ok=True)
-<<<<<<< HEAD
         rtlsim_bs = int(cfg.rtlsim_batch_size)
         orig_rtlsim_trace_depth = get_rtlsim_trace_depth()
         assert rtlsim_bs > 0, "rtlsim batch size must be >0"
@@ -712,49 +687,6 @@
         for key, val in rtlsim_perf_dict.items():
             if "max_count" in key:
                 del rtlsim_perf_dict[key]
-=======
-        # prepare ip-stitched rtlsim
-        rtlsim_model = deepcopy(model)
-        rtlsim_model = prepare_for_stitched_ip_rtlsim(rtlsim_model, cfg)
-        # multi-in/out streams currently not supported in our C++ verilator driver
-        model_multi_io = len(rtlsim_model.graph.input) > 1 or len(rtlsim_model.graph.output) > 1
-        force_python_rtlsim = cfg.force_python_rtlsim or model_multi_io
-        if model_multi_io:
-            log.warning(
-                "Multi-in/out streams currently not supported "
-                + "in FINN C++ verilator driver, falling back to Python"
-            )
-        rtlsim_bs = int(cfg.rtlsim_batch_size)
-        orig_rtlsim_trace_depth = get_rtlsim_trace_depth()
-        if force_python_rtlsim:
-            assert rtlsim_bs > 0, "rtlsim batch size must be >0"
-            if cfg.verify_save_rtlsim_waveforms:
-                # set depth to 3 for layer-by-layer visibility
-                os.environ["RTLSIM_TRACE_DEPTH"] = "3"
-                rtlsim_model.set_metadata_prop(
-                    "rtlsim_trace",
-                    "%s/rtlsim_perf_batch_%d.vcd" % (report_dir, rtlsim_bs),
-                )
-            rtlsim_model.set_metadata_prop("extra_verilator_args", str(["-CFLAGS", "-O3"]))
-            # run with single input to get latency
-            rtlsim_latency_dict = throughput_test_rtlsim(rtlsim_model, 1)
-            # run with batch to get stable-state throughput
-            rtlsim_perf_dict = throughput_test_rtlsim(rtlsim_model, rtlsim_bs)
-            rtlsim_perf_dict["latency_cycles"] = rtlsim_latency_dict["cycles"]
-        else:
-            rtlsim_perf_dict = verilator_fifosim(model, rtlsim_bs, verbose=verbose)
-            # keep keys consistent between the Python and C++-styles
-            cycles = rtlsim_perf_dict["cycles"]
-            clk_ns = float(model.get_metadata_prop("clk_ns"))
-            fclk_mhz = 1 / (clk_ns * 0.001)
-            runtime_s = (cycles * clk_ns) * (10**-9)
-            rtlsim_perf_dict["runtime[ms]"] = runtime_s * 1000
-            rtlsim_perf_dict["throughput[images/s]"] = rtlsim_bs / runtime_s
-            rtlsim_perf_dict["fclk[mhz]"] = fclk_mhz
-            for key, val in rtlsim_perf_dict.items():
-                if "max_count" in key:
-                    del rtlsim_perf_dict[key]
->>>>>>> 989c3194
         # estimate stable-state throughput based on latency+throughput
         if rtlsim_bs == 1:
             rtlsim_perf_dict["stable_throughput[images/s]"] = rtlsim_perf_dict[
