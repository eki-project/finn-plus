# Copyright (C) 2020-2022 Xilinx, Inc.
# Copyright (C) 2022-2025, Advanced Micro Devices, Inc.
# All rights reserved.
#
# Redistribution and use in source and binary forms, with or without
# modification, are permitted provided that the following conditions are met:
#
# * Redistributions of source code must retain the above copyright notice, this
#   list of conditions and the following disclaimer.
#
# * Redistributions in binary form must reproduce the above copyright notice,
#   this list of conditions and the following disclaimer in the documentation
#   and/or other materials provided with the distribution.
#
# * Neither the name of Xilinx nor the names of its
#   contributors may be used to endorse or promote products derived from
#   this software without specific prior written permission.
#
# THIS SOFTWARE IS PROVIDED BY THE COPYRIGHT HOLDERS AND CONTRIBUTORS "AS IS"
# AND ANY EXPRESS OR IMPLIED WARRANTIES, INCLUDING, BUT NOT LIMITED TO, THE
# IMPLIED WARRANTIES OF MERCHANTABILITY AND FITNESS FOR A PARTICULAR PURPOSE ARE
# DISCLAIMED. IN NO EVENT SHALL THE COPYRIGHT HOLDER OR CONTRIBUTORS BE LIABLE
# FOR ANY DIRECT, INDIRECT, INCIDENTAL, SPECIAL, EXEMPLARY, OR CONSEQUENTIAL
# DAMAGES (INCLUDING, BUT NOT LIMITED TO, PROCUREMENT OF SUBSTITUTE GOODS OR
# SERVICES; LOSS OF USE, DATA, OR PROFITS; OR BUSINESS INTERRUPTION) HOWEVER
# CAUSED AND ON ANY THEORY OF LIABILITY, WHETHER IN CONTRACT, STRICT LIABILITY,
# OR TORT (INCLUDING NEGLIGENCE OR OTHERWISE) ARISING IN ANY WAY OUT OF THE USE
# OF THIS SOFTWARE, EVEN IF ADVISED OF THE POSSIBILITY OF SUCH DAMAGE.

import json
import numpy as np
import os
import shutil
from copy import deepcopy
from functools import partial
from qonnx.core.modelwrapper import ModelWrapper
from qonnx.custom_op.registry import getCustomOp
from qonnx.transformation.bipolar_to_xnor import ConvertBipolarMatMulToXnorPopcount
from qonnx.transformation.fold_constants import FoldConstants
from qonnx.transformation.general import (
    ApplyConfig,
    GiveReadableTensorNames,
    GiveUniqueNodeNames,
    RemoveStaticGraphInputs,
    RemoveUnusedTensors,
)
from qonnx.transformation.infer_data_layouts import InferDataLayouts
from qonnx.transformation.infer_datatypes import InferDataTypes
from qonnx.transformation.infer_shapes import InferShapes
from qonnx.transformation.lower_convs_to_matmul import LowerConvsToMatMul
from qonnx.util.cleanup import cleanup_model
from qonnx.util.config import extract_model_config_to_json
from shutil import copy

import finn.transformation.fpgadataflow.convert_to_hw_layers as to_hw
import finn.transformation.streamline.absorb as absorb
from finn.analysis.fpgadataflow.dataflow_performance import dataflow_performance
from finn.analysis.fpgadataflow.exp_cycles_per_layer import exp_cycles_per_layer
from finn.analysis.fpgadataflow.hls_synth_res_estimation import hls_synth_res_estimation
from finn.analysis.fpgadataflow.op_and_param_counts import aggregate_dict_keys, op_and_param_counts
from finn.analysis.fpgadataflow.post_synth_res import post_synth_res
from finn.analysis.fpgadataflow.res_estimation import res_estimation, res_estimation_complete
from finn.builder.build_dataflow_config import (
    DataflowBuildConfig,
    DataflowOutputType,
    ShellFlowType,
    VerificationStepType,
)
from finn.core.onnx_exec import execute_onnx
from finn.core.rtlsim_exec import rtlsim_exec
from finn.transformation.fpgadataflow.annotate_cycles import AnnotateCycles
from finn.transformation.fpgadataflow.compile_cppsim import CompileCppSim
from finn.transformation.fpgadataflow.create_dataflow_partition import CreateDataflowPartition
from finn.transformation.fpgadataflow.create_stitched_ip import CreateStitchedIP
from finn.transformation.fpgadataflow.derive_characteristic import (
    DeriveCharacteristic,
    DeriveFIFOSizes,
)
from finn.transformation.fpgadataflow.hlssynth_ip import HLSSynthIP
from finn.transformation.fpgadataflow.insert_dwc import InsertDWC
from finn.transformation.fpgadataflow.insert_fifo import InsertFIFO
<<<<<<< HEAD
from finn.transformation.fpgadataflow.insert_tlastmarker import InsertTLastMarker
from finn.transformation.fpgadataflow.make_pynq_driver import (
    MakePYNQDriverIODMA,
    MakePYNQDriverInstrumentation,
)
=======
from finn.transformation.fpgadataflow.make_driver import MakeCPPDriver, MakePYNQDriver
>>>>>>> 6cf6c7b1
from finn.transformation.fpgadataflow.make_zynq_proj import ZynqBuild
from finn.transformation.fpgadataflow.minimize_accumulator_width import MinimizeAccumulatorWidth
from finn.transformation.fpgadataflow.minimize_weight_bit_width import MinimizeWeightBitWidth
from finn.transformation.fpgadataflow.prepare_cppsim import PrepareCppSim
from finn.transformation.fpgadataflow.prepare_ip import PrepareIP
from finn.transformation.fpgadataflow.prepare_rtlsim import PrepareRTLSim
from finn.transformation.fpgadataflow.replace_verilog_relpaths import ReplaceVerilogRelPaths
from finn.transformation.fpgadataflow.set_exec_mode import SetExecMode
from finn.transformation.fpgadataflow.set_fifo_depths import (
    InsertAndSetFIFODepths,
    RemoveShallowFIFOs,
    SplitLargeFIFOs,
    xsi_fifosim,
)
from finn.transformation.fpgadataflow.set_folding import SetFolding
from finn.transformation.fpgadataflow.specialize_layers import SpecializeLayers
from finn.transformation.fpgadataflow.synth_ooc import SynthOutOfContext
from finn.transformation.fpgadataflow.vitis_build import VitisBuild
from finn.transformation.move_reshape import RemoveCNVtoFCFlatten
from finn.transformation.qonnx.convert_qonnx_to_finn import ConvertQONNXtoFINN
from finn.transformation.qonnx.quant_act_to_multithreshold import default_filter_function_generator
from finn.transformation.streamline import Streamline
from finn.transformation.streamline.reorder import MakeMaxPoolNHWC
from finn.transformation.streamline.round_thresholds import RoundAndClipThresholds
from finn.util.basic import get_liveness_threshold_cycles, get_rtlsim_trace_depth
from finn.util.logging import log
from finn.util.test import execute_parent


def verify_step(
    model: ModelWrapper,
    cfg: DataflowBuildConfig,
    step_name: str,
    need_parent: bool,
    rtlsim_pre_hook=None,
):
    log.info(f"Running verification for {step_name}")
    verify_out_dir = cfg.output_dir + "/verification_output"
    intermediate_models_dir = cfg.output_dir + "/intermediate_models"
    os.makedirs(verify_out_dir, exist_ok=True)
    (in_npy_all, exp_out_npy_all) = cfg._resolve_verification_io_pair()
    bsize_in = in_npy_all.shape[0]
    bsize_out = exp_out_npy_all.shape[0]
    assert bsize_in == bsize_out, "Batch sizes don't match for verification IO pair"
    all_res = True
    for b in range(bsize_in):
        in_npy = np.expand_dims(in_npy_all[b], axis=0)
        exp_out_npy = np.expand_dims(exp_out_npy_all[b], axis=0)
        if need_parent:
            assert cfg.save_intermediate_models, "Enable save_intermediate_models for verification"
            parent_model_fn = intermediate_models_dir + "/dataflow_parent.onnx"
            child_model_fn = intermediate_models_dir + "/verify_%s.onnx" % step_name
            model.save(child_model_fn)
            parent_model = ModelWrapper(parent_model_fn)
            out_tensor_name = parent_model.graph.output[0].name
            exp_ishape = parent_model.get_tensor_shape(parent_model.graph.input[0].name)
            if in_npy.shape != exp_ishape:
                log.warning(
                    f"Verification input has shape {in_npy.shape} while model expects {exp_ishape}"
                )
                log.info("Attempting to force model shape on verification input")
                in_npy = in_npy.reshape(exp_ishape)
            out_dict = execute_parent(parent_model_fn, child_model_fn, in_npy, return_full_ctx=True)
            out_npy = out_dict[out_tensor_name]
        else:
            inp_tensor_name = model.graph.input[0].name
            out_tensor_name = model.graph.output[0].name
            exp_ishape = model.get_tensor_shape(inp_tensor_name)
            if in_npy.shape != exp_ishape:
                log.warning(
                    f"Verification input has shape {in_npy.shape} while model expects {exp_ishape}"
                )
                log.info("Attempting to force model shape on verification input")
                in_npy = in_npy.reshape(exp_ishape)
            inp_dict = {inp_tensor_name: in_npy}
            if rtlsim_pre_hook is not None:
                out_dict = rtlsim_exec(model, inp_dict, pre_hook=rtlsim_pre_hook)
            else:
                out_dict = execute_onnx(model, inp_dict, True)
            out_npy = out_dict[out_tensor_name]
        exp_oshape = exp_out_npy.shape
        if out_npy.shape != exp_oshape:
            log.warning(
                f"Verification input has shape {exp_oshape} while model expects {out_npy.shape}"
            )
            log.info("Attempting to force model shape on verification input")
            out_npy = out_npy.reshape(exp_oshape)

        res = np.isclose(exp_out_npy, out_npy, atol=1e-3).all()
        all_res = all_res and res
        res_to_str = {True: "SUCCESS", False: "FAIL"}
        res_str = res_to_str[res]
        if cfg.verify_save_full_context:
            verification_output_fn = os.path.join(
                verify_out_dir, f"verify_{step_name}_{b}_{res_str}.npz"
            )
            np.savez(verification_output_fn, **out_dict)
        else:
            verification_output_fn = os.path.join(
                verify_out_dir, f"verify_{step_name}_{b}_{res_str}.npy"
            )
            np.save(verification_output_fn, out_npy)

        if cfg.verify_save_rtlsim_waveforms:
            wdb_path = model.get_metadata_prop("rtlsim_trace")
            if wdb_path is not None and os.path.isfile(wdb_path):
                new_wdb_path = wdb_path.replace(".wdb", "_%d.wdb" % b)
                shutil.move(wdb_path, new_wdb_path)

    log.info(f"Verification for {step_name} : {res_to_str[all_res]}")


def prepare_for_stitched_ip_rtlsim(verify_model, cfg):
    if not cfg.rtlsim_use_vivado_comps:
        need_restitch = False
        # switch impl_style=vivado components to rtl
        # StreamingFIFO must have impl_style=rtl
        for fifo_layer in verify_model.get_nodes_by_op_type("StreamingFIFO_rtl"):
            inst = getCustomOp(fifo_layer)
            if inst.get_nodeattr("impl_style") != "rtl":
                inst.set_nodeattr("impl_style", "rtl")
                inst.set_nodeattr("code_gen_dir_ipgen", "")
                inst.set_nodeattr("ipgen_path", "")
                need_restitch = True
        # if we've made alterations to the model, need to do some re-prep
        if need_restitch:
            log.info("Need to regen/re-stitch some IP for STITCHED_IP_RTLSIM")
            verify_model = verify_model.transform(
                PrepareIP(cfg._resolve_fpga_part(), cfg._resolve_hls_clk_period())
            )
            verify_model = verify_model.transform(HLSSynthIP())
            verify_model = verify_model.transform(
                CreateStitchedIP(
                    cfg._resolve_fpga_part(),
                    cfg.synth_clk_period_ns,
                    vitis=False,
                )
            )
    else:
        log.info("rtlsim_use_vivado_comps is enabled, may yield incorrect results")

    # set top-level prop for stitched-ip rtlsim and launch
    verify_model.set_metadata_prop("exec_mode", "rtlsim")
    # TODO make configurable
    # verify_model.set_metadata_prop("rtlsim_trace", "trace.vcd")
    return verify_model


def step_qonnx_to_finn(model: ModelWrapper, cfg: DataflowBuildConfig):
    """
    This step will only execute if QONNX nodes are found.
    These include the following op_types: "Quant" , "Trunc" and "BinaryQuant".
    If such nodes are found the step will run the tidy-up step from QONNX
    and then convert the QONNX model to the FINN-ONNX dialect.
    """
    # Check if any QONNX nodes exist, i.e. BinaryQuant, Quant or Trunc
    q_count = 0
    for op_type in ["BinaryQuant", "Quant", "Trunc"]:
        q_count += len(model.get_nodes_by_op_type(op_type))
    if q_count == 0:
        return model

    # QONNX cleanup
    model = cleanup_model(model)
    # QONNX to FINN-ONNX
    model = model.transform(
        ConvertQONNXtoFINN(
            filter_function=default_filter_function_generator(
                max_multithreshold_bit_width=cfg.max_multithreshold_bit_width
            )
        )
    )

    if VerificationStepType.QONNX_TO_FINN_PYTHON in cfg._resolve_verification_steps():
        verify_step(model, cfg, "finn_onnx_python", need_parent=False)

    return model


def step_tidy_up(model: ModelWrapper, cfg: DataflowBuildConfig):
    """Run the tidy-up step on given model. This includes shape and datatype
    inference, constant folding, and giving nodes and tensors better names.
    """

    model = model.transform(InferShapes())
    model = model.transform(FoldConstants())
    model = model.transform(GiveUniqueNodeNames())
    model = model.transform(GiveReadableTensorNames())
    model = model.transform(InferDataTypes())
    model = model.transform(RemoveStaticGraphInputs())

    if VerificationStepType.TIDY_UP_PYTHON in cfg._resolve_verification_steps():
        verify_step(model, cfg, "initial_python", need_parent=False)

    return model


def step_streamline(model: ModelWrapper, cfg: DataflowBuildConfig):
    """Run streamlining on given model. Streamlining involves moving floating point
    scale/shift parameters around, collapsing adjacent ones into a single parameter,
    then absorbing the scale/shift into the following `MultiThreshold` node.
    Streamlining requires careful topology design and cannot be applied to all
    topologies.
    """

    model = model.transform(absorb.AbsorbSignBiasIntoMultiThreshold())
    model = model.transform(Streamline())
    need_lowering = len(model.get_nodes_by_op_type("Conv")) > 0
    if need_lowering:
        model = model.transform(LowerConvsToMatMul())
        model = model.transform(MakeMaxPoolNHWC())
        model = model.transform(absorb.AbsorbTransposeIntoMultiThreshold())
        model = model.transform(MakeMaxPoolNHWC())
        model = model.transform(absorb.AbsorbConsecutiveTransposes())
    model = model.transform(ConvertBipolarMatMulToXnorPopcount())
    model = model.transform(Streamline())
    # absorb final add-mul nodes into TopK
    model = model.transform(absorb.AbsorbScalarMulAddIntoTopK())
    model = model.transform(InferDataLayouts())
    model = model.transform(RemoveUnusedTensors())

    if VerificationStepType.STREAMLINED_PYTHON in cfg._resolve_verification_steps():
        verify_step(model, cfg, "streamlined_python", need_parent=False)

    return model


def step_convert_to_hw(model: ModelWrapper, cfg: DataflowBuildConfig):
    """Convert eligible nodes to `HWCustomOp` subclasses that represent HW
    layers. Which nodes and particular configurations can be converted to HW
    is limited, see the source code of the `convert_to_hw` module for more.
    In the end am empty json file is created which can be used to set user specific
    preferred implementation styles for each node."""

    if cfg.standalone_thresholds:
        # doing this first causes all threshold layers to be standalone
        model = model.transform(to_hw.InferThresholdingLayer())
    # needed for bipolar MatMul layers
    model = model.transform(to_hw.InferBinaryMatrixVectorActivation())
    # needed for non-bipolar MatMul layers
    model = model.transform(to_hw.InferQuantizedMatrixVectorActivation())
    # TopK to LabelSelect
    model = model.transform(to_hw.InferLabelSelectLayer())
    # input quantization (if any) as standalone threshold
    model = model.transform(to_hw.InferThresholdingLayer())
    # needed for convolutions -- TODO always exec?
    need_conv = len(model.get_nodes_by_op_type("Im2Col")) > 0
    if need_conv:
        model = model.transform(to_hw.InferConvInpGen())
        model = model.transform(to_hw.InferStreamingMaxPool())
        model = model.transform(RemoveCNVtoFCFlatten())
    # get rid of Tranpose -> Tranpose identity seq
    model = model.transform(absorb.AbsorbConsecutiveTransposes())
    model = model.transform(GiveUniqueNodeNames())
    model = model.transform(InferDataLayouts())

    return model


def step_create_dataflow_partition(model: ModelWrapper, cfg: DataflowBuildConfig):
    """Separate consecutive groups of HWCustomOp nodes into StreamingDataflowPartition
    nodes, which point to a separate ONNX file. Dataflow accelerator synthesis
    can only be performed on those HWCustomOp sub-graphs."""

    parent_model = model.transform(
        CreateDataflowPartition(
            partition_model_dir=cfg.output_dir + "/intermediate_models/supported_op_partitions"
        )
    )
    sdp_nodes = parent_model.get_nodes_by_op_type("StreamingDataflowPartition")
    assert len(sdp_nodes) == 1, "Only a single StreamingDataflowPartition supported."
    sdp_node = sdp_nodes[0]
    sdp_node = getCustomOp(sdp_node)
    dataflow_model_filename = sdp_node.get_nodeattr("model")
    if cfg.save_intermediate_models:
        parent_model.save(cfg.output_dir + "/intermediate_models/dataflow_parent.onnx")
    model = ModelWrapper(dataflow_model_filename)

    # create a configuration json file that can be used to set the specialize layer config
    attrs = [
        "preferred_impl_style",
    ]
    extract_model_config_to_json(
        model, cfg.output_dir + "/template_specialize_layers_config.json", attrs
    )

    return model


def step_specialize_layers(model: ModelWrapper, cfg: DataflowBuildConfig):
    """Convert HW nodes to either an HLS or RTL variant of the node. HW nodes
    get converted either based on pre-determined rules (details can be found
    in `specialize_layers` source code) or the user provides a configuration file
    which contains the desired setting. If the user preference cannot be fulfilled,
    a warning will be printed and the implementation style will be set to a default."""

    if cfg.specialize_layers_config_file is not None:
        model = model.transform(GiveUniqueNodeNames())
        model = model.transform(ApplyConfig(cfg.specialize_layers_config_file))
    model = model.transform(SpecializeLayers(cfg._resolve_fpga_part()))
    model = model.transform(InferShapes())
    model = model.transform(InferDataTypes())
    return model


def step_target_fps_parallelization(model: ModelWrapper, cfg: DataflowBuildConfig):
    """If target_fps was specified, use the SetFolding transformation to determine
    parallelization attributes. The auto-generated config will be saved under
    auto_folding_config.json under the outputs, which can serve as a basis for
    customizing the folding factors further."""

    target_cycles_per_frame = cfg._resolve_cycles_per_frame()
    if target_cycles_per_frame is not None:
        model = model.transform(
            SetFolding(
                target_cycles_per_frame,
                mvau_wwidth_max=cfg.mvau_wwidth_max,
                two_pass_relaxation=cfg.folding_two_pass_relaxation,
            )
        )
        # extract the suggested configuration and save it as json
        hw_attrs = [
            "PE",
            "SIMD",
            "parallel_window",
            "ram_style",
            "resType",
            "mem_mode",
            "runtime_writeable_weights",
            "depth_trigger_uram",
            "depth_trigger_bram",
        ]
        extract_model_config_to_json(model, cfg.output_dir + "/auto_folding_config.json", hw_attrs)

    return model


def step_apply_folding_config(model: ModelWrapper, cfg: DataflowBuildConfig):
    """Apply the folding configuration file onto the model to set folding (parallelization)
    and other attributes, if config file is specified."""

    if cfg.folding_config_file is not None:
        model = model.transform(GiveUniqueNodeNames())
        model = model.transform(ApplyConfig(cfg.folding_config_file))

    if VerificationStepType.FOLDED_HLS_CPPSIM in cfg._resolve_verification_steps():
        # prepare cppsim
        model = model.transform(PrepareCppSim())
        model = model.transform(CompileCppSim())
        model = model.transform(SetExecMode("cppsim"))
        verify_step(model, cfg, "folded_hls_cppsim", need_parent=True)
    return model


def step_generate_estimate_reports(model: ModelWrapper, cfg: DataflowBuildConfig):
    "Generate per-layer resource and cycle estimates using analytical models."

    if DataflowOutputType.ESTIMATE_REPORTS in cfg.generate_outputs:
        report_dir = cfg.output_dir + "/report"
        os.makedirs(report_dir, exist_ok=True)
        ops_and_params = model.analysis(op_and_param_counts)
        with open(report_dir + "/op_and_param_counts.json", "w") as f:
            json.dump(ops_and_params, f, indent=2)
        estimate_layer_cycles = model.analysis(exp_cycles_per_layer)
        with open(report_dir + "/estimate_layer_cycles.json", "w") as f:
            json.dump(estimate_layer_cycles, f, indent=2)
        estimate_layer_resources = model.analysis(
            partial(res_estimation, fpgapart=cfg._resolve_fpga_part())
        )
        estimate_layer_resources["total"] = aggregate_dict_keys(estimate_layer_resources)
        with open(report_dir + "/estimate_layer_resources.json", "w") as f:
            json.dump(estimate_layer_resources, f, indent=2)
        estimate_layer_resources_complete = model.analysis(
            partial(res_estimation_complete, fpgapart=cfg._resolve_fpga_part())
        )
        with open(report_dir + "/estimate_layer_config_alternatives.json", "w") as f:
            json.dump(estimate_layer_resources_complete, f, indent=2)
        # need to call AnnotateCycles before dataflow_performance
        model = model.transform(AnnotateCycles())
        estimate_network_performance = model.analysis(dataflow_performance)
        # add some more metrics to estimated performance
        n_clock_cycles_per_sec = (10**9) / cfg.synth_clk_period_ns
        est_fps = n_clock_cycles_per_sec / estimate_network_performance["max_cycles"]
        estimate_network_performance["estimated_throughput_fps"] = est_fps
        est_latency_ns = (
            estimate_network_performance["critical_path_cycles"] * cfg.synth_clk_period_ns
        )
        estimate_network_performance["estimated_latency_ns"] = est_latency_ns
        with open(report_dir + "/estimate_network_performance.json", "w") as f:
            json.dump(estimate_network_performance, f, indent=2)
    return model


def step_minimize_bit_width(model: ModelWrapper, cfg: DataflowBuildConfig):
    """Tighten the weight and accumulator bit widths for each layer."""
    if cfg.minimize_bit_width:
        model = model.transform(MinimizeWeightBitWidth())
        model = model.transform(MinimizeAccumulatorWidth())
        model = model.transform(RoundAndClipThresholds())
        # make sure the changed datatypes are propagated through the network
        model = model.transform(InferDataTypes())
    return model


def step_hw_codegen(model: ModelWrapper, cfg: DataflowBuildConfig):
    """Generate Vitis HLS code to prepare HLSBackend nodes for IP generation.
    And fills RTL templates for RTLBackend nodes."""

    model = model.transform(PrepareIP(cfg._resolve_fpga_part(), cfg._resolve_hls_clk_period()))
    return model


def step_hw_ipgen(model: ModelWrapper, cfg: DataflowBuildConfig):
    """Run Vitis HLS synthesis on generated code for HLSBackend nodes,
    in order to generate IP blocks. For RTL nodes this step does not do anything."""

    model = model.transform(HLSSynthIP())
    model = model.transform(ReplaceVerilogRelPaths())
    report_dir = cfg.output_dir + "/report"
    os.makedirs(report_dir, exist_ok=True)
    estimate_layer_resources_hls = model.analysis(hls_synth_res_estimation)
    with open(report_dir + "/estimate_layer_resources_hls.json", "w") as f:
        json.dump(estimate_layer_resources_hls, f, indent=2)

    if VerificationStepType.NODE_BY_NODE_RTLSIM in cfg._resolve_verification_steps():
        model = model.transform(PrepareRTLSim())
        model = model.transform(SetExecMode("rtlsim"))
        verify_step(model, cfg, "node_by_node_rtlsim", need_parent=True)
    return model


def step_set_fifo_depths(model: ModelWrapper, cfg: DataflowBuildConfig):
    """
    Depending on the auto_fifo_depths setting, do one of the following:
    * if auto_fifo_depths=True:  Run the appropriate auto-sizing transformation
    to attempt to determine the FIFO sizes that provide full throughput.
    May take a long time.
    * if auto_fifo_depths=False:  Assume the folding config file contains FIFO
    sizes as well. Runs the `InsertFIFO` transformation, then
    `ApplyConfig(cfg.folding_config_file)`, and finally `RemoveShallowFIFOs`.
    Coherency with config file node naming is ensured by calling
    `GiveUniqueNodeNames`.
    """

    if cfg.auto_fifo_depths:
        if cfg.auto_fifo_strategy == "characterize":
            model = model.transform(InsertDWC())
            model = model.transform(SpecializeLayers(cfg._resolve_fpga_part()))
            model = model.transform(GiveUniqueNodeNames())
            model = model.transform(
                PrepareIP(cfg._resolve_fpga_part(), cfg._resolve_hls_clk_period())
            )
            model = model.transform(HLSSynthIP())
            model = model.transform(PrepareRTLSim())
            model = model.transform(AnnotateCycles())
            period = model.analysis(dataflow_performance)["max_cycles"] + 10
            model = model.transform(DeriveCharacteristic(period))
            model = model.transform(DeriveFIFOSizes())
            model = model.transform(
                InsertFIFO(
                    vivado_ram_style=cfg.large_fifo_mem_style,
                    max_qsrl_depth=256,
                    create_shallow_fifos=True,
                )
            )
            model = model.transform(SpecializeLayers(cfg._resolve_fpga_part()))
            model = model.transform(GiveUniqueNodeNames())
            model = model.transform(GiveReadableTensorNames())
        elif cfg.auto_fifo_strategy == "largefifo_rtlsim":
            if cfg.fifosim_save_waveform:
                report_dir = cfg.output_dir + "/report"
                os.makedirs(report_dir, exist_ok=True)
                model.set_metadata_prop(
                    "rtlsim_trace", os.path.abspath(report_dir) + "/fifosim_trace.wdb"
                )
            model = model.transform(
                InsertAndSetFIFODepths(
                    cfg._resolve_fpga_part(),
                    cfg._resolve_hls_clk_period(),
                    swg_exception=cfg.default_swg_exception,
                    vivado_ram_style=cfg.large_fifo_mem_style,
                    fifosim_input_throttle=cfg.fifosim_input_throttle,
                )
            )
            # InsertAndSetFIFODepths internally removes any shallow FIFOs
            # so no need to call RemoveShallowFIFOs here
        else:
            assert "Unsupported auto_fifo_strategy: " + cfg.auto_fifo_strategy
    else:
        # assume folding cfg json contains FIFO sizes too
        # insert DWCs, FIFOs and run ApplyConfig once more
        model = model.transform(InsertDWC())
        # need to make sure all FIFOs are created so that their depth can be
        # set by ApplyConfig, so create_shallow_fifos=True
        model = model.transform(InsertFIFO(create_shallow_fifos=True))
        model = model.transform(SpecializeLayers(cfg._resolve_fpga_part()))
        model = model.transform(GiveUniqueNodeNames())
        model = model.transform(GiveReadableTensorNames())
        if cfg.folding_config_file is not None:
            model = model.transform(ApplyConfig(cfg.folding_config_file))

    # extract the final configuration and save it as json
    hw_attrs = [
        "PE",
        "SIMD",
        "parallel_window",
        "ram_style",
        "depth",
        "impl_style",
        "resType",
        "mem_mode",
        "runtime_writeable_weights",
        "inFIFODepths",
        "outFIFODepths",
        "depth_trigger_uram",
        "depth_trigger_bram",
    ]
    extract_model_config_to_json(model, cfg.output_dir + "/final_hw_config.json", hw_attrs)

    # perform FIFO splitting and shallow FIFO removal only after the final config
    # json file has been written. otherwise, since these transforms may add/remove
    # FIFOs, we get name mismatch problems when trying to reuse the final config.
    if cfg.split_large_fifos:
        model = model.transform(SplitLargeFIFOs())
    model = model.transform(RemoveShallowFIFOs())

    # after FIFOs are ready to go, call PrepareIP and HLSSynthIP again
    # this will only run for the new nodes (e.g. FIFOs and DWCs)
    model = model.transform(PrepareIP(cfg._resolve_fpga_part(), cfg._resolve_hls_clk_period()))
    model = model.transform(HLSSynthIP())
    return model


def step_create_stitched_ip(model: ModelWrapper, cfg: DataflowBuildConfig):
    """Create stitched IP for a graph after all HLS IP blocks have been generated.
    Depends on the DataflowOutputType.STITCHED_IP output product."""

    # introduce tLAST marker, required for instrumentation
    if cfg.enable_instrumentation:
        model = model.transform(
            InsertTLastMarker(
                # only insert marker on output (input TLAST is ignored for these use-cases anyway)
                both=False,
                # use ap_axiu instead of qdma_axis
                external=False,
                # static number of iterations (based on what the compiler/folding sets up)
                dynamic=False,
            )
        )
        # give a proper name to the inserted node, important for codegen
        # TODO: deal with multi-I/O accelerators?
        model.graph.node[-1].name = "TLastMarker_0"
        # re-run codegen and HLS IP gen, will affect only the new TLastMarker layer assuming
        # all other IPs have been generated already
        model = model.transform(PrepareIP(cfg._resolve_fpga_part(), cfg._resolve_hls_clk_period()))
        model = model.transform(HLSSynthIP())

    if DataflowOutputType.STITCHED_IP in cfg.generate_outputs:
        stitched_ip_dir = cfg.output_dir + "/stitched_ip"
        model = model.transform(
            CreateStitchedIP(
                cfg._resolve_fpga_part(),
                cfg.synth_clk_period_ns,
                vitis=cfg.stitched_ip_gen_dcp,
                signature=cfg.signature,
            )
        )
        # TODO copy all ip sources into output dir? as zip?
        shutil.copytree(
            model.get_metadata_prop("vivado_stitch_proj"), stitched_ip_dir, dirs_exist_ok=True
        )
        log.info(f"Vivado stitched IP written into {stitched_ip_dir}")
    if VerificationStepType.STITCHED_IP_RTLSIM in cfg._resolve_verification_steps():
        # prepare ip-stitched rtlsim
        verify_model = deepcopy(model)
        verify_model = prepare_for_stitched_ip_rtlsim(verify_model, cfg)
        # use critical path estimate to set rtlsim liveness threshold
        # (very conservative)
        verify_model = verify_model.transform(AnnotateCycles())
        estimate_network_performance = verify_model.analysis(dataflow_performance)
        prev_liveness = get_liveness_threshold_cycles()
        os.environ["LIVENESS_THRESHOLD"] = str(
            int(estimate_network_performance["critical_path_cycles"] * 1.1)
        )
        if cfg.verify_save_rtlsim_waveforms:
            verify_out_dir = cfg.output_dir + "/verification_output"
            os.makedirs(verify_out_dir, exist_ok=True)
            abspath = os.path.abspath(verify_out_dir)
            verify_model.set_metadata_prop("rtlsim_trace", abspath + "/verify_rtlsim.wdb")
        verify_step(verify_model, cfg, "stitched_ip_rtlsim", need_parent=True)
        os.environ["LIVENESS_THRESHOLD"] = str(prev_liveness)
    return model


def step_measure_rtlsim_performance(model: ModelWrapper, cfg: DataflowBuildConfig):
    """Measure performance + latency of stitched-IP model in rtlsim (xsi).
    Depends on the DataflowOutputType.STITCHED_IP output product.
    """

    if DataflowOutputType.RTLSIM_PERFORMANCE in cfg.generate_outputs:
        assert (
            DataflowOutputType.STITCHED_IP in cfg.generate_outputs
        ), "rtlsim_perf needs stitched IP"
        report_dir = cfg.output_dir + "/report"
        os.makedirs(report_dir, exist_ok=True)
        rtlsim_bs = int(cfg.rtlsim_batch_size)
        orig_rtlsim_trace_depth = get_rtlsim_trace_depth()
        assert rtlsim_bs > 0, "rtlsim batch size must be >0"
        if cfg.verify_save_rtlsim_waveforms:
            # set depth to 3 for layer-by-layer visibility
            os.environ["RTLSIM_TRACE_DEPTH"] = "3"
            model.set_metadata_prop(
                "rtlsim_trace",
                "%s/rtlsim_perf_batch_%d.wdb" % (os.path.abspath(report_dir), rtlsim_bs),
            )
        rtlsim_perf_dict = xsi_fifosim(model, rtlsim_bs)
        # keep keys consistent between the Python and C++-styles
        cycles = rtlsim_perf_dict["cycles"]
        clk_ns = cfg.synth_clk_period_ns
        fclk_mhz = 1 / (clk_ns * 0.001)
        runtime_s = (cycles * clk_ns) * (10**-9)
        rtlsim_perf_dict["runtime[ms]"] = runtime_s * 1000
        rtlsim_perf_dict["throughput[images/s]"] = rtlsim_bs / runtime_s
        rtlsim_perf_dict["fclk[mhz]"] = fclk_mhz
        for key, val in rtlsim_perf_dict.items():
            if "max_count" in key:
                del rtlsim_perf_dict[key]
        # estimate stable-state throughput based on latency+throughput
        if rtlsim_bs == 1:
            rtlsim_perf_dict["stable_throughput[images/s]"] = rtlsim_perf_dict[
                "throughput[images/s]"
            ]
        else:
            total_cycles = rtlsim_perf_dict["cycles"]
            latency_cycles = rtlsim_perf_dict["latency_cycles"]
            stablestate_cycles = total_cycles - latency_cycles
            clk_ns = cfg.synth_clk_period_ns
            fclk_mhz = 1 / (clk_ns * 0.001)
            runtime_s = (stablestate_cycles * clk_ns) * (10**-9)
            rtlsim_perf_dict["stable_throughput[images/s]"] = rtlsim_bs / runtime_s

        with open(report_dir + "/rtlsim_performance.json", "w") as f:
            json.dump(rtlsim_perf_dict, f, indent=2)
        if cfg.verify_save_rtlsim_waveforms:
            # restore original trace depth
            os.environ["RTLSIM_TRACE_DEPTH"] = str(orig_rtlsim_trace_depth)

    return model


def step_make_driver(model: ModelWrapper, cfg: DataflowBuildConfig):
    """Create a driver that can be used to interface the generated accelerator.
    Use DataflowBuildConfig to select PYNQ Python or C++ driver."""

    driver_dir = os.path.join(cfg.output_dir, "driver")
    if DataflowOutputType.PYNQ_DRIVER in cfg.generate_outputs:
<<<<<<< HEAD
        driver_dir = cfg.output_dir + "/driver"
        if cfg.enable_instrumentation:
            model = model.transform(MakePYNQDriverInstrumentation(cfg._resolve_driver_platform(), cfg.synth_clk_period_ns))
        else:
            model = model.transform(MakePYNQDriverIODMA(cfg._resolve_driver_platform()))
=======
        # generate PYNQ driver
        model = model.transform(MakePYNQDriver(cfg._resolve_driver_platform()))
>>>>>>> 6cf6c7b1
        shutil.copytree(model.get_metadata_prop("pynq_driver_dir"), driver_dir, dirs_exist_ok=True)
        log.info("PYNQ Python driver written into " + driver_dir)
    elif DataflowOutputType.CPP_DRIVER in cfg.generate_outputs:
        # generate C++ Driver

        model = model.transform(
            MakeCPPDriver(
                cfg._resolve_driver_platform(),
                build_dir=cfg.output_dir,
                version=cfg.cpp_driver_version,
                driver_dir=driver_dir,
            )
        )
        log.info("C++ driver written into " + driver_dir)
    else:
        log.warning(
            "The step step_make_driver is in the build list but will not be executed"
            + " since no driver is selected in generate_outputs in your build.py file!"
        )
    return model


def step_out_of_context_synthesis(model: ModelWrapper, cfg: DataflowBuildConfig):
    """Run out-of-context synthesis and generate reports.
    Depends on the DataflowOutputType.STITCHED_IP output product."""
    if DataflowOutputType.OOC_SYNTH in cfg.generate_outputs:
        assert DataflowOutputType.STITCHED_IP in cfg.generate_outputs, "OOC needs stitched IP"
        model = model.transform(
            SynthOutOfContext(part=cfg._resolve_fpga_part(), clk_period_ns=cfg.synth_clk_period_ns)
        )
        report_dir = cfg.output_dir + "/report"
        os.makedirs(report_dir, exist_ok=True)
        ooc_res_dict = model.get_metadata_prop("res_total_ooc_synth")
        ooc_res_dict = eval(ooc_res_dict)

        estimate_network_performance = model.analysis(dataflow_performance)
        # add some more metrics to estimated performance
        n_clock_cycles_per_sec = float(ooc_res_dict["fmax_mhz"]) * (10**6)
        est_fps = n_clock_cycles_per_sec / estimate_network_performance["max_cycles"]
        ooc_res_dict["estimated_throughput_fps"] = est_fps
        with open(report_dir + "/ooc_synth_and_timing.json", "w") as f:
            json.dump(ooc_res_dict, f, indent=2)
    return model


def step_synthesize_bitfile(model: ModelWrapper, cfg: DataflowBuildConfig):
    """Synthesize a bitfile for the using the specified shell flow, using either
    Vivado or Vitis, to target the specified board."""

    if DataflowOutputType.BITFILE in cfg.generate_outputs:
        bitfile_dir = cfg.output_dir + "/bitfile"
        os.makedirs(bitfile_dir, exist_ok=True)
        report_dir = cfg.output_dir + "/report"
        os.makedirs(report_dir, exist_ok=True)
        partition_model_dir = cfg.output_dir + "/intermediate_models/kernel_partitions"
        if cfg.shell_flow_type == ShellFlowType.VIVADO_ZYNQ:
            model = model.transform(
                ZynqBuild(
                    cfg.board,
                    cfg.synth_clk_period_ns,
                    cfg.enable_hw_debug,
                    cfg.enable_instrumentation,
                    partition_model_dir=partition_model_dir,
                )
            )
            copy(model.get_metadata_prop("bitfile"), bitfile_dir + "/finn-accel.bit")
            copy(model.get_metadata_prop("hw_handoff"), bitfile_dir + "/finn-accel.hwh")
            copy(
                model.get_metadata_prop("vivado_synth_rpt"),
                report_dir + "/post_synth_resources.xml",
            )

            post_synth_resources = model.analysis(post_synth_res)
            with open(report_dir + "/post_synth_resources.json", "w") as f:
                json.dump(post_synth_resources, f, indent=2)

            vivado_pynq_proj_dir = model.get_metadata_prop("vivado_pynq_proj")
            timing_rpt = (
                "%s/finn_zynq_link.runs/impl_1/top_wrapper_timing_summary_routed.rpt"
                % vivado_pynq_proj_dir
            )
            copy(timing_rpt, report_dir + "/post_route_timing.rpt")

        elif cfg.shell_flow_type == ShellFlowType.VITIS_ALVEO:
            model = model.transform(
                VitisBuild(
                    cfg._resolve_fpga_part(),
                    cfg.synth_clk_period_ns,
                    cfg._resolve_vitis_platform(),
                    strategy=cfg.vitis_opt_strategy,
                    enable_debug=cfg.enable_hw_debug,
                    floorplan_file=cfg.vitis_floorplan_file,
                    partition_model_dir=partition_model_dir,
                    fpga_memory_type=cfg.fpga_memory,
                )
            )
            copy(model.get_metadata_prop("bitfile"), bitfile_dir + "/finn-accel.xclbin")
            copy(
                model.get_metadata_prop("vivado_synth_rpt"),
                report_dir + "/post_synth_resources.xml",
            )

            post_synth_resources = model.analysis(post_synth_res)
            with open(report_dir + "/post_synth_resources.json", "w") as f:
                json.dump(post_synth_resources, f, indent=2)
        else:
            raise Exception("Unrecognized shell_flow_type: " + str(cfg.shell_flow_type))
        log.info(f"Bitfile written into {bitfile_dir}")

    return model


def step_deployment_package(model: ModelWrapper, cfg: DataflowBuildConfig):
    """Create a deployment package including the driver and bitfile."""

    if DataflowOutputType.DEPLOYMENT_PACKAGE in cfg.generate_outputs:
        deploy_dir = cfg.output_dir + "/deploy"
        bitfile_dir = cfg.output_dir + "/bitfile"
        driver_dir = cfg.output_dir + "/driver"
        os.makedirs(deploy_dir, exist_ok=True)
        shutil.copytree(bitfile_dir, deploy_dir + "/bitfile", dirs_exist_ok=True)
        shutil.copytree(driver_dir, deploy_dir + "/driver", dirs_exist_ok=True)
    return model


#: map step name strings to step functions
build_dataflow_step_lookup = {
    "step_qonnx_to_finn": step_qonnx_to_finn,
    "step_tidy_up": step_tidy_up,
    "step_streamline": step_streamline,
    "step_convert_to_hw": step_convert_to_hw,
    "step_specialize_layers": step_specialize_layers,
    "step_create_dataflow_partition": step_create_dataflow_partition,
    "step_target_fps_parallelization": step_target_fps_parallelization,
    "step_apply_folding_config": step_apply_folding_config,
    "step_minimize_bit_width": step_minimize_bit_width,
    "step_generate_estimate_reports": step_generate_estimate_reports,
    "step_hw_codegen": step_hw_codegen,
    "step_hw_ipgen": step_hw_ipgen,
    "step_set_fifo_depths": step_set_fifo_depths,
    "step_create_stitched_ip": step_create_stitched_ip,
    "step_measure_rtlsim_performance": step_measure_rtlsim_performance,
    "step_make_driver": step_make_driver,
    "step_out_of_context_synthesis": step_out_of_context_synthesis,
    "step_synthesize_bitfile": step_synthesize_bitfile,
    "step_deployment_package": step_deployment_package,
}<|MERGE_RESOLUTION|>--- conflicted
+++ resolved
@@ -79,15 +79,12 @@
 from finn.transformation.fpgadataflow.hlssynth_ip import HLSSynthIP
 from finn.transformation.fpgadataflow.insert_dwc import InsertDWC
 from finn.transformation.fpgadataflow.insert_fifo import InsertFIFO
-<<<<<<< HEAD
 from finn.transformation.fpgadataflow.insert_tlastmarker import InsertTLastMarker
-from finn.transformation.fpgadataflow.make_pynq_driver import (
+from finn.transformation.fpgadataflow.make_driver import (
+    MakeCPPDriver,
+    MakePYNQDriverInstrumentation,
     MakePYNQDriverIODMA,
-    MakePYNQDriverInstrumentation,
 )
-=======
-from finn.transformation.fpgadataflow.make_driver import MakeCPPDriver, MakePYNQDriver
->>>>>>> 6cf6c7b1
 from finn.transformation.fpgadataflow.make_zynq_proj import ZynqBuild
 from finn.transformation.fpgadataflow.minimize_accumulator_width import MinimizeAccumulatorWidth
 from finn.transformation.fpgadataflow.minimize_weight_bit_width import MinimizeWeightBitWidth
@@ -744,16 +741,15 @@
 
     driver_dir = os.path.join(cfg.output_dir, "driver")
     if DataflowOutputType.PYNQ_DRIVER in cfg.generate_outputs:
-<<<<<<< HEAD
-        driver_dir = cfg.output_dir + "/driver"
+        # generate PYNQ driver
         if cfg.enable_instrumentation:
-            model = model.transform(MakePYNQDriverInstrumentation(cfg._resolve_driver_platform(), cfg.synth_clk_period_ns))
+            model = model.transform(
+                MakePYNQDriverInstrumentation(
+                    cfg._resolve_driver_platform(), cfg.synth_clk_period_ns
+                )
+            )
         else:
             model = model.transform(MakePYNQDriverIODMA(cfg._resolve_driver_platform()))
-=======
-        # generate PYNQ driver
-        model = model.transform(MakePYNQDriver(cfg._resolve_driver_platform()))
->>>>>>> 6cf6c7b1
         shutil.copytree(model.get_metadata_prop("pynq_driver_dir"), driver_dir, dirs_exist_ok=True)
         log.info("PYNQ Python driver written into " + driver_dir)
     elif DataflowOutputType.CPP_DRIVER in cfg.generate_outputs:
