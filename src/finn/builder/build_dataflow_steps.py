# Copyright (c) 2020 Xilinx, Inc.
# Copyright (C) 2024, Advanced Micro Devices, Inc.
# All rights reserved.
#
# Redistribution and use in source and binary forms, with or without
# modification, are permitted provided that the following conditions are met:
#
# * Redistributions of source code must retain the above copyright notice, this
#   list of conditions and the following disclaimer.
#
# * Redistributions in binary form must reproduce the above copyright notice,
#   this list of conditions and the following disclaimer in the documentation
#   and/or other materials provided with the distribution.
#
# * Neither the name of Xilinx nor the names of its
#   contributors may be used to endorse or promote products derived from
#   this software without specific prior written permission.
#
# THIS SOFTWARE IS PROVIDED BY THE COPYRIGHT HOLDERS AND CONTRIBUTORS "AS IS"
# AND ANY EXPRESS OR IMPLIED WARRANTIES, INCLUDING, BUT NOT LIMITED TO, THE
# IMPLIED WARRANTIES OF MERCHANTABILITY AND FITNESS FOR A PARTICULAR PURPOSE ARE
# DISCLAIMED. IN NO EVENT SHALL THE COPYRIGHT HOLDER OR CONTRIBUTORS BE LIABLE
# FOR ANY DIRECT, INDIRECT, INCIDENTAL, SPECIAL, EXEMPLARY, OR CONSEQUENTIAL
# DAMAGES (INCLUDING, BUT NOT LIMITED TO, PROCUREMENT OF SUBSTITUTE GOODS OR
# SERVICES; LOSS OF USE, DATA, OR PROFITS; OR BUSINESS INTERRUPTION) HOWEVER
# CAUSED AND ON ANY THEORY OF LIABILITY, WHETHER IN CONTRACT, STRICT LIABILITY,
# OR TORT (INCLUDING NEGLIGENCE OR OTHERWISE) ARISING IN ANY WAY OUT OF THE USE
# OF THIS SOFTWARE, EVEN IF ADVISED OF THE POSSIBILITY OF SUCH DAMAGE.

import json
import numpy as np
import os
import qonnx.custom_op.registry as registry
import shutil
import warnings
from copy import deepcopy
from functools import partial
from qonnx.core.modelwrapper import ModelWrapper
from qonnx.custom_op.registry import getCustomOp
from qonnx.transformation.bipolar_to_xnor import ConvertBipolarMatMulToXnorPopcount
from qonnx.transformation.fold_constants import FoldConstants
from qonnx.transformation.general import (
    ApplyConfig,
    GiveReadableTensorNames,
    GiveUniqueNodeNames,
    RemoveStaticGraphInputs,
    RemoveUnusedTensors,
)
from qonnx.transformation.infer_data_layouts import InferDataLayouts
from qonnx.transformation.infer_datatypes import InferDataTypes
from qonnx.transformation.infer_shapes import InferShapes
from qonnx.transformation.lower_convs_to_matmul import LowerConvsToMatMul
from qonnx.util.cleanup import cleanup_model
from qonnx.util.config import extract_model_config_to_json
from shutil import copy

import finn.transformation.fpgadataflow.convert_to_hw_layers as to_hw
import finn.transformation.streamline.absorb as absorb
from finn.analysis.fpgadataflow.dataflow_performance import dataflow_performance
from finn.analysis.fpgadataflow.exp_cycles_per_layer import exp_cycles_per_layer
from finn.analysis.fpgadataflow.hls_synth_res_estimation import hls_synth_res_estimation
from finn.analysis.fpgadataflow.op_and_param_counts import (
    aggregate_dict_keys,
    op_and_param_counts,
)
from finn.analysis.fpgadataflow.post_synth_res import post_synth_res
from finn.analysis.fpgadataflow.res_estimation import (
    res_estimation,
    res_estimation_complete,
)
from finn.builder.build_dataflow_config import (
    DataflowBuildConfig,
    DataflowOutputType,
    ShellFlowType,
    VerificationStepType,
)
from finn.core.onnx_exec import execute_onnx
from finn.core.rtlsim_exec import rtlsim_exec
from finn.core.throughput_test import throughput_test_rtlsim
from finn.transformation.fpgadataflow.annotate_cycles import AnnotateCycles
from finn.transformation.fpgadataflow.compile_cppsim import CompileCppSim
from finn.transformation.fpgadataflow.create_dataflow_partition import (
    CreateDataflowPartition,
)
from finn.transformation.fpgadataflow.create_stitched_ip import CreateStitchedIP
from finn.transformation.fpgadataflow.derive_characteristic import (
    DeriveCharacteristic,
    DeriveFIFOSizes,
)
from finn.transformation.fpgadataflow.hlssynth_ip import HLSSynthIP
from finn.transformation.fpgadataflow.insert_dwc import InsertDWC
from finn.transformation.fpgadataflow.insert_fifo import InsertFIFO
from finn.transformation.fpgadataflow.insert_tlastmarker import InsertTLastMarker
from finn.transformation.fpgadataflow.make_pynq_driver import (
    MakePYNQDriverInstrumentation,
    MakePYNQDriverIODMA,
)
from finn.transformation.fpgadataflow.make_zynq_proj import ZynqBuild
from finn.transformation.fpgadataflow.minimize_accumulator_width import (
    MinimizeAccumulatorWidth,
)
from finn.transformation.fpgadataflow.minimize_weight_bit_width import (
    MinimizeWeightBitWidth,
)
from finn.transformation.fpgadataflow.prepare_cppsim import PrepareCppSim
from finn.transformation.fpgadataflow.prepare_ip import PrepareIP, _codegen_single_node
from finn.transformation.fpgadataflow.prepare_rtlsim import PrepareRTLSim

# def _codegen_single_node(node, model, fpgapart, clk):
from finn.transformation.fpgadataflow.replace_verilog_relpaths import (
    ReplaceVerilogRelPaths,
)
from finn.transformation.fpgadataflow.set_exec_mode import SetExecMode
from finn.transformation.fpgadataflow.set_fifo_depths import (
    InsertAndSetFIFODepths,
    RemoveShallowFIFOs,
    SplitLargeFIFOs,
)
from finn.transformation.fpgadataflow.set_folding import SetFolding
from finn.transformation.fpgadataflow.specialize_layers import SpecializeLayers
from finn.transformation.fpgadataflow.synth_ooc import SynthOutOfContext
from finn.transformation.fpgadataflow.vitis_build import VitisBuild
from finn.transformation.move_reshape import RemoveCNVtoFCFlatten
from finn.transformation.qonnx.convert_qonnx_to_finn import ConvertQONNXtoFINN
from finn.transformation.qonnx.quant_act_to_multithreshold import (
    default_filter_function_generator,
)
from finn.transformation.streamline import Streamline
from finn.transformation.streamline.reorder import MakeMaxPoolNHWC
from finn.transformation.streamline.round_thresholds import RoundAndClipThresholds
from finn.util.basic import (
    get_rtlsim_trace_depth,
    pyverilate_get_liveness_threshold_cycles,
)
from finn.util.fpgadataflow import is_hls_node, is_rtl_node
from finn.util.pyverilator import verilator_fifosim
from finn.util.test import execute_parent


def verify_step(
    model: ModelWrapper,
    cfg: DataflowBuildConfig,
    step_name: str,
    need_parent: bool,
    rtlsim_pre_hook=None,
):
    print("Running verification for " + step_name)
    verify_out_dir = cfg.output_dir + "/verification_output"
    intermediate_models_dir = cfg.output_dir + "/intermediate_models"
    os.makedirs(verify_out_dir, exist_ok=True)
    (in_npy_all, exp_out_npy_all) = cfg._resolve_verification_io_pair()
    bsize_in = in_npy_all.shape[0]
    bsize_out = exp_out_npy_all.shape[0]
    assert bsize_in == bsize_out, "Batch sizes don't match for verification IO pair"
    all_res = True
    for b in range(bsize_in):
        in_npy = np.expand_dims(in_npy_all[b], axis=0)
        exp_out_npy = np.expand_dims(exp_out_npy_all[b], axis=0)
        if need_parent:
            assert cfg.save_intermediate_models, "Enable save_intermediate_models for verification"
            parent_model_fn = intermediate_models_dir + "/dataflow_parent.onnx"
            child_model_fn = intermediate_models_dir + "/verify_%s.onnx" % step_name
            model.save(child_model_fn)
            parent_model = ModelWrapper(parent_model_fn)
            out_tensor_name = parent_model.graph.output[0].name
            exp_ishape = parent_model.get_tensor_shape(parent_model.graph.input[0].name)
            if in_npy.shape != exp_ishape:
                print(
                    "Verification input has shape %s while model expects %s"
                    % (str(in_npy.shape), str(exp_ishape))
                )
                print("Attempting to force model shape on verification input")
                in_npy = in_npy.reshape(exp_ishape)
            out_dict = execute_parent(parent_model_fn, child_model_fn, in_npy, return_full_ctx=True)
            out_npy = out_dict[out_tensor_name]
        else:
            inp_tensor_name = model.graph.input[0].name
            out_tensor_name = model.graph.output[0].name
            exp_ishape = model.get_tensor_shape(inp_tensor_name)
            if in_npy.shape != exp_ishape:
                print(
                    "Verification input has shape %s while model expects %s"
                    % (str(in_npy.shape), str(exp_ishape))
                )
                print("Attempting to force model shape on verification input")
                in_npy = in_npy.reshape(exp_ishape)
            inp_dict = {inp_tensor_name: in_npy}
            if rtlsim_pre_hook is not None:
                out_dict = rtlsim_exec(model, inp_dict, pre_hook=rtlsim_pre_hook)
            else:
                out_dict = execute_onnx(model, inp_dict, True)
            out_npy = out_dict[out_tensor_name]
        exp_oshape = exp_out_npy.shape
        if out_npy.shape != exp_oshape:
            print(
                "Verification output has shape %s while model produces %s"
                % (str(exp_oshape), str(out_npy.shape))
            )
            print("Attempting to force model shape on verification output")
            out_npy = out_npy.reshape(exp_oshape)

        res = np.isclose(exp_out_npy, out_npy, atol=1e-3).all()
        all_res = all_res and res
        res_to_str = {True: "SUCCESS", False: "FAIL"}
        res_str = res_to_str[res]
        if cfg.verify_save_full_context:
            verification_output_fn = verify_out_dir + "/verify_%s_%d_%s.npz" % (
                step_name,
                b,
                res_str,
            )
            np.savez(verification_output_fn, **out_dict)
        else:
            verification_output_fn = verify_out_dir + "/verify_%s_%d_%s.npy" % (
                step_name,
                b,
                res_str,
            )
            np.save(verification_output_fn, out_npy)
        if cfg.verify_save_rtlsim_waveforms:
            vcd_path = model.get_metadata_prop("rtlsim_trace")
            if vcd_path is not None and os.path.isfile(vcd_path):
                new_vcd_path = vcd_path.replace(".vcd", "_%d.vcd" % b)
                shutil.move(vcd_path, new_vcd_path)
    print("Verification for %s : %s" % (step_name, res_to_str[all_res]))


def prepare_for_stitched_ip_rtlsim(verify_model, cfg):
    if not cfg.rtlsim_use_vivado_comps:
        need_restitch = False
        # switch impl_style=vivado components to rtl
        # StreamingFIFO must have impl_style=rtl
        for fifo_layer in verify_model.get_nodes_by_op_type("StreamingFIFO_rtl"):
            inst = getCustomOp(fifo_layer)
            if inst.get_nodeattr("impl_style") != "rtl":
                inst.set_nodeattr("impl_style", "rtl")
                inst.set_nodeattr("code_gen_dir_ipgen", "")
                inst.set_nodeattr("ipgen_path", "")
                need_restitch = True
        # if we've made alterations to the model, need to do some re-prep
        if need_restitch:
            print("Need to regen/re-stitch some IP for STITCHED_IP_RTLSIM")
            verify_model = verify_model.transform(
                PrepareIP(cfg._resolve_fpga_part(), cfg._resolve_hls_clk_period())
            )
            verify_model = verify_model.transform(HLSSynthIP())
            verify_model = verify_model.transform(
                CreateStitchedIP(
                    cfg._resolve_fpga_part(),
                    cfg.synth_clk_period_ns,
                    vitis=False,
                )
            )
    else:
        print("rtlsim_use_vivado_comps is enabled, may yield incorrect results")

    # set top-level prop for stitched-ip rtlsim and launch
    verify_model.set_metadata_prop("exec_mode", "rtlsim")
    # TODO make configurable
    # verify_model.set_metadata_prop("rtlsim_trace", "trace.vcd")
    return verify_model


def step_qonnx_to_finn(model: ModelWrapper, cfg: DataflowBuildConfig):
    """
    This step will only execute if QONNX nodes are found.
    These include the following op_types: "Quant" , "Trunc" and "BinaryQuant".
    If such nodes are found the step will run the tidy-up step from QONNX
    and then convert the QONNX model to the FINN-ONNX dialect.
    """
    # Check if any QONNX nodes exist, i.e. BinaryQuant, Quant or Trunc
    q_count = 0
    for op_type in ["BinaryQuant", "Quant", "Trunc"]:
        q_count += len(model.get_nodes_by_op_type(op_type))
    if q_count == 0:
        return model

    # QONNX cleanup
    model = cleanup_model(model)
    # QONNX to FINN-ONNX
    model = model.transform(
        ConvertQONNXtoFINN(
            filter_function=default_filter_function_generator(
                max_multithreshold_bit_width=cfg.max_multithreshold_bit_width
            )
        )
    )

    if VerificationStepType.QONNX_TO_FINN_PYTHON in cfg._resolve_verification_steps():
        verify_step(model, cfg, "finn_onnx_python", need_parent=False)

    return model


def step_tidy_up(model: ModelWrapper, cfg: DataflowBuildConfig):
    """Run the tidy-up step on given model. This includes shape and datatype
    inference, constant folding, and giving nodes and tensors better names.
    """

    model = model.transform(InferShapes())
    model = model.transform(FoldConstants())
    model = model.transform(GiveUniqueNodeNames())
    model = model.transform(GiveReadableTensorNames())
    model = model.transform(InferDataTypes())
    model = model.transform(RemoveStaticGraphInputs())

    if VerificationStepType.TIDY_UP_PYTHON in cfg._resolve_verification_steps():
        verify_step(model, cfg, "initial_python", need_parent=False)

    return model


def step_streamline(model: ModelWrapper, cfg: DataflowBuildConfig):
    """Run streamlining on given model. Streamlining involves moving floating point
    scale/shift parameters around, collapsing adjacent ones into a single parameter,
    then absorbing the scale/shift into the following `MultiThreshold` node.
    Streamlining requires careful topology design and cannot be applied to all
    topologies.
    """

    model = model.transform(absorb.AbsorbSignBiasIntoMultiThreshold())
    model = model.transform(Streamline())
    need_lowering = len(model.get_nodes_by_op_type("Conv")) > 0
    if need_lowering:
        model = model.transform(LowerConvsToMatMul())
        model = model.transform(MakeMaxPoolNHWC())
        model = model.transform(absorb.AbsorbTransposeIntoMultiThreshold())
        model = model.transform(MakeMaxPoolNHWC())
        model = model.transform(absorb.AbsorbConsecutiveTransposes())
    model = model.transform(ConvertBipolarMatMulToXnorPopcount())
    model = model.transform(Streamline())
    # absorb final add-mul nodes into TopK
    model = model.transform(absorb.AbsorbScalarMulAddIntoTopK())
    model = model.transform(InferDataLayouts())
    model = model.transform(RemoveUnusedTensors())

    if VerificationStepType.STREAMLINED_PYTHON in cfg._resolve_verification_steps():
        verify_step(model, cfg, "streamlined_python", need_parent=False)

    return model


def step_convert_to_hw(model: ModelWrapper, cfg: DataflowBuildConfig):
    """Convert eligible nodes to `HWCustomOp` subclasses that represent HW
    layers. Which nodes and particular configurations can be converted to HW
    is limited, see the source code of the `convert_to_hw` module for more.
    In the end am empty json file is created which can be used to set user specific
    preferred implementation styles for each node."""

    if cfg.standalone_thresholds:
        # doing this first causes all threshold layers to be standalone
        model = model.transform(to_hw.InferThresholdingLayer())
    # needed for bipolar MatMul layers
    model = model.transform(to_hw.InferBinaryMatrixVectorActivation())
    # needed for non-bipolar MatMul layers
    model = model.transform(to_hw.InferQuantizedMatrixVectorActivation())
    # TopK to LabelSelect
    model = model.transform(to_hw.InferLabelSelectLayer())
    # input quantization (if any) as standalone threshold
    model = model.transform(to_hw.InferThresholdingLayer())
    # needed for convolutions -- TODO always exec?
    need_conv = len(model.get_nodes_by_op_type("Im2Col")) > 0
    if need_conv:
        model = model.transform(to_hw.InferConvInpGen())
        model = model.transform(to_hw.InferStreamingMaxPool())
        model = model.transform(RemoveCNVtoFCFlatten())
    # get rid of Tranpose -> Tranpose identity seq
    model = model.transform(absorb.AbsorbConsecutiveTransposes())
    model = model.transform(GiveUniqueNodeNames())
    model = model.transform(InferDataLayouts())

    return model


def step_create_dataflow_partition(model: ModelWrapper, cfg: DataflowBuildConfig):
    """Separate consecutive groups of HWCustomOp nodes into StreamingDataflowPartition
    nodes, which point to a separate ONNX file. Dataflow accelerator synthesis
    can only be performed on those HWCustomOp sub-graphs."""

    parent_model = model.transform(
        CreateDataflowPartition(
            partition_model_dir=cfg.output_dir + "/intermediate_models/supported_op_partitions"
        )
    )
    sdp_nodes = parent_model.get_nodes_by_op_type("StreamingDataflowPartition")
    assert len(sdp_nodes) == 1, "Only a single StreamingDataflowPartition supported."
    sdp_node = sdp_nodes[0]
    sdp_node = getCustomOp(sdp_node)
    dataflow_model_filename = sdp_node.get_nodeattr("model")
    if cfg.save_intermediate_models:
        parent_model.save(cfg.output_dir + "/intermediate_models/dataflow_parent.onnx")
    model = ModelWrapper(dataflow_model_filename)

    # create a configuration json file that can be used to set the specialize layer config
    attrs = [
        "preferred_impl_style",
    ]
    extract_model_config_to_json(
        model, cfg.output_dir + "/template_specialize_layers_config.json", attrs
    )

    return model


def step_specialize_layers(model: ModelWrapper, cfg: DataflowBuildConfig):
    """Convert HW nodes to either an HLS or RTL variant of the node. HW nodes
    get converted either based on pre-determined rules (details can be found
    in `specialize_layers` source code) or the user provides a configuration file
    which contains the desired setting. If the user preference cannot be fulfilled,
    a warning will be printed and the implementation style will be set to a default."""

    if cfg.specialize_layers_config_file is not None:
        model = model.transform(GiveUniqueNodeNames())
        model = model.transform(ApplyConfig(cfg.specialize_layers_config_file))
    model = model.transform(SpecializeLayers(cfg._resolve_fpga_part()))
    model = model.transform(InferShapes())
    model = model.transform(InferDataTypes())
    return model


def step_target_fps_parallelization(model: ModelWrapper, cfg: DataflowBuildConfig):
    """If target_fps was specified, use the SetFolding transformation to determine
    parallelization attributes. The auto-generated config will be saved under
    auto_folding_config.json under the outputs, which can serve as a basis for
    customizing the folding factors further."""

    target_cycles_per_frame = cfg._resolve_cycles_per_frame()
    if target_cycles_per_frame is not None:
        model = model.transform(
            SetFolding(
                target_cycles_per_frame,
                mvau_wwidth_max=cfg.mvau_wwidth_max,
                two_pass_relaxation=cfg.folding_two_pass_relaxation,
            )
        )
        # extract the suggested configuration and save it as json
        hw_attrs = [
            "PE",
            "SIMD",
            "parallel_window",
            "ram_style",
            "resType",
            "mem_mode",
            "runtime_writeable_weights",
            "depth_trigger_uram",
            "depth_trigger_bram",
        ]
        extract_model_config_to_json(model, cfg.output_dir + "/auto_folding_config.json", hw_attrs)

    return model


def step_apply_folding_config(model: ModelWrapper, cfg: DataflowBuildConfig):
    """Apply the folding configuration file onto the model to set folding (parallelization)
    and other attributes, if config file is specified."""

    if cfg.folding_config_file is not None:
        model = model.transform(GiveUniqueNodeNames())
        model = model.transform(ApplyConfig(cfg.folding_config_file))

    if VerificationStepType.FOLDED_HLS_CPPSIM in cfg._resolve_verification_steps():
        # prepare cppsim
        model = model.transform(PrepareCppSim())
        model = model.transform(CompileCppSim())
        model = model.transform(SetExecMode("cppsim"))
        verify_step(model, cfg, "folded_hls_cppsim", need_parent=True)
    return model


def step_generate_estimate_reports(model: ModelWrapper, cfg: DataflowBuildConfig):
    "Generate per-layer resource and cycle estimates using analytical models."

    if DataflowOutputType.ESTIMATE_REPORTS in cfg.generate_outputs:
        report_dir = cfg.output_dir + "/report"
        os.makedirs(report_dir, exist_ok=True)
        ops_and_params = model.analysis(op_and_param_counts)
        with open(report_dir + "/op_and_param_counts.json", "w") as f:
            json.dump(ops_and_params, f, indent=2)
        estimate_layer_cycles = model.analysis(exp_cycles_per_layer)
        with open(report_dir + "/estimate_layer_cycles.json", "w") as f:
            json.dump(estimate_layer_cycles, f, indent=2)
        estimate_layer_resources = model.analysis(
            partial(res_estimation, fpgapart=cfg._resolve_fpga_part())
        )
        estimate_layer_resources["total"] = aggregate_dict_keys(estimate_layer_resources)
        with open(report_dir + "/estimate_layer_resources.json", "w") as f:
            json.dump(estimate_layer_resources, f, indent=2)
        estimate_layer_resources_complete = model.analysis(
            partial(res_estimation_complete, fpgapart=cfg._resolve_fpga_part())
        )
        with open(report_dir + "/estimate_layer_config_alternatives.json", "w") as f:
            json.dump(estimate_layer_resources_complete, f, indent=2)
        # need to call AnnotateCycles before dataflow_performance
        model = model.transform(AnnotateCycles())
        estimate_network_performance = model.analysis(dataflow_performance)
        # add some more metrics to estimated performance
        n_clock_cycles_per_sec = (10**9) / cfg.synth_clk_period_ns
        est_fps = n_clock_cycles_per_sec / estimate_network_performance["max_cycles"]
        estimate_network_performance["estimated_throughput_fps"] = est_fps
        est_latency_ns = (
            estimate_network_performance["critical_path_cycles"] * cfg.synth_clk_period_ns
        )
        estimate_network_performance["estimated_latency_ns"] = est_latency_ns
        with open(report_dir + "/estimate_network_performance.json", "w") as f:
            json.dump(estimate_network_performance, f, indent=2)
    return model


def step_minimize_bit_width(model: ModelWrapper, cfg: DataflowBuildConfig):
    """Tighten the weight and accumulator bit widths for each layer."""
    if cfg.minimize_bit_width:
        model = model.transform(MinimizeWeightBitWidth())
        model = model.transform(MinimizeAccumulatorWidth())
        model = model.transform(RoundAndClipThresholds())
        # make sure the changed datatypes are propagated through the network
        model = model.transform(InferDataTypes())
    return model


def step_hw_codegen(model: ModelWrapper, cfg: DataflowBuildConfig):
    """Generate Vitis HLS code to prepare HLSBackend nodes for IP generation.
    And fills RTL templates for RTLBackend nodes."""

    model = model.transform(PrepareIP(cfg._resolve_fpga_part(), cfg._resolve_hls_clk_period()))
    return model


def step_hw_ipgen(model: ModelWrapper, cfg: DataflowBuildConfig):
    """Run Vitis HLS synthesis on generated code for HLSBackend nodes,
    in order to generate IP blocks. For RTL nodes this step does not do anything."""

    model = model.transform(HLSSynthIP())
    model = model.transform(ReplaceVerilogRelPaths())
    report_dir = cfg.output_dir + "/report"
    os.makedirs(report_dir, exist_ok=True)
    estimate_layer_resources_hls = model.analysis(hls_synth_res_estimation)
    estimate_layer_resources_hls["total"] = aggregate_dict_keys(estimate_layer_resources_hls)
    with open(report_dir + "/estimate_layer_resources_hls.json", "w") as f:
        json.dump(estimate_layer_resources_hls, f, indent=2)

    if VerificationStepType.NODE_BY_NODE_RTLSIM in cfg._resolve_verification_steps():
        model = model.transform(PrepareRTLSim())
        model = model.transform(SetExecMode("rtlsim"))
        verify_step(model, cfg, "node_by_node_rtlsim", need_parent=True)
    return model


def step_set_fifo_depths(model: ModelWrapper, cfg: DataflowBuildConfig):
    """
    Depending on the auto_fifo_depths setting, do one of the following:
    * if auto_fifo_depths=True:  Run the appropriate auto-sizing transformation
    to attempt to determine the FIFO sizes that provide full throughput.
    May take a long time.
    * if auto_fifo_depths=False:  Assume the folding config file contains FIFO
    sizes as well. Runs the `InsertFIFO` transformation, then
    `ApplyConfig(cfg.folding_config_file)`, and finally `RemoveShallowFIFOs`.
    Coherency with config file node naming is ensured by calling
    `GiveUniqueNodeNames`.
    """
<<<<<<< HEAD

    # Experimental live FIFO-sizing, overwrites all other FIFO-related behavior
    if cfg.live_fifo_sizing:
        # Disable runtime-writable weights, external weights, and dynamic mode,
        # as we don't support additional AXI-lite interfaces next to the FIFOs
        for node in model.graph.node:
            if node.domain.startswith("finn.custom_op.fpgadataflow"):
                node_inst = getCustomOp(node)
                try:
                    if node_inst.get_nodeattr("runtime_writeable_weights") == 1:
                        node_inst.set_nodeattr("runtime_writeable_weights", 0)
                        if node_inst.get_nodeattr("ram_style") == "ultra":
                            node_inst.set_nodeattr("ram_style", "block")
                except AttributeError:
                    pass
                try:
                    if node_inst.get_nodeattr("mem_mode") == "external":
                        node_inst.set_nodeattr("mem_mode", "internal_decoupled")
                except AttributeError:
                    pass
                try:
                    if node_inst.get_nodeattr("dynamic_mode") == 1:
                        node_inst.set_nodeattr("dynamic_mode", 0)
                except AttributeError:
                    pass

        # Create all DWCs and FIFOs normally
        model = model.transform(InsertDWC())
        model = model.transform(InsertFIFO(create_shallow_fifos=True))

        # Specialize FIFOs to HLS back-end instead of default RTL back-end
        for node in model.get_nodes_by_op_type("StreamingFIFO"):
            node_inst = getCustomOp(node)
            node_inst.set_nodeattr("preferred_impl_style", "hls")
        model = model.transform(SpecializeLayers(cfg._resolve_fpga_part()))

        # Fix impl_style attribute
        for node in model.get_nodes_by_op_type("StreamingFIFO_hls"):
            node_inst = getCustomOp(node)
            node_inst.set_nodeattr("impl_style", "virtual")

        # Clean up model
        model = model.transform(GiveUniqueNodeNames())
        model = model.transform(GiveReadableTensorNames())

        return model

=======
>>>>>>> fa931a00
    if cfg.auto_fifo_depths:
        if cfg.auto_fifo_strategy == "characterize":
            model = model.transform(InsertDWC())
            model = model.transform(SpecializeLayers(cfg._resolve_fpga_part()))
            model = model.transform(GiveUniqueNodeNames())
            model = model.transform(AnnotateCycles())

            for node in model.graph.node:
                inst = registry.getCustomOp(node)
                if (is_hls_node(node) or is_rtl_node(node)) and (
                    inst.prepare_kwargs_for_characteristic_fx() is None
                    or cfg.characteristic_function_strategy == "rtlsim"
                ):
                    _codegen_single_node(
                        node, model, cfg._resolve_fpga_part(), cfg._resolve_hls_clk_period()
                    )

                    op_type = node.op_type
                    if is_hls_node(node):
                        try:
                            # lookup op_type in registry of CustomOps

                            # ensure that code is generated
                            assert (
                                inst.get_nodeattr("code_gen_dir_ipgen") != ""
                            ), """Node
                            attribute "code_gen_dir_ipgen" is empty. Please run
                            transformation PrepareIP first."""
                            if not os.path.isdir(
                                inst.get_nodeattr("ipgen_path")
                            ) or not inst.get_nodeattr("code_gen_dir_ipgen") in inst.get_nodeattr(
                                "ipgen_path"
                            ):
                                # call the compilation function for this node
                                inst.ipgen_singlenode_code()
                            else:
                                warnings.warn("Using pre-existing IP for %s" % node.name)
                            # ensure that executable path is now set
                            assert (
                                inst.get_nodeattr("ipgen_path") != ""
                            ), """Transformation
                            HLSSynthIP was not successful. Node attribute "ipgen_path"
                            is empty."""
                        except KeyError:
                            # exception if op_type is not supported
                            raise Exception(
                                "Custom op_type %s is currently not supported." % op_type
                            )

            model = model.transform(ReplaceVerilogRelPaths())
            for node in model.graph.node:
                inst = registry.getCustomOp(node)
                if (is_hls_node(node) or is_rtl_node(node)) and (
                    inst.prepare_kwargs_for_characteristic_fx() is None
                    or cfg.characteristic_function_strategy == "rtlsim"
                ):
                    try:
                        # lookup op_type in registry of CustomOps
                        # inst = registry.getCustomOp(node)
                        inst.prepare_rtlsim()
                        # ensure that executable path is now set
                        assert (
                            inst.get_nodeattr("rtlsim_so") != ""
                        ), "Failed to prepare RTLSim, no rtlsim_so attribute found."
                    except KeyError:
                        # exception if op_type is not supported
                        raise Exception("Custom op_type %s is currently not supported." % op_type)

            period = int(model.analysis(dataflow_performance)["max_cycles"] + 12)
            model = model.transform(
                DeriveCharacteristic(
                    model,
                    period,
                    cfg.characteristic_function_strategy,
                    cfg._resolve_fpga_part(),
                    cfg._resolve_hls_clk_period(),
                )
            )

            model = model.transform(DeriveFIFOSizes())
            model = model.transform(
                InsertFIFO(
                    vivado_ram_style=cfg.large_fifo_mem_style,
                    max_qsrl_depth=256,
                    create_shallow_fifos=True,
                )
            )
            model = model.transform(SpecializeLayers(cfg._resolve_fpga_part()))
            model = model.transform(GiveUniqueNodeNames())
            model = model.transform(GiveReadableTensorNames())
        elif cfg.auto_fifo_strategy == "largefifo_rtlsim":
            # multi-in/out streams currently not supported in our C++ verilator driver
            model_multi_io = len(model.graph.input) > 1 or len(model.graph.output) > 1
            force_python_sim = model_multi_io or cfg.force_python_rtlsim
            if model_multi_io:
                warnings.warn(
                    "Multi-in/out streams currently not supported "
                    + "in FINN C++ verilator driver, falling back to Python"
                )
            model = model.transform(
                InsertAndSetFIFODepths(
                    cfg._resolve_fpga_part(),
                    cfg._resolve_hls_clk_period(),
                    swg_exception=cfg.default_swg_exception,
                    vivado_ram_style=cfg.large_fifo_mem_style,
                    force_python_sim=force_python_sim,
                )
            )
            # InsertAndSetFIFODepths internally removes any shallow FIFOs
            # so no need to call RemoveShallowFIFOs here
        else:
            assert "Unsupported auto_fifo_strategy: " + cfg.auto_fifo_strategy
    else:
        # assume folding cfg json contains FIFO sizes too
        # insert DWCs, FIFOs and run ApplyConfig once more
        model = model.transform(InsertDWC())
        # need to make sure all FIFOs are created so that their depth can be
        # set by ApplyConfig, so create_shallow_fifos=True
        model = model.transform(InsertFIFO(create_shallow_fifos=True))
        model = model.transform(SpecializeLayers(cfg._resolve_fpga_part()))
        model = model.transform(GiveUniqueNodeNames())
        model = model.transform(GiveReadableTensorNames())
        if cfg.folding_config_file is not None:
            model = model.transform(ApplyConfig(cfg.folding_config_file))

    # extract the final configuration and save it as json
    hw_attrs = [
        "PE",
        "SIMD",
        "parallel_window",
        "ram_style",
        "depth",
        "impl_style",
        "resType",
        "mem_mode",
        "runtime_writeable_weights",
        "inFIFODepths",
        "outFIFODepths",
        "depth_trigger_uram",
        "depth_trigger_bram",
    ]
<<<<<<< HEAD
    extract_model_config_to_json(model, cfg.output_dir + "/report/final_hw_config.json", hw_attrs)
=======

    extract_model_config_to_json(model, cfg.output_dir + "/final_hw_config.json", hw_attrs)
>>>>>>> fa931a00

    # perform FIFO splitting and shallow FIFO removal only after the final config
    # json file has been written. otherwise, since these transforms may add/remove
    # FIFOs, we get name mismatch problems when trying to reuse the final config.
    if cfg.split_large_fifos:
        model = model.transform(SplitLargeFIFOs())
    model = model.transform(RemoveShallowFIFOs())

    # generate a dedicated report about final FIFO sizes
    fifo_info = {}
    fifo_info["fifo_depths"] = {}
    fifo_info["fifo_sizes"] = {}
    total_fifo_size = 0
    for node in model.get_nodes_by_op_type("StreamingFIFO_rtl"):
        node_inst = getCustomOp(node)
        fifo_info["fifo_depths"][node.name] = node_inst.get_nodeattr("depth")
        fifo_info["fifo_sizes"][
            node.name
        ] = node_inst.get_instream_width() * node_inst.get_nodeattr("depth")
        total_fifo_size += fifo_info["fifo_sizes"][node.name]
    fifo_info["total_fifo_size_kB"] = int(total_fifo_size / 8.0 / 1000.0)

    with open(cfg.output_dir + "/report/fifo_sizing.json", "w") as f:
        json.dump(fifo_info, f, indent=2)

    # after FIFOs are ready to go, call PrepareIP and HLSSynthIP again
    # this will only run for the new nodes (e.g. FIFOs and DWCs)
    # model = model.transform(PrepareIP(cfg._resolve_fpga_part(), cfg._resolve_hls_clk_period()))
    # model = model.transform(HLSSynthIP())

    return model


def step_create_stitched_ip(model: ModelWrapper, cfg: DataflowBuildConfig):
    """Create stitched IP for a graph after all HLS IP blocks have been generated.
    Depends on the DataflowOutputType.STITCHED_IP output product."""

    # introduce tLAST marker, required for instrumentation
    if cfg.enable_instrumentation:
        model = model.transform(
            InsertTLastMarker(
                # only insert marker on output (input TLAST is ignored for these use-cases anyway)
                both=False,
                # use ap_axiu instead of qdma_axis
                external=False,
                # static number of iterations (based on what the compiler/folding sets up)
                dynamic=False,
            )
        )
        # give a proper name to the inserted node, important for codegen
        # TODO: deal with multi-I/O accelerators?
        model.graph.node[-1].name = "TLastMarker_0"
        # re-run codegen and HLS IP gen, will affect only the new TLastMarker layer assuming
        # all other IPs have been generated already
        model = model.transform(PrepareIP(cfg._resolve_fpga_part(), cfg._resolve_hls_clk_period()))
        model = model.transform(HLSSynthIP())

    if DataflowOutputType.STITCHED_IP in cfg.generate_outputs:
        stitched_ip_dir = cfg.output_dir + "/stitched_ip"
        model = model.transform(
            CreateStitchedIP(
                cfg._resolve_fpga_part(),
                cfg.synth_clk_period_ns,
                vitis=cfg.stitched_ip_gen_dcp,
                signature=cfg.signature,
            )
        )
        # TODO copy all ip sources into output dir? as zip?
        shutil.copytree(
            model.get_metadata_prop("vivado_stitch_proj"), stitched_ip_dir, dirs_exist_ok=True
        )
        print("Vivado stitched IP written into " + stitched_ip_dir)
    if VerificationStepType.STITCHED_IP_RTLSIM in cfg._resolve_verification_steps():
        # prepare ip-stitched rtlsim
        verify_model = deepcopy(model)
        verify_model = prepare_for_stitched_ip_rtlsim(verify_model, cfg)
        # use critical path estimate to set rtlsim liveness threshold
        # (very conservative)
        verify_model = verify_model.transform(AnnotateCycles())
        estimate_network_performance = verify_model.analysis(dataflow_performance)
        prev_liveness = pyverilate_get_liveness_threshold_cycles()
        os.environ["LIVENESS_THRESHOLD"] = str(
            int(estimate_network_performance["critical_path_cycles"] * 1.1)
        )
        if cfg.verify_save_rtlsim_waveforms:
            report_dir = cfg.output_dir + "/report"
            os.makedirs(report_dir, exist_ok=True)
            verify_model.set_metadata_prop("rtlsim_trace", "%s/verify_rtlsim.vcd" % (report_dir))
        verify_step(verify_model, cfg, "stitched_ip_rtlsim", need_parent=True)
        os.environ["LIVENESS_THRESHOLD"] = str(prev_liveness)
    return model


def step_measure_rtlsim_performance(model: ModelWrapper, cfg: DataflowBuildConfig):
    """Measure performance + latency of stitched-IP model in rtlsim (pyverilator).
    Depends on the DataflowOutputType.STITCHED_IP output product.
    """

    if DataflowOutputType.RTLSIM_PERFORMANCE in cfg.generate_outputs:
        assert (
            DataflowOutputType.STITCHED_IP in cfg.generate_outputs
        ), "rtlsim_perf needs stitched IP"
        report_dir = cfg.output_dir + "/report"
        os.makedirs(report_dir, exist_ok=True)
        # prepare ip-stitched rtlsim
        rtlsim_model = deepcopy(model)
        rtlsim_model = prepare_for_stitched_ip_rtlsim(rtlsim_model, cfg)
        # multi-in/out streams currently not supported in our C++ verilator driver
        model_multi_io = len(rtlsim_model.graph.input) > 1 or len(rtlsim_model.graph.output) > 1
        force_python_rtlsim = cfg.force_python_rtlsim or model_multi_io
        if model_multi_io:
            warnings.warn(
                "Multi-in/out streams currently not supported "
                + "in FINN C++ verilator driver, falling back to Python"
            )
        rtlsim_bs = int(cfg.rtlsim_batch_size)
        orig_rtlsim_trace_depth = get_rtlsim_trace_depth()
        if force_python_rtlsim:
            assert rtlsim_bs > 0, "rtlsim batch size must be >0"
            if cfg.verify_save_rtlsim_waveforms:
                # set depth to 3 for layer-by-layer visibility
                os.environ["RTLSIM_TRACE_DEPTH"] = "3"
                rtlsim_model.set_metadata_prop(
                    "rtlsim_trace",
                    "%s/rtlsim_perf_batch_%d.vcd" % (report_dir, rtlsim_bs),
                )
            rtlsim_model.set_metadata_prop("extra_verilator_args", str(["-CFLAGS", "-O3"]))
            # run with single input to get latency
            rtlsim_latency_dict = throughput_test_rtlsim(rtlsim_model, 1)
            # run with batch to get stable-state throughput
            rtlsim_perf_dict = throughput_test_rtlsim(rtlsim_model, rtlsim_bs)
            rtlsim_perf_dict["latency_cycles"] = rtlsim_latency_dict["cycles"]
        else:
            rtlsim_perf_dict = verilator_fifosim(model, rtlsim_bs)
            # keep keys consistent between the Python and C++-styles
            cycles = rtlsim_perf_dict["cycles"]
            clk_ns = float(model.get_metadata_prop("clk_ns"))
            fclk_mhz = 1 / (clk_ns * 0.001)
            runtime_s = (cycles * clk_ns) * (10**-9)
            rtlsim_perf_dict["runtime[ms]"] = runtime_s * 1000
            rtlsim_perf_dict["throughput[images/s]"] = rtlsim_bs / runtime_s
            rtlsim_perf_dict["fclk[mhz]"] = fclk_mhz
            for key, val in rtlsim_perf_dict.items():
                if "max_count" in key:
                    del rtlsim_perf_dict[key]
        # estimate stable-state throughput based on latency+throughput
        if rtlsim_bs == 1:
            rtlsim_perf_dict["stable_throughput[images/s]"] = rtlsim_perf_dict[
                "throughput[images/s]"
            ]
        else:
            total_cycles = rtlsim_perf_dict["cycles"]
            latency_cycles = rtlsim_perf_dict["latency_cycles"]
            stablestate_cycles = total_cycles - latency_cycles
            clk_ns = float(model.get_metadata_prop("clk_ns"))
            fclk_mhz = 1 / (clk_ns * 0.001)
            runtime_s = (stablestate_cycles * clk_ns) * (10**-9)
            rtlsim_perf_dict["stable_throughput[images/s]"] = rtlsim_bs / runtime_s

        with open(report_dir + "/rtlsim_performance.json", "w") as f:
            json.dump(rtlsim_perf_dict, f, indent=2)
        if cfg.verify_save_rtlsim_waveforms:
            # restore original trace depth
            os.environ["RTLSIM_TRACE_DEPTH"] = str(orig_rtlsim_trace_depth)

    return model


def step_make_pynq_driver(model: ModelWrapper, cfg: DataflowBuildConfig):
    """Create a PYNQ Python driver that can be used to interface the generated
    accelerator."""

    if DataflowOutputType.PYNQ_DRIVER in cfg.generate_outputs:
        driver_dir = cfg.output_dir + "/driver"
<<<<<<< HEAD
        if cfg.enable_instrumentation:
            model = model.transform(
                MakePYNQDriverInstrumentation(
                    cfg._resolve_driver_platform(), cfg.synth_clk_period_ns, cfg.live_fifo_sizing
                )
            )
        else:
            model = model.transform(MakePYNQDriverIODMA(cfg._resolve_driver_platform()))
=======
        model = model.transform(MakePYNQDriver(cfg._resolve_driver_platform()))
>>>>>>> fa931a00
        shutil.copytree(model.get_metadata_prop("pynq_driver_dir"), driver_dir, dirs_exist_ok=True)
        print("PYNQ Python driver written into " + driver_dir)
    return model


def step_out_of_context_synthesis(model: ModelWrapper, cfg: DataflowBuildConfig):
    """Run out-of-context synthesis and generate reports.
    Depends on the DataflowOutputType.STITCHED_IP output product."""
    if DataflowOutputType.OOC_SYNTH in cfg.generate_outputs:
        assert DataflowOutputType.STITCHED_IP in cfg.generate_outputs, "OOC needs stitched IP"
        model = model.transform(
            SynthOutOfContext(part=cfg._resolve_fpga_part(), clk_period_ns=cfg.synth_clk_period_ns)
        )
        report_dir = cfg.output_dir + "/report"
        os.makedirs(report_dir, exist_ok=True)
        ooc_res_dict = model.get_metadata_prop("res_total_ooc_synth")
        ooc_res_dict = eval(ooc_res_dict)

        estimate_network_performance = model.analysis(dataflow_performance)
        # add some more metrics to estimated performance
        n_clock_cycles_per_sec = float(ooc_res_dict["fmax_mhz"]) * (10**6)
        est_fps = n_clock_cycles_per_sec / estimate_network_performance["max_cycles"]
        ooc_res_dict["estimated_throughput_fps"] = est_fps
        with open(report_dir + "/ooc_synth_and_timing.json", "w") as f:
            json.dump(ooc_res_dict, f, indent=2)
    return model


def step_synthesize_bitfile(model: ModelWrapper, cfg: DataflowBuildConfig):
    """Synthesize a bitfile for the using the specified shell flow, using either
    Vivado or Vitis, to target the specified board."""

    if DataflowOutputType.BITFILE in cfg.generate_outputs:
        bitfile_dir = cfg.output_dir + "/bitfile"
        os.makedirs(bitfile_dir, exist_ok=True)
        report_dir = cfg.output_dir + "/report"
        os.makedirs(report_dir, exist_ok=True)
        partition_model_dir = cfg.output_dir + "/intermediate_models/kernel_partitions"
        if cfg.shell_flow_type == ShellFlowType.VIVADO_ZYNQ:
            model = model.transform(
                ZynqBuild(
                    cfg.board,
                    cfg.synth_clk_period_ns,
                    cfg.enable_hw_debug,
                    cfg.enable_instrumentation,
                    partition_model_dir=partition_model_dir,
                )
            )
            copy(model.get_metadata_prop("bitfile"), bitfile_dir + "/finn-accel.bit")
            copy(model.get_metadata_prop("hw_handoff"), bitfile_dir + "/finn-accel.hwh")
            copy(
                model.get_metadata_prop("vivado_synth_rpt"),
                report_dir + "/post_synth_resources.xml",
            )

            post_synth_resources = model.analysis(post_synth_res)
            with open(report_dir + "/post_synth_resources.json", "w") as f:
                json.dump(post_synth_resources, f, indent=2)

            vivado_pynq_proj_dir = model.get_metadata_prop("vivado_pynq_proj")
            timing_rpt = (
                "%s/finn_zynq_link.runs/impl_1/top_wrapper_timing_summary_routed.rpt"
                % vivado_pynq_proj_dir
            )
            copy(timing_rpt, report_dir + "/post_route_timing.rpt")

        elif cfg.shell_flow_type == ShellFlowType.VITIS_ALVEO:
            model = model.transform(
                VitisBuild(
                    cfg._resolve_fpga_part(),
                    cfg.synth_clk_period_ns,
                    cfg._resolve_vitis_platform(),
                    strategy=cfg.vitis_opt_strategy,
                    enable_debug=cfg.enable_hw_debug,
                    floorplan_file=cfg.vitis_floorplan_file,
                    partition_model_dir=partition_model_dir,
                    fpga_memory_type=cfg.fpga_memory,
                )
            )
            copy(model.get_metadata_prop("bitfile"), bitfile_dir + "/finn-accel.xclbin")
            copy(
                model.get_metadata_prop("vivado_synth_rpt"),
                report_dir + "/post_synth_resources.xml",
            )

            post_synth_resources = model.analysis(post_synth_res)
            with open(report_dir + "/post_synth_resources.json", "w") as f:
                json.dump(post_synth_resources, f, indent=2)
        else:
            raise Exception("Unrecognized shell_flow_type: " + str(cfg.shell_flow_type))
        print("Bitfile written into " + bitfile_dir)

    return model


def step_deployment_package(model: ModelWrapper, cfg: DataflowBuildConfig):
    """Create a deployment package including the driver and bitfile."""

    if DataflowOutputType.DEPLOYMENT_PACKAGE in cfg.generate_outputs:
        deploy_dir = cfg.output_dir + "/deploy"
        bitfile_dir = cfg.output_dir + "/bitfile"
        driver_dir = cfg.output_dir + "/driver"
        os.makedirs(deploy_dir, exist_ok=True)
        shutil.copytree(bitfile_dir, deploy_dir + "/bitfile", dirs_exist_ok=True)
        shutil.copytree(driver_dir, deploy_dir + "/driver", dirs_exist_ok=True)
    return model


#: map step name strings to step functions
build_dataflow_step_lookup = {
    "step_qonnx_to_finn": step_qonnx_to_finn,
    "step_tidy_up": step_tidy_up,
    "step_streamline": step_streamline,
    "step_convert_to_hw": step_convert_to_hw,
    "step_specialize_layers": step_specialize_layers,
    "step_create_dataflow_partition": step_create_dataflow_partition,
    "step_target_fps_parallelization": step_target_fps_parallelization,
    "step_apply_folding_config": step_apply_folding_config,
    "step_minimize_bit_width": step_minimize_bit_width,
    "step_generate_estimate_reports": step_generate_estimate_reports,
    "step_hw_codegen": step_hw_codegen,
    "step_hw_ipgen": step_hw_ipgen,
    "step_set_fifo_depths": step_set_fifo_depths,
    "step_create_stitched_ip": step_create_stitched_ip,
    "step_measure_rtlsim_performance": step_measure_rtlsim_performance,
    "step_make_pynq_driver": step_make_pynq_driver,
    "step_out_of_context_synthesis": step_out_of_context_synthesis,
    "step_synthesize_bitfile": step_synthesize_bitfile,
    "step_deployment_package": step_deployment_package,
}<|MERGE_RESOLUTION|>--- conflicted
+++ resolved
@@ -557,7 +557,6 @@
     Coherency with config file node naming is ensured by calling
     `GiveUniqueNodeNames`.
     """
-<<<<<<< HEAD
 
     # Experimental live FIFO-sizing, overwrites all other FIFO-related behavior
     if cfg.live_fifo_sizing:
@@ -605,8 +604,6 @@
 
         return model
 
-=======
->>>>>>> fa931a00
     if cfg.auto_fifo_depths:
         if cfg.auto_fifo_strategy == "characterize":
             model = model.transform(InsertDWC())
@@ -748,12 +745,7 @@
         "depth_trigger_uram",
         "depth_trigger_bram",
     ]
-<<<<<<< HEAD
     extract_model_config_to_json(model, cfg.output_dir + "/report/final_hw_config.json", hw_attrs)
-=======
-
-    extract_model_config_to_json(model, cfg.output_dir + "/final_hw_config.json", hw_attrs)
->>>>>>> fa931a00
 
     # perform FIFO splitting and shallow FIFO removal only after the final config
     # json file has been written. otherwise, since these transforms may add/remove
@@ -928,7 +920,6 @@
 
     if DataflowOutputType.PYNQ_DRIVER in cfg.generate_outputs:
         driver_dir = cfg.output_dir + "/driver"
-<<<<<<< HEAD
         if cfg.enable_instrumentation:
             model = model.transform(
                 MakePYNQDriverInstrumentation(
@@ -937,9 +928,6 @@
             )
         else:
             model = model.transform(MakePYNQDriverIODMA(cfg._resolve_driver_platform()))
-=======
-        model = model.transform(MakePYNQDriver(cfg._resolve_driver_platform()))
->>>>>>> fa931a00
         shutil.copytree(model.get_metadata_prop("pynq_driver_dir"), driver_dir, dirs_exist_ok=True)
         print("PYNQ Python driver written into " + driver_dir)
     return model
