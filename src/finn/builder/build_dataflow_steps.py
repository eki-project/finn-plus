# Copyright (C) 2020-2022 Xilinx, Inc.
# Copyright (C) 2022-2025, Advanced Micro Devices, Inc.
# All rights reserved.
#
# Redistribution and use in source and binary forms, with or without
# modification, are permitted provided that the following conditions are met:
#
# * Redistributions of source code must retain the above copyright notice, this
#   list of conditions and the following disclaimer.
#
# * Redistributions in binary form must reproduce the above copyright notice,
#   this list of conditions and the following disclaimer in the documentation
#   and/or other materials provided with the distribution.
#
# * Neither the name of Xilinx nor the names of its
#   contributors may be used to endorse or promote products derived from
#   this software without specific prior written permission.
#
# THIS SOFTWARE IS PROVIDED BY THE COPYRIGHT HOLDERS AND CONTRIBUTORS "AS IS"
# AND ANY EXPRESS OR IMPLIED WARRANTIES, INCLUDING, BUT NOT LIMITED TO, THE
# IMPLIED WARRANTIES OF MERCHANTABILITY AND FITNESS FOR A PARTICULAR PURPOSE ARE
# DISCLAIMED. IN NO EVENT SHALL THE COPYRIGHT HOLDER OR CONTRIBUTORS BE LIABLE
# FOR ANY DIRECT, INDIRECT, INCIDENTAL, SPECIAL, EXEMPLARY, OR CONSEQUENTIAL
# DAMAGES (INCLUDING, BUT NOT LIMITED TO, PROCUREMENT OF SUBSTITUTE GOODS OR
# SERVICES; LOSS OF USE, DATA, OR PROFITS; OR BUSINESS INTERRUPTION) HOWEVER
# CAUSED AND ON ANY THEORY OF LIABILITY, WHETHER IN CONTRACT, STRICT LIABILITY,
# OR TORT (INCLUDING NEGLIGENCE OR OTHERWISE) ARISING IN ANY WAY OUT OF THE USE
# OF THIS SOFTWARE, EVEN IF ADVISED OF THE POSSIBILITY OF SUCH DAMAGE.

import json
import numpy as np
import os
import shutil
import warnings
from copy import deepcopy
from functools import partial
from qonnx.core.modelwrapper import ModelWrapper
from qonnx.custom_op.registry import getCustomOp
from qonnx.transformation.bipolar_to_xnor import ConvertBipolarMatMulToXnorPopcount
from qonnx.transformation.fold_constants import FoldConstants
from qonnx.transformation.general import (
    ApplyConfig,
    GiveReadableTensorNames,
    GiveUniqueNodeNames,
    RemoveStaticGraphInputs,
    RemoveUnusedTensors,
)
from qonnx.transformation.infer_data_layouts import InferDataLayouts
from qonnx.transformation.infer_datatypes import InferDataTypes
from qonnx.transformation.infer_shapes import InferShapes
from qonnx.transformation.lower_convs_to_matmul import LowerConvsToMatMul
from qonnx.util.cleanup import cleanup_model
from qonnx.util.config import extract_model_config_to_json
from shutil import copy

import finn.transformation.fpgadataflow.convert_to_hw_layers as to_hw
import finn.transformation.streamline.absorb as absorb
from finn.analysis.fpgadataflow.dataflow_performance import dataflow_performance
from finn.analysis.fpgadataflow.exp_cycles_per_layer import exp_cycles_per_layer
from finn.analysis.fpgadataflow.hls_synth_res_estimation import hls_synth_res_estimation
from finn.analysis.fpgadataflow.op_and_param_counts import (
    aggregate_dict_keys,
    op_and_param_counts,
)
from finn.analysis.fpgadataflow.post_synth_res import post_synth_res
from finn.analysis.fpgadataflow.res_estimation import (
    res_estimation,
    res_estimation_complete,
)
from finn.builder.build_dataflow_config import (
    DataflowBuildConfig,
    DataflowOutputType,
    ShellFlowType,
    VerificationStepType,
)
from finn.core.onnx_exec import execute_onnx
from finn.core.rtlsim_exec import rtlsim_exec
from finn.core.throughput_test import throughput_test_rtlsim
from finn.transformation.fpgadataflow.annotate_cycles import AnnotateCycles
from finn.transformation.fpgadataflow.compile_cppsim import CompileCppSim
from finn.transformation.fpgadataflow.create_dataflow_partition import (
    CreateDataflowPartition,
)
from finn.transformation.fpgadataflow.create_stitched_ip import CreateStitchedIP
from finn.transformation.fpgadataflow.derive_characteristic import (
    DeriveCharacteristic,
    DeriveFIFOSizes,
)
from finn.transformation.fpgadataflow.hlssynth_ip import HLSSynthIP
from finn.transformation.fpgadataflow.insert_dwc import InsertDWC
from finn.transformation.fpgadataflow.insert_fifo import InsertFIFO
from finn.transformation.fpgadataflow.make_pynq_driver import MakePYNQDriver
from finn.transformation.fpgadataflow.make_zynq_proj import ZynqBuild
from finn.transformation.fpgadataflow.minimize_accumulator_width import (
    MinimizeAccumulatorWidth,
)
from finn.transformation.fpgadataflow.minimize_weight_bit_width import (
    MinimizeWeightBitWidth,
)
from finn.transformation.fpgadataflow.prepare_cppsim import PrepareCppSim
from finn.transformation.fpgadataflow.prepare_ip import PrepareIP
from finn.transformation.fpgadataflow.prepare_rtlsim import PrepareRTLSim
from finn.transformation.fpgadataflow.replace_verilog_relpaths import (
    ReplaceVerilogRelPaths,
)
from finn.transformation.fpgadataflow.set_exec_mode import SetExecMode
from finn.transformation.fpgadataflow.set_fifo_depths import (
    InsertAndSetFIFODepths,
    RemoveShallowFIFOs,
    SplitLargeFIFOs,
    xsi_fifosim,
)
from finn.transformation.fpgadataflow.set_folding import SetFolding
from finn.transformation.fpgadataflow.specialize_layers import SpecializeLayers
from finn.transformation.fpgadataflow.synth_ooc import SynthOutOfContext
from finn.transformation.fpgadataflow.vitis_build import VitisBuild
from finn.transformation.move_reshape import RemoveCNVtoFCFlatten
from finn.transformation.qonnx.convert_qonnx_to_finn import ConvertQONNXtoFINN
from finn.transformation.qonnx.quant_act_to_multithreshold import (
    default_filter_function_generator,
)
from finn.transformation.streamline import Streamline
from finn.transformation.streamline.reorder import MakeMaxPoolNHWC
from finn.transformation.streamline.round_thresholds import RoundAndClipThresholds
from finn.util.basic import (
    get_rtlsim_trace_depth,
    pyverilate_get_liveness_threshold_cycles,
)
from finn.util.test import execute_parent


def verify_step(
    model: ModelWrapper,
    cfg: DataflowBuildConfig,
    step_name: str,
    need_parent: bool,
    rtlsim_pre_hook=None,
):
    print("Running verification for " + step_name)
    verify_out_dir = cfg.output_dir + "/verification_output"
    intermediate_models_dir = cfg.output_dir + "/intermediate_models"
    os.makedirs(verify_out_dir, exist_ok=True)
    (in_npy_all, exp_out_npy_all) = cfg._resolve_verification_io_pair()
    bsize_in = in_npy_all.shape[0]
    bsize_out = exp_out_npy_all.shape[0]
    assert bsize_in == bsize_out, "Batch sizes don't match for verification IO pair"
    all_res = True
    for b in range(bsize_in):
        in_npy = np.expand_dims(in_npy_all[b], axis=0)
        exp_out_npy = np.expand_dims(exp_out_npy_all[b], axis=0)
        if need_parent:
            assert cfg.save_intermediate_models, "Enable save_intermediate_models for verification"
            parent_model_fn = intermediate_models_dir + "/dataflow_parent.onnx"
            child_model_fn = intermediate_models_dir + "/verify_%s.onnx" % step_name
            model.save(child_model_fn)
            parent_model = ModelWrapper(parent_model_fn)
            out_tensor_name = parent_model.graph.output[0].name
            exp_ishape = parent_model.get_tensor_shape(parent_model.graph.input[0].name)
            if in_npy.shape != exp_ishape:
                print(
                    "Verification input has shape %s while model expects %s"
                    % (str(in_npy.shape), str(exp_ishape))
                )
                print("Attempting to force model shape on verification input")
                in_npy = in_npy.reshape(exp_ishape)
            out_dict = execute_parent(parent_model_fn, child_model_fn, in_npy, return_full_ctx=True)
            out_npy = out_dict[out_tensor_name]
        else:
            inp_tensor_name = model.graph.input[0].name
            out_tensor_name = model.graph.output[0].name
            exp_ishape = model.get_tensor_shape(inp_tensor_name)
            if in_npy.shape != exp_ishape:
                print(
                    "Verification input has shape %s while model expects %s"
                    % (str(in_npy.shape), str(exp_ishape))
                )
                print("Attempting to force model shape on verification input")
                in_npy = in_npy.reshape(exp_ishape)
            inp_dict = {inp_tensor_name: in_npy}
            if rtlsim_pre_hook is not None:
                out_dict = rtlsim_exec(model, inp_dict, pre_hook=rtlsim_pre_hook)
            else:
                out_dict = execute_onnx(model, inp_dict, True)
            out_npy = out_dict[out_tensor_name]
        exp_oshape = exp_out_npy.shape
        if out_npy.shape != exp_oshape:
            print(
                "Verification output has shape %s while model produces %s"
                % (str(exp_oshape), str(out_npy.shape))
            )
            print("Attempting to force model shape on verification output")
            out_npy = out_npy.reshape(exp_oshape)

        res = np.isclose(exp_out_npy, out_npy, atol=1e-3).all()
        all_res = all_res and res
        res_to_str = {True: "SUCCESS", False: "FAIL"}
        res_str = res_to_str[res]
        if cfg.verify_save_full_context:
            verification_output_fn = verify_out_dir + "/verify_%s_%d_%s.npz" % (
                step_name,
                b,
                res_str,
            )
            np.savez(verification_output_fn, **out_dict)
        else:
            verification_output_fn = verify_out_dir + "/verify_%s_%d_%s.npy" % (
                step_name,
                b,
                res_str,
            )
            np.save(verification_output_fn, out_npy)

        if cfg.verify_save_rtlsim_waveforms:
            wdb_path = model.get_metadata_prop("rtlsim_trace")
            if wdb_path is not None and os.path.isfile(wdb_path):
                new_wdb_path = wdb_path.replace(".wdb", "_%d.wdb" % b)
                shutil.move(wdb_path, new_wdb_path)

    print("Verification for %s : %s" % (step_name, res_to_str[all_res]))


def prepare_for_stitched_ip_rtlsim(verify_model, cfg):
    if not cfg.rtlsim_use_vivado_comps:
        need_restitch = False
        # switch impl_style=vivado components to rtl
        # StreamingFIFO must have impl_style=rtl
        for fifo_layer in verify_model.get_nodes_by_op_type("StreamingFIFO_rtl"):
            inst = getCustomOp(fifo_layer)
            if inst.get_nodeattr("impl_style") != "rtl":
                inst.set_nodeattr("impl_style", "rtl")
                inst.set_nodeattr("code_gen_dir_ipgen", "")
                inst.set_nodeattr("ipgen_path", "")
                need_restitch = True
        # if we've made alterations to the model, need to do some re-prep
        if need_restitch:
            print("Need to regen/re-stitch some IP for STITCHED_IP_RTLSIM")
            verify_model = verify_model.transform(
                PrepareIP(cfg._resolve_fpga_part(), cfg._resolve_hls_clk_period())
            )
            verify_model = verify_model.transform(HLSSynthIP())
            verify_model = verify_model.transform(
                CreateStitchedIP(
                    cfg._resolve_fpga_part(),
                    cfg.synth_clk_period_ns,
                    vitis=False,
                )
            )
    else:
        print("rtlsim_use_vivado_comps is enabled, may yield incorrect results")

    # set top-level prop for stitched-ip rtlsim and launch
    verify_model.set_metadata_prop("exec_mode", "rtlsim")
    # TODO make configurable
    verify_model.set_metadata_prop("rtlsim_backend", "pyxsi")
    # TODO make configurable
    # verify_model.set_metadata_prop("rtlsim_trace", "trace.vcd")
    return verify_model


def step_qonnx_to_finn(model: ModelWrapper, cfg: DataflowBuildConfig):
    """
    This step will only execute if QONNX nodes are found.
    These include the following op_types: "Quant" , "Trunc" and "BinaryQuant".
    If such nodes are found the step will run the tidy-up step from QONNX
    and then convert the QONNX model to the FINN-ONNX dialect.
    """
    # Check if any QONNX nodes exist, i.e. BinaryQuant, Quant or Trunc
    q_count = 0
    for op_type in ["BinaryQuant", "Quant", "Trunc"]:
        q_count += len(model.get_nodes_by_op_type(op_type))
    if q_count == 0:
        return model

    # QONNX cleanup
    model = cleanup_model(model)
    # QONNX to FINN-ONNX
    model = model.transform(
        ConvertQONNXtoFINN(
            filter_function=default_filter_function_generator(
                max_multithreshold_bit_width=cfg.max_multithreshold_bit_width
            )
        )
    )

    if VerificationStepType.QONNX_TO_FINN_PYTHON in cfg._resolve_verification_steps():
        verify_step(model, cfg, "finn_onnx_python", need_parent=False)

    return model


def step_tidy_up(model: ModelWrapper, cfg: DataflowBuildConfig):
    """Run the tidy-up step on given model. This includes shape and datatype
    inference, constant folding, and giving nodes and tensors better names.
    """

    model = model.transform(InferShapes())
    model = model.transform(FoldConstants())
    model = model.transform(GiveUniqueNodeNames())
    model = model.transform(GiveReadableTensorNames())
    model = model.transform(InferDataTypes())
    model = model.transform(RemoveStaticGraphInputs())

    if VerificationStepType.TIDY_UP_PYTHON in cfg._resolve_verification_steps():
        verify_step(model, cfg, "initial_python", need_parent=False)

    return model


def step_streamline(model: ModelWrapper, cfg: DataflowBuildConfig):
    """Run streamlining on given model. Streamlining involves moving floating point
    scale/shift parameters around, collapsing adjacent ones into a single parameter,
    then absorbing the scale/shift into the following `MultiThreshold` node.
    Streamlining requires careful topology design and cannot be applied to all
    topologies.
    """

    model = model.transform(absorb.AbsorbSignBiasIntoMultiThreshold())
    model = model.transform(Streamline())
    need_lowering = len(model.get_nodes_by_op_type("Conv")) > 0
    if need_lowering:
        model = model.transform(LowerConvsToMatMul())
        model = model.transform(MakeMaxPoolNHWC())
        model = model.transform(absorb.AbsorbTransposeIntoMultiThreshold())
        model = model.transform(MakeMaxPoolNHWC())
        model = model.transform(absorb.AbsorbConsecutiveTransposes())
    model = model.transform(ConvertBipolarMatMulToXnorPopcount())
    model = model.transform(Streamline())
    # absorb final add-mul nodes into TopK
    model = model.transform(absorb.AbsorbScalarMulAddIntoTopK())
    model = model.transform(InferDataLayouts())
    model = model.transform(RemoveUnusedTensors())

    if VerificationStepType.STREAMLINED_PYTHON in cfg._resolve_verification_steps():
        verify_step(model, cfg, "streamlined_python", need_parent=False)

    return model


def step_convert_to_hw(model: ModelWrapper, cfg: DataflowBuildConfig):
    """Convert eligible nodes to `HWCustomOp` subclasses that represent HW
    layers. Which nodes and particular configurations can be converted to HW
    is limited, see the source code of the `convert_to_hw` module for more.
    In the end am empty json file is created which can be used to set user specific
    preferred implementation styles for each node."""

    if cfg.standalone_thresholds:
        # doing this first causes all threshold layers to be standalone
        model = model.transform(to_hw.InferThresholdingLayer())
    # needed for bipolar MatMul layers
    model = model.transform(to_hw.InferBinaryMatrixVectorActivation())
    # needed for non-bipolar MatMul layers
    model = model.transform(to_hw.InferQuantizedMatrixVectorActivation())
    # TopK to LabelSelect
    model = model.transform(to_hw.InferLabelSelectLayer())
    # input quantization (if any) as standalone threshold
    model = model.transform(to_hw.InferThresholdingLayer())
    # needed for convolutions -- TODO always exec?
    need_conv = len(model.get_nodes_by_op_type("Im2Col")) > 0
    if need_conv:
        model = model.transform(to_hw.InferConvInpGen())
        model = model.transform(to_hw.InferStreamingMaxPool())
        model = model.transform(RemoveCNVtoFCFlatten())
    # get rid of Tranpose -> Tranpose identity seq
    model = model.transform(absorb.AbsorbConsecutiveTransposes())
    model = model.transform(GiveUniqueNodeNames())
    model = model.transform(InferDataLayouts())

    return model


def step_create_dataflow_partition(model: ModelWrapper, cfg: DataflowBuildConfig):
    """Separate consecutive groups of HWCustomOp nodes into StreamingDataflowPartition
    nodes, which point to a separate ONNX file. Dataflow accelerator synthesis
    can only be performed on those HWCustomOp sub-graphs."""

    parent_model = model.transform(
        CreateDataflowPartition(
            partition_model_dir=cfg.output_dir + "/intermediate_models/supported_op_partitions"
        )
    )
    sdp_nodes = parent_model.get_nodes_by_op_type("StreamingDataflowPartition")
    assert len(sdp_nodes) == 1, "Only a single StreamingDataflowPartition supported."
    sdp_node = sdp_nodes[0]
    sdp_node = getCustomOp(sdp_node)
    dataflow_model_filename = sdp_node.get_nodeattr("model")
    if cfg.save_intermediate_models:
        parent_model.save(cfg.output_dir + "/intermediate_models/dataflow_parent.onnx")
    model = ModelWrapper(dataflow_model_filename)

    # create a configuration json file that can be used to set the specialize layer config
    attrs = [
        "preferred_impl_style",
    ]
    extract_model_config_to_json(
        model, cfg.output_dir + "/template_specialize_layers_config.json", attrs
    )

    return model


def step_specialize_layers(model: ModelWrapper, cfg: DataflowBuildConfig):
    """Convert HW nodes to either an HLS or RTL variant of the node. HW nodes
    get converted either based on pre-determined rules (details can be found
    in `specialize_layers` source code) or the user provides a configuration file
    which contains the desired setting. If the user preference cannot be fulfilled,
    a warning will be printed and the implementation style will be set to a default."""

    if cfg.specialize_layers_config_file is not None:
        model = model.transform(GiveUniqueNodeNames())
        model = model.transform(ApplyConfig(cfg.specialize_layers_config_file))
    model = model.transform(SpecializeLayers(cfg._resolve_fpga_part()))
    model = model.transform(InferShapes())
    model = model.transform(InferDataTypes())
    return model


def step_target_fps_parallelization(model: ModelWrapper, cfg: DataflowBuildConfig):
    """If target_fps was specified, use the SetFolding transformation to determine
    parallelization attributes. The auto-generated config will be saved under
    auto_folding_config.json under the outputs, which can serve as a basis for
    customizing the folding factors further."""

    target_cycles_per_frame = cfg._resolve_cycles_per_frame()
    if target_cycles_per_frame is not None:
        model = model.transform(
            SetFolding(
                target_cycles_per_frame,
                mvau_wwidth_max=cfg.mvau_wwidth_max,
                two_pass_relaxation=cfg.folding_two_pass_relaxation,
            )
        )
        # extract the suggested configuration and save it as json
        hw_attrs = [
            "PE",
            "SIMD",
            "parallel_window",
            "ram_style",
            "resType",
            "mem_mode",
            "runtime_writeable_weights",
            "depth_trigger_uram",
            "depth_trigger_bram",
        ]
        extract_model_config_to_json(model, cfg.output_dir + "/auto_folding_config.json", hw_attrs)

    return model


def step_apply_folding_config(model: ModelWrapper, cfg: DataflowBuildConfig):
    """Apply the folding configuration file onto the model to set folding (parallelization)
    and other attributes, if config file is specified."""

    if cfg.folding_config_file is not None:
        model = model.transform(GiveUniqueNodeNames())
        model = model.transform(ApplyConfig(cfg.folding_config_file))

    if VerificationStepType.FOLDED_HLS_CPPSIM in cfg._resolve_verification_steps():
        # prepare cppsim
        model = model.transform(PrepareCppSim())
        model = model.transform(CompileCppSim())
        model = model.transform(SetExecMode("cppsim"))
        verify_step(model, cfg, "folded_hls_cppsim", need_parent=True)
    return model


def step_generate_estimate_reports(model: ModelWrapper, cfg: DataflowBuildConfig):
    "Generate per-layer resource and cycle estimates using analytical models."

    if DataflowOutputType.ESTIMATE_REPORTS in cfg.generate_outputs:
        report_dir = cfg.output_dir + "/report"
        os.makedirs(report_dir, exist_ok=True)
        ops_and_params = model.analysis(op_and_param_counts)
        with open(report_dir + "/op_and_param_counts.json", "w") as f:
            json.dump(ops_and_params, f, indent=2)
        estimate_layer_cycles = model.analysis(exp_cycles_per_layer)
        with open(report_dir + "/estimate_layer_cycles.json", "w") as f:
            json.dump(estimate_layer_cycles, f, indent=2)
        estimate_layer_resources = model.analysis(
            partial(res_estimation, fpgapart=cfg._resolve_fpga_part())
        )
        estimate_layer_resources["total"] = aggregate_dict_keys(estimate_layer_resources)
        with open(report_dir + "/estimate_layer_resources.json", "w") as f:
            json.dump(estimate_layer_resources, f, indent=2)
        estimate_layer_resources_complete = model.analysis(
            partial(res_estimation_complete, fpgapart=cfg._resolve_fpga_part())
        )
        with open(report_dir + "/estimate_layer_config_alternatives.json", "w") as f:
            json.dump(estimate_layer_resources_complete, f, indent=2)
        # need to call AnnotateCycles before dataflow_performance
        model = model.transform(AnnotateCycles())
        estimate_network_performance = model.analysis(dataflow_performance)
        # add some more metrics to estimated performance
        n_clock_cycles_per_sec = (10**9) / cfg.synth_clk_period_ns
        est_fps = n_clock_cycles_per_sec / estimate_network_performance["max_cycles"]
        estimate_network_performance["estimated_throughput_fps"] = est_fps
        est_latency_ns = (
            estimate_network_performance["critical_path_cycles"] * cfg.synth_clk_period_ns
        )
        estimate_network_performance["estimated_latency_ns"] = est_latency_ns
        with open(report_dir + "/estimate_network_performance.json", "w") as f:
            json.dump(estimate_network_performance, f, indent=2)
    return model


def step_minimize_bit_width(model: ModelWrapper, cfg: DataflowBuildConfig):
    """Tighten the weight and accumulator bit widths for each layer."""
    if cfg.minimize_bit_width:
        model = model.transform(MinimizeWeightBitWidth())
        model = model.transform(MinimizeAccumulatorWidth())
        model = model.transform(RoundAndClipThresholds())
        # make sure the changed datatypes are propagated through the network
        model = model.transform(InferDataTypes())
    return model


def step_hw_codegen(model: ModelWrapper, cfg: DataflowBuildConfig):
    """Generate Vitis HLS code to prepare HLSBackend nodes for IP generation.
    And fills RTL templates for RTLBackend nodes."""

    model = model.transform(PrepareIP(cfg._resolve_fpga_part(), cfg._resolve_hls_clk_period()))
    return model


def step_hw_ipgen(model: ModelWrapper, cfg: DataflowBuildConfig):
    """Run Vitis HLS synthesis on generated code for HLSBackend nodes,
    in order to generate IP blocks. For RTL nodes this step does not do anything."""

    model = model.transform(HLSSynthIP())
    model = model.transform(ReplaceVerilogRelPaths())
    report_dir = cfg.output_dir + "/report"
    os.makedirs(report_dir, exist_ok=True)
    estimate_layer_resources_hls = model.analysis(hls_synth_res_estimation)
    with open(report_dir + "/estimate_layer_resources_hls.json", "w") as f:
        json.dump(estimate_layer_resources_hls, f, indent=2)

    if VerificationStepType.NODE_BY_NODE_RTLSIM in cfg._resolve_verification_steps():
        model = model.transform(PrepareRTLSim())
        model = model.transform(SetExecMode("rtlsim"))
        verify_step(model, cfg, "node_by_node_rtlsim", need_parent=True)
    return model


def step_set_fifo_depths(model: ModelWrapper, cfg: DataflowBuildConfig):
    """
    Depending on the auto_fifo_depths setting, do one of the following:
    * if auto_fifo_depths=True:  Run the appropriate auto-sizing transformation
    to attempt to determine the FIFO sizes that provide full throughput.
    May take a long time.
    * if auto_fifo_depths=False:  Assume the folding config file contains FIFO
    sizes as well. Runs the `InsertFIFO` transformation, then
    `ApplyConfig(cfg.folding_config_file)`, and finally `RemoveShallowFIFOs`.
    Coherency with config file node naming is ensured by calling
    `GiveUniqueNodeNames`.
    """

    if cfg.auto_fifo_depths:
        if cfg.auto_fifo_strategy == "characterize":
            model = model.transform(InsertDWC())
            model = model.transform(SpecializeLayers(cfg._resolve_fpga_part()))
            model = model.transform(GiveUniqueNodeNames())
            model = model.transform(
                PrepareIP(cfg._resolve_fpga_part(), cfg._resolve_hls_clk_period())
            )
            model = model.transform(HLSSynthIP())
            model = model.transform(PrepareRTLSim())
            model = model.transform(AnnotateCycles())
            period = model.analysis(dataflow_performance)["max_cycles"] + 10
            model = model.transform(DeriveCharacteristic(period))
            model = model.transform(DeriveFIFOSizes())
            model = model.transform(
                InsertFIFO(
                    vivado_ram_style=cfg.large_fifo_mem_style,
                    max_qsrl_depth=256,
                    create_shallow_fifos=True,
                )
            )
            model = model.transform(SpecializeLayers(cfg._resolve_fpga_part()))
            model = model.transform(GiveUniqueNodeNames())
            model = model.transform(GiveReadableTensorNames())
        elif cfg.auto_fifo_strategy == "largefifo_rtlsim":
            force_python_sim = cfg.force_python_rtlsim
            if cfg.fifosim_save_waveform:
                report_dir = cfg.output_dir + "/report"
                os.makedirs(report_dir, exist_ok=True)
                model.set_metadata_prop(
                    "rtlsim_trace", os.path.abspath(report_dir) + "/fifosim_trace.wdb"
                )
            model = model.transform(
                InsertAndSetFIFODepths(
                    cfg._resolve_fpga_part(),
                    cfg._resolve_hls_clk_period(),
                    swg_exception=cfg.default_swg_exception,
                    vivado_ram_style=cfg.large_fifo_mem_style,
                    force_python_sim=force_python_sim,
                    fifosim_input_throttle=cfg.fifosim_input_throttle,
                )
            )
            # InsertAndSetFIFODepths internally removes any shallow FIFOs
            # so no need to call RemoveShallowFIFOs here
        else:
            assert "Unsupported auto_fifo_strategy: " + cfg.auto_fifo_strategy
    else:
        # assume folding cfg json contains FIFO sizes too
        # insert DWCs, FIFOs and run ApplyConfig once more
        model = model.transform(InsertDWC())
        # need to make sure all FIFOs are created so that their depth can be
        # set by ApplyConfig, so create_shallow_fifos=True
        model = model.transform(InsertFIFO(create_shallow_fifos=True))
        model = model.transform(SpecializeLayers(cfg._resolve_fpga_part()))
        model = model.transform(GiveUniqueNodeNames())
        model = model.transform(GiveReadableTensorNames())
        if cfg.folding_config_file is not None:
            model = model.transform(ApplyConfig(cfg.folding_config_file))

    # extract the final configuration and save it as json
    hw_attrs = [
        "PE",
        "SIMD",
        "parallel_window",
        "ram_style",
        "depth",
        "impl_style",
        "resType",
        "mem_mode",
        "runtime_writeable_weights",
        "inFIFODepths",
        "outFIFODepths",
        "depth_trigger_uram",
        "depth_trigger_bram",
    ]
    extract_model_config_to_json(model, cfg.output_dir + "/final_hw_config.json", hw_attrs)

    # perform FIFO splitting and shallow FIFO removal only after the final config
    # json file has been written. otherwise, since these transforms may add/remove
    # FIFOs, we get name mismatch problems when trying to reuse the final config.
    if cfg.split_large_fifos:
        model = model.transform(SplitLargeFIFOs())
    model = model.transform(RemoveShallowFIFOs())

    # after FIFOs are ready to go, call PrepareIP and HLSSynthIP again
    # this will only run for the new nodes (e.g. FIFOs and DWCs)
    model = model.transform(PrepareIP(cfg._resolve_fpga_part(), cfg._resolve_hls_clk_period()))
    model = model.transform(HLSSynthIP())
    return model


def step_create_stitched_ip(model: ModelWrapper, cfg: DataflowBuildConfig):
    """Create stitched IP for a graph after all HLS IP blocks have been generated.
    Depends on the DataflowOutputType.STITCHED_IP output product."""

    if DataflowOutputType.STITCHED_IP in cfg.generate_outputs:
        report_dir = cfg.output_dir + "/report"
        os.makedirs(report_dir, exist_ok=True)
        stitched_ip_dir = cfg.output_dir + "/stitched_ip"
        model = model.transform(
            CreateStitchedIP(
                cfg._resolve_fpga_part(),
                cfg.synth_clk_period_ns,
                vitis=cfg.stitched_ip_gen_dcp,
                signature=cfg.signature,
            )
        )
        # TODO copy all ip sources into output dir? as zip?
        shutil.copytree(
            model.get_metadata_prop("vivado_stitch_proj"), stitched_ip_dir, dirs_exist_ok=True
        )
        print("Vivado stitched IP written into " + stitched_ip_dir)

        if cfg.stitched_ip_gen_dcp:
            copy(
                model.get_metadata_prop("vivado_synth_rpt"),
                report_dir + "/post_synth_resources_dcp.xml",
            )
            post_synth_resources = model.analysis(post_synth_res)
            with open(report_dir + "/post_synth_resources_dcp.json", "w") as f:
                json.dump(post_synth_resources, f, indent=2)

    if VerificationStepType.STITCHED_IP_RTLSIM in cfg._resolve_verification_steps():
        # prepare ip-stitched rtlsim
        verify_model = deepcopy(model)
        verify_model = prepare_for_stitched_ip_rtlsim(verify_model, cfg)
        # use critical path estimate to set rtlsim liveness threshold
        # (very conservative)
        verify_model = verify_model.transform(AnnotateCycles())
        estimate_network_performance = verify_model.analysis(dataflow_performance)
        prev_liveness = pyverilate_get_liveness_threshold_cycles()
        os.environ["LIVENESS_THRESHOLD"] = str(
            int(estimate_network_performance["critical_path_cycles"] * 1.1)
        )
        if cfg.verify_save_rtlsim_waveforms:
<<<<<<< HEAD
            verify_model.set_metadata_prop("rtlsim_trace", "%s/verify_rtlsim.vcd" % (report_dir))
=======
            verify_out_dir = cfg.output_dir + "/verification_output"
            os.makedirs(verify_out_dir, exist_ok=True)
            abspath = os.path.abspath(verify_out_dir)
            verify_model.set_metadata_prop("rtlsim_trace", abspath + "/verify_rtlsim.wdb")
>>>>>>> 0b278356
        verify_step(verify_model, cfg, "stitched_ip_rtlsim", need_parent=True)
        os.environ["LIVENESS_THRESHOLD"] = str(prev_liveness)
    return model


def step_measure_rtlsim_performance(model: ModelWrapper, cfg: DataflowBuildConfig):
    """Measure performance + latency of stitched-IP model in rtlsim (pyverilator).
    Depends on the DataflowOutputType.STITCHED_IP output product.
    """

    if DataflowOutputType.RTLSIM_PERFORMANCE in cfg.generate_outputs:
        assert (
            DataflowOutputType.STITCHED_IP in cfg.generate_outputs
        ), "rtlsim_perf needs stitched IP"
        report_dir = cfg.output_dir + "/report"
        os.makedirs(report_dir, exist_ok=True)
        rtlsim_bs = int(cfg.rtlsim_batch_size)
        orig_rtlsim_trace_depth = get_rtlsim_trace_depth()
        assert rtlsim_bs > 0, "rtlsim batch size must be >0"
        if cfg.verify_save_rtlsim_waveforms:
            # set depth to 3 for layer-by-layer visibility
            os.environ["RTLSIM_TRACE_DEPTH"] = "3"
            model.set_metadata_prop(
                "rtlsim_trace",
                "%s/rtlsim_perf_batch_%d.wdb" % (os.path.abspath(report_dir), rtlsim_bs),
            )
        # prepare ip-stitched rtlsim
        rtlsim_model = deepcopy(model)
        rtlsim_model = prepare_for_stitched_ip_rtlsim(rtlsim_model, cfg)
        # multi-in/out streams currently not supported in our C++ verilator driver
        model_multi_io = len(rtlsim_model.graph.input) > 1 or len(rtlsim_model.graph.output) > 1
        force_python_rtlsim = cfg.force_python_rtlsim or model_multi_io
        if model_multi_io:
            warnings.warn(
                "Multi-in/out streams currently not supported "
                + "in FINN C++ verilator driver, falling back to Python"
            )
        if force_python_rtlsim:
            rtlsim_model.set_metadata_prop("extra_verilator_args", str(["-CFLAGS", "-O3"]))
            # run with single input to get latency
            rtlsim_latency_dict = throughput_test_rtlsim(rtlsim_model, 1)
            # run with batch to get stable-state throughput
            rtlsim_perf_dict = throughput_test_rtlsim(rtlsim_model, rtlsim_bs)
            rtlsim_perf_dict["latency_cycles"] = rtlsim_latency_dict["cycles"]
        else:
            rtlsim_perf_dict = xsi_fifosim(model, rtlsim_bs)
            # keep keys consistent between the Python and C++-styles
            cycles = rtlsim_perf_dict["cycles"]
            clk_ns = float(model.get_metadata_prop("clk_ns"))
            fclk_mhz = 1 / (clk_ns * 0.001)
            runtime_s = (cycles * clk_ns) * (10**-9)
            rtlsim_perf_dict["runtime[ms]"] = runtime_s * 1000
            rtlsim_perf_dict["throughput[images/s]"] = rtlsim_bs / runtime_s
            rtlsim_perf_dict["fclk[mhz]"] = fclk_mhz
            for key, val in rtlsim_perf_dict.items():
                if "max_count" in key:
                    del rtlsim_perf_dict[key]
        # estimate stable-state throughput based on latency+throughput
        if rtlsim_bs == 1:
            rtlsim_perf_dict["stable_throughput[images/s]"] = rtlsim_perf_dict[
                "throughput[images/s]"
            ]
        else:
            total_cycles = rtlsim_perf_dict["cycles"]
            latency_cycles = rtlsim_perf_dict["latency_cycles"]
            stablestate_cycles = total_cycles - latency_cycles
            clk_ns = float(model.get_metadata_prop("clk_ns"))
            fclk_mhz = 1 / (clk_ns * 0.001)
            runtime_s = (stablestate_cycles * clk_ns) * (10**-9)
            rtlsim_perf_dict["stable_throughput[images/s]"] = rtlsim_bs / runtime_s

        with open(report_dir + "/rtlsim_performance.json", "w") as f:
            json.dump(rtlsim_perf_dict, f, indent=2)
        if cfg.verify_save_rtlsim_waveforms:
            # restore original trace depth
            os.environ["RTLSIM_TRACE_DEPTH"] = str(orig_rtlsim_trace_depth)

    return model


def step_make_pynq_driver(model: ModelWrapper, cfg: DataflowBuildConfig):
    """Create a PYNQ Python driver that can be used to interface the generated
    accelerator."""

    if DataflowOutputType.PYNQ_DRIVER in cfg.generate_outputs:
        driver_dir = cfg.output_dir + "/driver"
        model = model.transform(MakePYNQDriver(cfg._resolve_driver_platform()))
        shutil.copytree(model.get_metadata_prop("pynq_driver_dir"), driver_dir, dirs_exist_ok=True)
        print("PYNQ Python driver written into " + driver_dir)
    return model


def step_out_of_context_synthesis(model: ModelWrapper, cfg: DataflowBuildConfig):
    """Run out-of-context synthesis and generate reports.
    Depends on the DataflowOutputType.STITCHED_IP output product."""
    if DataflowOutputType.OOC_SYNTH in cfg.generate_outputs:
        assert DataflowOutputType.STITCHED_IP in cfg.generate_outputs, "OOC needs stitched IP"
        model = model.transform(
            SynthOutOfContext(part=cfg._resolve_fpga_part(), clk_period_ns=cfg.synth_clk_period_ns)
        )
        report_dir = cfg.output_dir + "/report"
        os.makedirs(report_dir, exist_ok=True)
        ooc_res_dict = model.get_metadata_prop("res_total_ooc_synth")
        ooc_res_dict = eval(ooc_res_dict)

        estimate_network_performance = model.analysis(dataflow_performance)
        # add some more metrics to estimated performance
        n_clock_cycles_per_sec = float(ooc_res_dict["fmax_mhz"]) * (10**6)
        est_fps = n_clock_cycles_per_sec / estimate_network_performance["max_cycles"]
        ooc_res_dict["estimated_throughput_fps"] = est_fps
        with open(report_dir + "/ooc_synth_and_timing.json", "w") as f:
            json.dump(ooc_res_dict, f, indent=2)
    return model


def step_synthesize_bitfile(model: ModelWrapper, cfg: DataflowBuildConfig):
    """Synthesize a bitfile for the using the specified shell flow, using either
    Vivado or Vitis, to target the specified board."""

    if DataflowOutputType.BITFILE in cfg.generate_outputs:
        bitfile_dir = cfg.output_dir + "/bitfile"
        os.makedirs(bitfile_dir, exist_ok=True)
        report_dir = cfg.output_dir + "/report"
        os.makedirs(report_dir, exist_ok=True)
        partition_model_dir = cfg.output_dir + "/intermediate_models/kernel_partitions"
        if cfg.shell_flow_type == ShellFlowType.VIVADO_ZYNQ:
            model = model.transform(
                ZynqBuild(
                    cfg.board,
                    cfg.synth_clk_period_ns,
                    cfg.enable_hw_debug,
                    partition_model_dir=partition_model_dir,
                )
            )
            copy(model.get_metadata_prop("bitfile"), bitfile_dir + "/finn-accel.bit")
            copy(model.get_metadata_prop("hw_handoff"), bitfile_dir + "/finn-accel.hwh")
            copy(
                model.get_metadata_prop("vivado_synth_rpt"),
                report_dir + "/post_synth_resources.xml",
            )

            post_synth_resources = model.analysis(post_synth_res)
            with open(report_dir + "/post_synth_resources_oocimpl.json", "w") as f:
                json.dump(post_synth_resources, f, indent=2)

            vivado_pynq_proj_dir = model.get_metadata_prop("vivado_pynq_proj")
            timing_rpt = (
                "%s/finn_zynq_link.runs/impl_1/top_wrapper_timing_summary_routed.rpt"
                % vivado_pynq_proj_dir
            )
            copy(timing_rpt, report_dir + "/post_route_timing.rpt")

        elif cfg.shell_flow_type == ShellFlowType.VITIS_ALVEO:
            model = model.transform(
                VitisBuild(
                    cfg._resolve_fpga_part(),
                    cfg.synth_clk_period_ns,
                    cfg._resolve_vitis_platform(),
                    strategy=cfg._resolve_vitis_opt_strategy(),
                    enable_debug=cfg.enable_hw_debug,
                    floorplan_file=cfg.vitis_floorplan_file,
                    partition_model_dir=partition_model_dir,
                )
            )
            copy(model.get_metadata_prop("bitfile"), bitfile_dir + "/finn-accel.xclbin")
            copy(
                model.get_metadata_prop("vivado_synth_rpt"),
                report_dir + "/post_synth_resources.xml",
            )

            post_synth_resources = model.analysis(post_synth_res)
            with open(report_dir + "/post_synth_resources.json", "w") as f:
                json.dump(post_synth_resources, f, indent=2)
        else:
            raise Exception("Unrecognized shell_flow_type: " + str(cfg.shell_flow_type))
        print("Bitfile written into " + bitfile_dir)

    return model


def step_deployment_package(model: ModelWrapper, cfg: DataflowBuildConfig):
    """Create a deployment package including the driver and bitfile."""

    if DataflowOutputType.DEPLOYMENT_PACKAGE in cfg.generate_outputs:
        deploy_dir = cfg.output_dir + "/deploy"
        bitfile_dir = cfg.output_dir + "/bitfile"
        driver_dir = cfg.output_dir + "/driver"
        os.makedirs(deploy_dir, exist_ok=True)
        shutil.copytree(bitfile_dir, deploy_dir + "/bitfile", dirs_exist_ok=True)
        shutil.copytree(driver_dir, deploy_dir + "/driver", dirs_exist_ok=True)
    return model


#: map step name strings to step functions
build_dataflow_step_lookup = {
    "step_qonnx_to_finn": step_qonnx_to_finn,
    "step_tidy_up": step_tidy_up,
    "step_streamline": step_streamline,
    "step_convert_to_hw": step_convert_to_hw,
    "step_specialize_layers": step_specialize_layers,
    "step_create_dataflow_partition": step_create_dataflow_partition,
    "step_target_fps_parallelization": step_target_fps_parallelization,
    "step_apply_folding_config": step_apply_folding_config,
    "step_minimize_bit_width": step_minimize_bit_width,
    "step_generate_estimate_reports": step_generate_estimate_reports,
    "step_hw_codegen": step_hw_codegen,
    "step_hw_ipgen": step_hw_ipgen,
    "step_set_fifo_depths": step_set_fifo_depths,
    "step_create_stitched_ip": step_create_stitched_ip,
    "step_measure_rtlsim_performance": step_measure_rtlsim_performance,
    "step_make_pynq_driver": step_make_pynq_driver,
    "step_out_of_context_synthesis": step_out_of_context_synthesis,
    "step_synthesize_bitfile": step_synthesize_bitfile,
    "step_deployment_package": step_deployment_package,
}<|MERGE_RESOLUTION|>--- conflicted
+++ resolved
@@ -688,14 +688,10 @@
             int(estimate_network_performance["critical_path_cycles"] * 1.1)
         )
         if cfg.verify_save_rtlsim_waveforms:
-<<<<<<< HEAD
-            verify_model.set_metadata_prop("rtlsim_trace", "%s/verify_rtlsim.vcd" % (report_dir))
-=======
             verify_out_dir = cfg.output_dir + "/verification_output"
             os.makedirs(verify_out_dir, exist_ok=True)
             abspath = os.path.abspath(verify_out_dir)
             verify_model.set_metadata_prop("rtlsim_trace", abspath + "/verify_rtlsim.wdb")
->>>>>>> 0b278356
         verify_step(verify_model, cfg, "stitched_ip_rtlsim", need_parent=True)
         os.environ["LIVENESS_THRESHOLD"] = str(prev_liveness)
     return model
