--- conflicted
+++ resolved
@@ -250,8 +250,6 @@
     # set top-level prop for stitched-ip rtlsim and launch
     verify_model.set_metadata_prop("exec_mode", "rtlsim")
     # TODO make configurable
-    verify_model.set_metadata_prop("rtlsim_backend", "pyxsi")
-    # TODO make configurable
     # verify_model.set_metadata_prop("rtlsim_trace", "trace.vcd")
     return verify_model
 
@@ -585,10 +583,6 @@
             model = model.transform(GiveUniqueNodeNames())
             model = model.transform(GiveReadableTensorNames())
         elif cfg.auto_fifo_strategy == "largefifo_rtlsim":
-<<<<<<< HEAD
-            force_python_sim = cfg.force_python_rtlsim
-=======
->>>>>>> bb37f57c
             if cfg.fifosim_save_waveform:
                 report_dir = cfg.output_dir + "/report"
                 os.makedirs(report_dir, exist_ok=True)
@@ -601,10 +595,6 @@
                     cfg._resolve_hls_clk_period(),
                     swg_exception=cfg.default_swg_exception,
                     vivado_ram_style=cfg.large_fifo_mem_style,
-<<<<<<< HEAD
-                    force_python_sim=force_python_sim,
-=======
->>>>>>> bb37f57c
                     fifosim_input_throttle=cfg.fifosim_input_throttle,
                 )
             )
@@ -730,42 +720,6 @@
             model.set_metadata_prop(
                 "rtlsim_trace",
                 "%s/rtlsim_perf_batch_%d.wdb" % (os.path.abspath(report_dir), rtlsim_bs),
-<<<<<<< HEAD
-            )
-        # prepare ip-stitched rtlsim
-        rtlsim_model = deepcopy(model)
-        rtlsim_model = prepare_for_stitched_ip_rtlsim(rtlsim_model, cfg)
-        # multi-in/out streams currently not supported in our C++ verilator driver
-        model_multi_io = len(rtlsim_model.graph.input) > 1 or len(rtlsim_model.graph.output) > 1
-        force_python_rtlsim = cfg.force_python_rtlsim or model_multi_io
-        if model_multi_io:
-            warnings.warn(
-                "Multi-in/out streams currently not supported "
-                + "in FINN C++ verilator driver, falling back to Python"
-            )
-        if force_python_rtlsim:
-            rtlsim_model.set_metadata_prop("extra_verilator_args", str(["-CFLAGS", "-O3"]))
-            # run with single input to get latency
-            rtlsim_latency_dict = throughput_test_rtlsim(rtlsim_model, cfg.synth_clk_period_ns, 1)
-            # run with batch to get stable-state throughput
-            rtlsim_perf_dict = throughput_test_rtlsim(
-                rtlsim_model, cfg.synth_clk_period_ns, rtlsim_bs
-            )
-            rtlsim_perf_dict["latency_cycles"] = rtlsim_latency_dict["cycles"]
-        else:
-            rtlsim_perf_dict = xsi_fifosim(model, rtlsim_bs)
-            # keep keys consistent between the Python and C++-styles
-            cycles = rtlsim_perf_dict["cycles"]
-            clk_ns = cfg.synth_clk_period_ns
-            fclk_mhz = 1 / (clk_ns * 0.001)
-            runtime_s = (cycles * clk_ns) * (10**-9)
-            rtlsim_perf_dict["runtime[ms]"] = runtime_s * 1000
-            rtlsim_perf_dict["throughput[images/s]"] = rtlsim_bs / runtime_s
-            rtlsim_perf_dict["fclk[mhz]"] = fclk_mhz
-            for key, val in rtlsim_perf_dict.items():
-                if "max_count" in key:
-                    del rtlsim_perf_dict[key]
-=======
             )
         # use the critical_path_cycles estimate to set the timeout limit for FIFO sim
         model = model.transform(AnnotateCycles())
@@ -784,7 +738,6 @@
         for key, val in rtlsim_perf_dict.items():
             if "max_count" in key:
                 del rtlsim_perf_dict[key]
->>>>>>> bb37f57c
         # estimate stable-state throughput based on latency+throughput
         if rtlsim_bs == 1:
             rtlsim_perf_dict["stable_throughput[images/s]"] = rtlsim_perf_dict[
