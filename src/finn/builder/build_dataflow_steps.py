--- conflicted
+++ resolved
@@ -80,15 +80,12 @@
 from finn.transformation.fpgadataflow.hlssynth_ip import HLSSynthIP
 from finn.transformation.fpgadataflow.insert_dwc import InsertDWC
 from finn.transformation.fpgadataflow.insert_fifo import InsertFIFO
-<<<<<<< HEAD
 from finn.transformation.fpgadataflow.insert_tlastmarker import InsertTLastMarker
-from finn.transformation.fpgadataflow.make_pynq_driver import (
+from finn.transformation.fpgadataflow.make_driver import (
+    MakeCPPDriver,
     MakePYNQDriverInstrumentation,
     MakePYNQDriverIODMA,
 )
-=======
-from finn.transformation.fpgadataflow.make_driver import MakeCPPDriver, MakePYNQDriver
->>>>>>> 6cf6c7b1
 from finn.transformation.fpgadataflow.make_zynq_proj import ZynqBuild
 from finn.transformation.fpgadataflow.minimize_accumulator_width import MinimizeAccumulatorWidth
 from finn.transformation.fpgadataflow.minimize_weight_bit_width import MinimizeWeightBitWidth
@@ -421,7 +418,9 @@
             "depth_trigger_uram",
             "depth_trigger_bram",
         ]
-        extract_model_config_to_json(model, cfg.output_dir + "/report/auto_folding_config.json", hw_attrs)
+        extract_model_config_to_json(
+            model, cfg.output_dir + "/report/auto_folding_config.json", hw_attrs
+        )
 
     return model
 
@@ -823,8 +822,7 @@
 
     driver_dir = os.path.join(cfg.output_dir, "driver")
     if DataflowOutputType.PYNQ_DRIVER in cfg.generate_outputs:
-<<<<<<< HEAD
-        driver_dir = cfg.output_dir + "/driver"
+        # generate PYNQ driver
         if cfg.enable_instrumentation:
             model = model.transform(
                 MakePYNQDriverInstrumentation(
@@ -832,11 +830,9 @@
                 )
             )
         else:
-            model = model.transform(MakePYNQDriverIODMA(cfg._resolve_driver_platform(), cfg.validation_dataset))
-=======
-        # generate PYNQ driver
-        model = model.transform(MakePYNQDriver(cfg._resolve_driver_platform()))
->>>>>>> 6cf6c7b1
+            model = model.transform(
+                MakePYNQDriverIODMA(cfg._resolve_driver_platform(), cfg.validation_dataset)
+            )
         shutil.copytree(model.get_metadata_prop("pynq_driver_dir"), driver_dir, dirs_exist_ok=True)
         log.info("PYNQ Python driver written into " + driver_dir)
     elif DataflowOutputType.CPP_DRIVER in cfg.generate_outputs:
