--- conflicted
+++ resolved
@@ -720,10 +720,7 @@
         # generate PYNQ driver
         model = model.transform(MakePYNQDriver(cfg._resolve_driver_platform()))
         shutil.copytree(model.get_metadata_prop("pynq_driver_dir"), driver_dir, dirs_exist_ok=True)
-<<<<<<< HEAD
-        log.info(f"PYNQ Python driver written into {driver_dir}")
-=======
-        print("PYNQ Python driver written into " + driver_dir)
+        log.info("PYNQ Python driver written into " + driver_dir)
     elif DataflowOutputType.CPP_DRIVER in cfg.generate_outputs:
         # generate C++ Driver
 
@@ -735,13 +732,12 @@
                 driver_dir=driver_dir,
             )
         )
-        print("C++ driver written into " + driver_dir)
+        log.info("C++ driver written into " + driver_dir)
     else:
         warnings.warn(
             "The step step_make_driver is in the build list but will not be executed"
             + " since no driver is selected in generate_outputs in your build.py file!"
         )
->>>>>>> 808798a4
     return model
 
 
