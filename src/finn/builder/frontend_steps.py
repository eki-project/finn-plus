--- conflicted
+++ resolved
@@ -172,10 +172,7 @@
 def step_convert_to_thresholds_new(model: ModelWrapper, cfg: DataflowBuildConfig):
     model = model.transform(FoldTransposeIntoQuantInit())
     model = model.transform(FoldQuantWeights())
-<<<<<<< HEAD
-=======
     model = model.transform(FoldConstants())
->>>>>>> 3ddf8f1a
     model = model.transform(absorb.FactorOutMulSignMagnitude())
     model = model.transform(absorb.Absorb1BitMulIntoMatMul())
     model = model.transform(absorb.Absorb1BitMulIntoConv())
@@ -183,11 +180,7 @@
 
     trn = QuantToMultiThreshold(
         range_info=cfg.input_range_info[0],
-<<<<<<< HEAD
-        enum_rescale=0.002,
-=======
         rescale=0.01,
->>>>>>> 3ddf8f1a
         assume_monotonic=True,
         quant_filter=default_filter_function_generator(
             max_multithreshold_bit_width=cfg.max_multithreshold_bit_width
