--- conflicted
+++ resolved
@@ -176,14 +176,9 @@
             step_num += 1
         except:  # noqa
             # print exception info and traceback
-<<<<<<< HEAD
-            _, _, tb = sys.exc_info()
-            traceback.print_exc()
-=======
             extype, value, tb = sys.exc_info()
             console = Console()
             console.print_exception(show_locals=False)
->>>>>>> 2ae5ccd4
             # start postmortem debug if configured
             if cfg.enable_build_pdb_debug:
                 pdb.post_mortem(tb)
