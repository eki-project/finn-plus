--- conflicted
+++ resolved
@@ -30,11 +30,8 @@
 import json
 import logging
 import os
-<<<<<<< HEAD
-=======
 
 import pdb  # isort: split
->>>>>>> e16eaede
 import sys
 import time
 from qonnx.core.modelwrapper import ModelWrapper
@@ -42,8 +39,6 @@
 
 from finn.builder.build_dataflow_config import DataflowBuildConfig, default_build_dataflow_steps
 from finn.builder.build_dataflow_steps import build_dataflow_step_lookup
-
-import pdb  # NOQA
 
 
 # adapted from https://stackoverflow.com/a/39215961
