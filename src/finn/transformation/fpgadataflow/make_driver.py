--- conflicted
+++ resolved
@@ -487,12 +487,7 @@
 
         # create (copy) the static instrumentation driver
         driver_template = (
-<<<<<<< HEAD
-            os.environ["FINN_ROOT"]
-            + "/src/finn/qnn-data/templates/driver/driver_instrumentation.py"
-=======
             os.environ["FINN_QNN_DATA"] + "/templates/driver/driver_instrumentation.py"
->>>>>>> 6c4c3eb6
         )
         if self.live_fifo_sizing:
             driver_py = pynq_driver_dir + "/driver_instrumentation.py"
@@ -502,13 +497,7 @@
 
         # add-on driver for live fifosizing
         if self.live_fifo_sizing:
-<<<<<<< HEAD
-            driver_template = (
-                os.environ["FINN_ROOT"] + "/src/finn/qnn-data/templates/driver/driver_fifosizing.py"
-            )
-=======
             driver_template = os.environ["FINN_QNN_DATA"] + "/templates/driver/driver_fifosizing.py"
->>>>>>> 6c4c3eb6
             driver_py = pynq_driver_dir + "/driver.py"
             shutil.copy(driver_template, driver_py)
 
