--- conflicted
+++ resolved
@@ -99,8 +99,12 @@
         # NOTE: this assumes the graph is Vitis-compatible: max one axi lite interface
         # developed from instructions in UG1393 (v2019.2) and package_xo documentation
         # package_xo is responsible for generating the kernel xml
-<<<<<<< HEAD
-        if len(interfaces["axilite"]) > 0:
+        assert (
+            len(interfaces["axilite"]) <= 1
+        ), "CreateVitisXO supports max 1 AXI lite interface"
+        axilite_intf_name = None
+        if len(interfaces["axilite"]) == 1:
+            axilite_intf_name = interfaces["axilite"][0]
             if len(interfaces["aximm"]) > 0:
                 args_string.append(
                     "{addr:1:%s:%s:0x8:0x10:ap_uint&lt;%s>*:0}"
@@ -108,64 +112,18 @@
                         str(arg_id),
                         interfaces["aximm"][0][0],
                         str(interfaces["aximm"][0][1]),
-=======
-        ifnames = eval(model.get_metadata_prop("vivado_stitch_ifnames"))
-        assert (
-            len(ifnames["axilite"]) <= 1
-        ), "CreateVitisXO supports max 1 AXI lite interface"
-        if len(ifnames["axilite"]) == 1:
-            axilite_intf_name = ifnames["axilite"][0]
-        else:
-            axilite_intf_name = None
-
-        for node in model.graph.node:
-            node_inst = getCustomOp(node)
-            arg_id = 0
-            if node.op_type == "TLastMarker":
-                stream_width = node_inst.get_nodeattr("StreamWidth")
-                # add a stream input or output port, based on direction
-                if node_inst.get_nodeattr("Direction") == "in":
-                    args_string.append(
-                        "{in:4:%s:s_axis_%d:0x0:0x0:ap_uint&lt;%s>:0}"
-                        % (str(arg_id), s_axis_idx, str(stream_width))
                     )
-                    s_axis_idx += 1
-                else:
-                    args_string.append(
-                        "{out:4:%s:m_axis_%d:0x0:0x0:ap_uint&lt;%s>:0}"
-                        % (str(arg_id), m_axis_idx, str(stream_width))
->>>>>>> 2fcb3f1b
-                    )
                 )
                 arg_id += 1
-<<<<<<< HEAD
-=======
-                # add a axilite port if dynamic
-                # add a count parameter if dynamic
-                if node_inst.get_nodeattr("DynIters") == 1:
-                    assert axilite_intf_name is not None
-                    args_string.append(
-                        "{numReps:0:%s:%s:0x4:0x10:uint:0}"
-                        % (str(arg_id), axilite_intf_name)
-                    )
-                    arg_id += 1
-            elif node.op_type == "IODMA":
-                port_width = node_inst.get_nodeattr("intfWidth")
-                # add an address parameter
-                # add a count parameter
->>>>>>> 2fcb3f1b
                 args_string.append(
-                    "{numReps:0:%s:s_axi_control:0x4:0x1C:uint:0}" % str(arg_id)
+                    "{numReps:0:%s:%s:0x4:0x1C:uint:0}" 
+                    % (str(arg_id), axilite_intf_name)
                 )
                 arg_id += 1
             else:
                 args_string.append(
-<<<<<<< HEAD
-                    "{numReps:0:%s:s_axi_control:0x4:0x10:uint:0}" % str(arg_id)
-=======
-                    "{numReps:0:%s:%s:0x4:0x1C:uint:0}"
+                    "{numReps:0:%s:%s:0x4:0x10:uint:0}"
                     % (str(arg_id), axilite_intf_name)
->>>>>>> 2fcb3f1b
                 )
                 arg_id += 1
         for intf in interfaces["s_axis"] + interfaces["m_axis"]:
