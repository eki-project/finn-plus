--- conflicted
+++ resolved
@@ -228,7 +228,6 @@
             if producer is None or consumer is None or consumer == []:
                 node_mem_port = sdp_node.get_nodeattr("mem_port")
                 if node_mem_port == "":
-<<<<<<< HEAD
                     if self.fpga_memory_type == FpgaMemoryType.DEFAULT:
                         # configure good defaults based on board
                         if (
@@ -238,23 +237,6 @@
                         ):
                             # Use HBM where available (also U50 does not have DDR)
                             mem_type = "HBM"
-=======
-                    # configure good defaults based on board
-                    if "u50" in self.platform or "u280" in self.platform or "u55c" in self.platform:
-                        # Use HBM where available (also U50 does not have DDR)
-                        mem_type = "HBM"
-                        node_mem_port = "%s[%d]" % (mem_type, mem_idx)
-                        # mem_idx += 1
-                    elif "u200" in self.platform:
-                        # Use DDR controller in static region of U200
-                        mem_type = "DDR"
-                        mem_idx = 1
-                        node_mem_port = "%s[%d]" % (mem_type, mem_idx)
-                    elif "u250" in self.platform:
-                        # Use DDR controller on the node's SLR if set, otherwise 0
-                        mem_type = "DDR"
-                        if node_slr == -1:
->>>>>>> 808798a4
                             mem_idx = 0
                         elif "u200" in self.platform:
                             # Use DDR controller in static region of U200
@@ -268,7 +250,6 @@
                             else:
                                 mem_idx = node_slr
                         else:
-<<<<<<< HEAD
                             mem_type = "DDR"
                             mem_idx = 1
                     elif self.fpga_memory_type == FpgaMemoryType.HOST_MEM:
@@ -281,14 +262,6 @@
                             + ". Aborting!"
                         )
                     node_mem_port = "%s[%d]" % (mem_type, mem_idx)
-=======
-                            mem_idx = node_slr
-                        node_mem_port = "%s[%d]" % (mem_type, mem_idx)
-                    else:
-                        mem_type = "DDR"
-                        mem_idx = 1
-                        node_mem_port = "%s[%d]" % (mem_type, mem_idx)
->>>>>>> 808798a4
                 config.append("sp=%s.m_axi_gmem0:%s" % (instance_names[node.name], node_mem_port))
             # connect streams
             if producer is not None:
