# Copyright (C) 2020, Xilinx, Inc.
# Copyright (C) 2024, Advanced Micro Devices, Inc.
# All rights reserved.
#
# Redistribution and use in source and binary forms, with or without
# modification, are permitted provided that the following conditions are met:
#
# * Redistributions of source code must retain the above copyright notice, this
#   list of conditions and the following disclaimer.
#
# * Redistributions in binary form must reproduce the above copyright notice,
#   this list of conditions and the following disclaimer in the documentation
#   and/or other materials provided with the distribution.
#
# * Neither the name of FINN nor the names of its
#   contributors may be used to endorse or promote products derived from
#   this software without specific prior written permission.
#
# THIS SOFTWARE IS PROVIDED BY THE COPYRIGHT HOLDERS AND CONTRIBUTORS "AS IS"
# AND ANY EXPRESS OR IMPLIED WARRANTIES, INCLUDING, BUT NOT LIMITED TO, THE
# IMPLIED WARRANTIES OF MERCHANTABILITY AND FITNESS FOR A PARTICULAR PURPOSE ARE
# DISCLAIMED. IN NO EVENT SHALL THE COPYRIGHT HOLDER OR CONTRIBUTORS BE LIABLE
# FOR ANY DIRECT, INDIRECT, INCIDENTAL, SPECIAL, EXEMPLARY, OR CONSEQUENTIAL
# DAMAGES (INCLUDING, BUT NOT LIMITED TO, PROCUREMENT OF SUBSTITUTE GOODS OR
# SERVICES; LOSS OF USE, DATA, OR PROFITS; OR BUSINESS INTERRUPTION) HOWEVER
# CAUSED AND ON ANY THEORY OF LIABILITY, WHETHER IN CONTRACT, STRICT LIABILITY,
# OR TORT (INCLUDING NEGLIGENCE OR OTHERWISE) ARISING IN ANY WAY OUT OF THE USE
# OF THIS SOFTWARE, EVEN IF ADVISED OF THE POSSIBILITY OF SUCH DAMAGE.

import numpy as np
from onnx import TensorProto, helper
from qonnx.core.datatype import DataType
from qonnx.custom_op.registry import getCustomOp
from qonnx.transformation.base import Transformation
from qonnx.transformation.general import GiveReadableTensorNames, GiveUniqueNodeNames, SortGraph

from finn.analysis.fpgadataflow.dataflow_performance import dataflow_performance
from finn.core.rtlsim_exec import rtlsim_exec_cppxsi
from finn.transformation.fpgadataflow.annotate_cycles import AnnotateCycles
from finn.transformation.fpgadataflow.create_stitched_ip import CreateStitchedIP
from finn.transformation.fpgadataflow.hlssynth_ip import HLSSynthIP
from finn.transformation.fpgadataflow.insert_dwc import InsertDWC
from finn.transformation.fpgadataflow.insert_fifo import InsertFIFO
from finn.transformation.fpgadataflow.prepare_ip import PrepareIP
from finn.transformation.fpgadataflow.specialize_layers import SpecializeLayers
from finn.util.fpgadataflow import is_hls_node, is_rtl_node
<<<<<<< HEAD
=======
from finn.util.logging import log
from finn.util.pyverilator import pyverilate_stitched_ip, verilator_fifosim
>>>>>>> 989c3194


def reset_implementation(node):
    node.set_nodeattr("code_gen_dir_ipgen", "")
    node.set_nodeattr("ipgen_path", "")
    node.set_nodeattr("ip_path", "")


def set_signal(sim, keyw, value):
    for i in range(len(sim.inputs)):
        input_name = sim.inputs[i][0]
        if keyw in input_name:
            sim.io[input_name] = value


def get_signal(sim, keyw):
    for i in range(len(sim.outputs)):
        output_name = sim.outputs[i][0]
        if keyw in output_name:
            return sim.io[output_name]


def optimize_depth(depth):
    if depth <= 2:
        return 2
    if depth <= 32:
        # Q_srl FIFOs do not benefit from size < 32
        # add some slack
        return 32
    # otherwise leave as is
    # will be rounded to nearest power of two for Vivado-style FIFO
    return int(depth)


class RemoveShallowFIFOs(Transformation):
    """Remove zero-depth FIFOs The threshold used to be 2 instead of 0, but
    with increasing number of FINN RTL components 2-depth FIFOs are still
    important for decoupling.."""

    # TODO add unit test

    def __init__(self, shallow_threshold=0):
        self.shallow_threshold = shallow_threshold

    def apply(self, model):
        shallow_fifos = []
        for node in model.graph.node:
            if len(node.input) > 0:
                is_first_node = model.find_producer(node.input[0]) is None
            else:
                is_first_node = True
            if (
                node.op_type.startswith("StreamingFIFO")
                and getCustomOp(node).get_nodeattr("depth") <= self.shallow_threshold
                and (not is_first_node)
            ):
                # bypass shallow fifos
                shallow_fifos.append(node)
                consumers = model.find_consumers(node.output[0])
                if consumers == []:
                    producer = model.find_producer(node.input[0])
                    for idx, inp in enumerate(producer.output):
                        if inp == node.input[0]:
                            producer.output[idx] = node.output[0]
                else:
                    assert len(consumers) == 1, "Fanout detected from FIFO output"
                    consumer = consumers[0]
                    # set fifo input tensor as new input tensor of second node
                    for idx, inp in enumerate(consumer.input):
                        if inp == node.output[0]:
                            consumer.input[idx] = node.input[0]
        # now filter out
        for node_to_remove in shallow_fifos:
            model.graph.node.remove(node_to_remove)

        return (model, False)


class CapConvolutionFIFODepths(Transformation):
    """Make the size of FIFOs for convolution layers smaller where possible.
    Will be automatically called from InsertAndSetFIFODepths if the appropriate
    constructor flag is set.

    Constructor arguments:

    :parameter max_qsrl_depth: FIFOs deeper than this will use Vivado IP
        instead of Verilog FIFOs (Q_srl.v)

    Assumed input graph properties:

    - all nodes are fpgadataflow nodes
    - FIFOs inserted with InsertAndSetFIFODepths

    Output:

    - graph with smaller-depth FIFOs for convolutions

    Background:
    The simulation-based rtlsim_exec tends to overestimate the required depth
    of FIFOs between the ConvolutionInputGenerator (here called SWG) and the
    MatrixVectorActivation (here called MVAU). As the SWG has an internal buffer of 1
    image row, we use this as a rule of thumb to set FIFO depth to be no larger
    than 1 row.
    """

    # TODO add unit test

    def __init__(self, max_qsrl_depth=256):
        super().__init__()
        self.max_qsrl_depth = max_qsrl_depth

    def apply(self, model):
        # TODO move this to own transformation
        for node in model.graph.node:
            # look for following pattern:
            # ConvolutionInputGenerator -> StreamingFIFO -> MatrixVectorActivation
            if node.op_type.startswith("StreamingFIFO"):
                fifo_prod = model.find_producer(node.input[0])
                fifo_cons = model.find_consumer(node.output[0])
                if fifo_prod is None:
                    continue
                if not fifo_prod.op_type.startswith("ConvolutionInputGenerator"):
                    continue
                if fifo_cons is None:
                    continue
                if not fifo_cons.op_type.startswith("MVAU"):
                    continue
                op_inst = getCustomOp(node)
                depth = op_inst.get_nodeattr("depth")
                # SWG has an internal buffer of 1 row, so we use this as a
                # rule of thumb to set FIFO depth to be no larger than 1 row
                (bs, h, w, ifold, simd) = op_inst.get_folded_input_shape()
                new_depth = optimize_depth(w * ifold)
                new_depth = min(new_depth, depth)
                op_inst.set_nodeattr("depth", new_depth)
                # Set FIFO implementation/ram styles
                if new_depth > self.max_qsrl_depth:
                    op_inst.set_nodeattr("impl_style", "vivado")
                    op_inst.set_nodeattr("ram_style", "auto")
                else:
                    op_inst.set_nodeattr("impl_style", "rtl")

        return (model, False)


def xsi_fifosim(model, n_inferences, max_iters=None, throttle_cycles=0):
    """Create a XSI model of stitched IP and use a simple C++
    driver to drive the input stream. Useful for FIFO sizing, latency
    and throughput measurement. If max_iters is None, use the default
    liveness threshold instead. throttle_cycles can be used for throttling
    the input stream every time a frame is finished."""

    iname = model.graph.input[0].name
    first_node = model.find_consumer(iname)
    oname = model.graph.output[0].name
    last_node = model.find_producer(oname)
    assert (first_node is not None) and (last_node is not None), "Failed to find first/last nodes"
    # define execution context for dummy data mode:
    # only number of transactions, no real data
    ctx = {k.name: n_inferences for k in model.graph.input}
    # create C++ code snippet for postprocessing:
    # grab maxcount values from FIFOs, dump into existing results file
    fifo_log = []
    fifo_log_templ = '    results_file << "maxcount%s" << "\\t" '
    fifo_log_templ += '<< to_string(read_signal_uint("maxcount%s")) << endl;'
    fifo_nodes = model.get_nodes_by_op_type("StreamingFIFO_rtl")
    fifo_ind = 0
    for fifo_node in fifo_nodes:
        fifo_node = getCustomOp(fifo_node)
        if fifo_node.get_nodeattr("depth_monitor") == 1:
            suffix = "" if fifo_ind == 0 else "_%d" % fifo_ind
            fifo_log.append(fifo_log_templ % (suffix, suffix))
            fifo_ind += 1
    fifo_log = "\n".join(fifo_log)
    # run XSI sim with postproc
    ret_dict = rtlsim_exec_cppxsi(
        model,
        ctx,
        dummy_data_mode=True,
        postproc_cpp=fifo_log,
        timeout_cycles=max_iters,
        throttle_cycles=throttle_cycles,
    )

    return ret_dict


class InsertAndSetFIFODepths(Transformation):
    """Insert appropriate-depth StreamingFIFOs through RTLSim that preserve
    throughput in the created accelerator.

    Constructor arguments:

    :parameter clk_ns: clock period (used for IP preparation)
    :parameter max_qsrl_depth: FIFOs deeper than this will use Vivado IP
        instead of Verilog FIFOs (Q_srl.v)
    :parameter max_depth: how deep the "max"-sized FIFOs initially inserted
        will be. If set to None, use the tensor size as the depth
    :parameter swg_exception: call CapConvolutionFIFODepths to make convolution FIFOs
        smaller where appropriate
    :parameter vivado_ram_style: the StreamingFIFO.ram_style attribute to be used
        for large FIFOs implemented by Vivado afterwards
    :parameter fifosim_input_throttle: use input throttling based on dataflow analysis
        while doing simulation-based FIFO sizing

    Assumed input graph properties:

    - all nodes are fpgadataflow nodes
    - no FIFOs inserted,
    - (inFIFODepths/outFIFODepths attrs will be ignored)

    Output:

    - graph with appropriate-depth FIFOs inserted

    Background:
    Even with all FINN HLS fpgadatflow layers appropriately parallelized, it is
    necessary to insert FIFOs between them to prevent stalls due to bursty
    behavior. The sizes of those FIFOs are hard to predict analytically, so
    we do the following:

    - insert deep (=tensor size) FIFOs between all fpgadataflow nodes
    - create stitched design
    - run through rtlsim with stream of multiple random input images (to fill pipeline)
    - keep track of observed maximum occupancy for each FIFO during rtlsim
    - when sim finished, update each FIFO depth to maximum observed occupancy
      and set inFIFODepths/outFIFODepths attrs to that depth as well

    """

    def __init__(
        self,
        fpgapart,
        clk_ns=10.0,
        max_qsrl_depth=256,
        max_depth=None,
        swg_exception=False,
        vivado_ram_style="auto",
        fifosim_input_throttle=True,
    ):
        super().__init__()
        self.fpgapart = fpgapart
        self.clk_ns = clk_ns
        self.max_qsrl_depth = max_qsrl_depth
        self.max_depth = max_depth
        self.swg_exception = swg_exception
        self.vivado_ram_style = vivado_ram_style
        self.fifosim_input_throttle = fifosim_input_throttle

    def apply(self, model):
        # these optypes may potentially use external weights
        # we'll temporarily change them to use decoupled mode for FIFO sizing
        extw_optypes = ["MVAU_hls", "MVAU_rtl", "VVAU_hls", "VVAU_rtl"]
        # change external to decoupled and warn user
        # this way we are sure we have exactly one input/output
        modified_fc_nodes = []
        for node in model.graph.node:
            # verify assumptions
            assert is_hls_node(node) or is_rtl_node(node), "Found non-fpgadataflow node: " + str(
                node
            )
            op_type = node.op_type
            assert not op_type.startswith("StreamingFIFO"), "Found existing StreamingFIFO node"
            node = getCustomOp(node)
            ifd = node.get_nodeattr("inFIFODepths")
            ofd = node.get_nodeattr("outFIFODepths")
            if self.max_depth is not None:
                ifd = [self.max_depth] * len(ifd)
                ofd = [self.max_depth] * len(ofd)
            else:
                # set each FIFO to its tensor size
                # (except stream width hence the :-1)
                for i in range(len(ifd)):
                    # safe guard that for very small tensors depth is not set to 1
                    tensor_size = np.prod(node.get_folded_input_shape(i)[:-1])
                    ifd[i] = tensor_size if tensor_size > 1 else 2
                for o in range(len(ofd)):
                    # safe guard that for very small tensors depth is not set to 1
                    depth = np.prod(node.get_folded_output_shape(o)[:-1])
                    ofd[o] = tensor_size if tensor_size > 1 else 2
            node.set_nodeattr("inFIFODepths", ifd)
            node.set_nodeattr("outFIFODepths", ofd)
            if node.onnx_node.op_type in extw_optypes:
                mmode = node.get_nodeattr("mem_mode")
                if mmode == "external":
                    modified_fc_nodes.append(node.onnx_node.name)
                    node.set_nodeattr("mem_mode", "internal_decoupled")
                    reset_implementation(node)
                    log.warning(
                        f"Changed mem_mode from external"
                        f" to internal_decoupled for {node.onnx_node.name}"
                    )

        # insert stream infrastructure (DWC/FIFO)
        model = model.transform(InsertDWC())
        model = model.transform(InsertFIFO(create_shallow_fifos=True))
        model = model.transform(SpecializeLayers(self.fpgapart))
        model = model.transform(GiveUniqueNodeNames())
        model = model.transform(GiveReadableTensorNames())

        # gather FIFO names, check they are of expected depth
        fifos = {}
        fifo_nodes = model.get_nodes_by_op_type("StreamingFIFO_rtl")
        for node in fifo_nodes:
            fifos[node.name] = 0
            node = getCustomOp(node)
            node.set_nodeattr("depth_monitor", 1)
            node.set_nodeattr("impl_style", "rtl")
            # check depths and fix as necessary
            if (self.max_depth is not None) and (node.get_nodeattr("depth") != self.max_depth):
                node.set_nodeattr("depth", self.max_depth)

        # insert FIFOs and do all transformations for RTLsim
        model = model.transform(AnnotateCycles())
        perf = model.analysis(dataflow_performance)
        latency = perf["critical_path_cycles"]
        max_cycles = perf["max_cycles"]
        model = model.transform(PrepareIP(self.fpgapart, self.clk_ns))
        model = model.transform(HLSSynthIP())
        model = model.transform(CreateStitchedIP(self.fpgapart, self.clk_ns))
        model.set_metadata_prop("exec_mode", "rtlsim")

        # do rtlsim in C++ for FIFO sizing
        # determine # inputs for FIFO sizing according to topology type
        swg_nodes = [
            x for x in model.graph.node if x.op_type.startswith("ConvolutionInputGenerator")
        ]
        if len(swg_nodes) == 0:
            # MLP, no layer overlap
            # assuming half the nodes are now FIFOs, use half the # of
            # nodes as # inputs to drive the simulation
            n_inferences = int(len(model.graph.node) / 2)
        else:
            # convnet, two inputs are typically enough to fill entire
            # layer pipeline due to overlaps
            n_inferences = 2

        # use the critical_path_cycles estimate to set the timeout limit for FIFO sim
        max_iters = latency * 1.1 + 20

<<<<<<< HEAD
        # set up rate limit for input throttling
        if self.fifosim_input_throttle:
            first_node = getCustomOp(model.graph.node[0])
            inp_fold = np.prod(first_node.get_folded_input_shape()[:-1])
            throttle_cycles = max(0, max_cycles - inp_fold)
=======
            if not output_detected:
                log.warning("No output detected, calculated FIFO depths may not be correct")
>>>>>>> 989c3194
        else:
            throttle_cycles = 0

        sim = xsi_fifosim(model, n_inferences, max_iters=max_iters, throttle_cycles=throttle_cycles)

        for ind, node in enumerate(fifo_nodes):
            maxcount_name = "maxcount_%d" % ind
            if ind == 0:
                maxcount_name = "maxcount"
            fifos[node.name] = sim[maxcount_name]

        # Apply depths back into the model;
        # also set in/outFIFODepths to zero for non-FIFO
        # nodes, preventing further FIFO insertion
        for node in model.graph.node:
            # set FIFO depth, reset FIFO implementation,
            # and set implementation/ram styles
            if node.op_type.startswith("StreamingFIFO"):
                assert node.name in fifos, "FIFO node not found in size dictionary"
                # set depth of FIFO
                depth = optimize_depth(fifos[node.name])
                node_inst = getCustomOp(node)
                node_inst.set_nodeattr("depth", depth)
                node_inst.set_nodeattr("depth_monitor", 0)
                # exception for top-level IO FIFOs which cause a bug in simulation
                # (top-level IOs should not have impl_style=vivado)
                toplevel_in = node.input[0] in [x.name for x in model.graph.input]
                toplevel_out = node.output[0] in [x.name for x in model.graph.output]
                toplevel_style_exception = toplevel_in or toplevel_out
                # Set FIFO implementation/ram styles
                if (depth > self.max_qsrl_depth) and (not toplevel_style_exception):
                    node_inst.set_nodeattr("impl_style", "vivado")
                    node_inst.set_nodeattr("ram_style", self.vivado_ram_style)
                else:
                    node_inst.set_nodeattr("impl_style", "rtl")
                # reset implementation
                reset_implementation(node_inst)
                del fifos[node.name]
            else:
                # (removed setting of node FIFO size attributes to 0 here)
                # for every extw node we changed from external to decoupled,
                # change back and reset implementation
                if node.op_type in extw_optypes:
                    if node.name in modified_fc_nodes:
                        node_inst = getCustomOp(node)
                        node_inst.set_nodeattr("mem_mode", "external")
                        reset_implementation(node_inst)
                        modified_fc_nodes.remove(node.name)

        assert (
            len(modified_fc_nodes) == 0 and len(fifos.keys()) == 0
        ), "FIFO/FC nodes left untouched after model reconfiguration"

        # handle custom sizing for SWG FIFOs if desired
        if self.swg_exception:
            model = model.transform(CapConvolutionFIFODepths(max_qsrl_depth=self.max_qsrl_depth))
        # remove shallow FIFOs
        model = model.transform(RemoveShallowFIFOs())

        # clean up references to stitched IP and rtlsim objects
        # (the stitched IP needs to be re-done after FIFO sizing)
        model.set_metadata_prop("rtlsim_trace", "")
        model.set_metadata_prop("rtlsim_so", "")
        model.set_metadata_prop("vivado_stitch_proj", "")
        model.set_metadata_prop("wrapper_filename", "")
        model.set_metadata_prop("vivado_stitch_vlnv", "")
        model.set_metadata_prop("vivado_stitch_ifnames", "")

        # reflect final values in attributes
        for node in model.graph.node:
            if not node.op_type.startswith("StreamingFIFO"):
                node_inst = getCustomOp(node)
                fifodepth_in = []
                for node_inp in node.input:
                    prod = model.find_producer(node_inp)
                    if prod is None:
                        # no producer for this input
                        if node_inp in [x.name for x in model.graph.input]:
                            # top-level input with no FIFO
                            fifodepth_in.append(0)
                        else:
                            # FIFO depth attr applies only to dynamic attributes
                            pass
                    else:
                        # there is a producer for this input
                        if prod.op_type.startswith("StreamingFIFO"):
                            prod_inst = getCustomOp(prod)
                            fifodepth_in.append(prod_inst.get_nodeattr("depth"))
                        else:
                            # explicitly no FIFO on this dynamic input
                            fifodepth_in.append(0)
                fifodepth_out = []
                for node_out in node.output:
                    cons = model.find_consumer(node_out)
                    if cons is None:
                        # no consumer for this output
                        if node_out in [x.name for x in model.graph.output]:
                            # top-level output with no FIFO
                            fifodepth_out.append(0)
                        else:
                            # FIFO depth attr applies only to dynamic attributes
                            pass
                    else:
                        # there is a consumer for this input
                        if cons.op_type.startswith("StreamingFIFO"):
                            cons_inst = getCustomOp(cons)
                            fifodepth_out.append(cons_inst.get_nodeattr("depth"))
                        else:
                            # explicitly no FIFO on this dynamic output
                            fifodepth_out.append(0)
                node_inst.set_nodeattr("inFIFODepths", fifodepth_in)
                node_inst.set_nodeattr("outFIFODepths", fifodepth_out)

        return (model, False)


def get_fifo_split_configs(depth, max_qsrl_depth=256, max_vivado_depth=32768):
    """Break non-power-of-2 sized FIFO depths into several ones"""

    def floor_pow2(x):
        if (x & (x - 1) == 0) and x != 0:
            return x
        else:
            return 1 << ((x - 1).bit_length() - 1)

    def decompose_pow2(x):
        if x <= max_qsrl_depth:
            return [x]
        else:
            r = floor_pow2(x)
            if x == r:
                return [x]
            else:
                return [r, *decompose_pow2(x - r)]

    ret = []
    # trivial case: for small FIFOs, return as-is with rtl style
    if depth <= max_qsrl_depth:
        return [(depth, "rtl")]
    # first pass: ensure max depth is respected
    # (restricted by Vivado AXIS infra IP)
    remainder = depth
    while remainder != 0:
        if remainder > max_vivado_depth:
            ret.append(max_vivado_depth)
            remainder -= max_vivado_depth
        else:
            ret.append(remainder)
            remainder = 0
    # second pass: break non-power-of-2 sized FIFOs
    # into several ones

    ret_pass2 = list(map(decompose_pow2, ret))
    # unpack list of lists
    ret_pass2 = [x for dec_list in ret_pass2 for x in dec_list]

    # finally, add impl_style to each split FIFO
    ret_final = []
    for cand_depth in ret_pass2:
        if cand_depth <= max_qsrl_depth:
            ret_final.append((max(2, cand_depth), "rtl"))
        else:
            ret_final.append((cand_depth, "vivado"))

    return ret_final


class SplitLargeFIFOs(Transformation):
    """Split large FIFOs before implementation, for two reasons:

    - impl_style="vivado" supports a max depth of 32k. Any larger
      FIFOs must be implemented as a sequence of smaller FIFOs.
    - impl_style="vivado" requires power-of-two depths, which is
      normally handled by rounding up to the nearest power-of-two.
      So a FIFO of size 8196 normally gets rounded-up to a depth of
      16384 and wastes a lot of resources. Here, instead, we split
      this up into two FIFOs of depth 8192 + 4.

    """

    def __init__(self, max_qsrl_depth=256, max_vivado_depth=32768):
        super().__init__()
        self.max_qsrl_depth = max_qsrl_depth
        self.max_vivado_depth = max_vivado_depth

    def apply(self, model):
        graph = model.graph
        node_ind = 0
        graph_modified = False
        for node in graph.node:
            node_ind += 1
            if node.op_type == ("StreamingFIFO_rtl"):
                n_inst = getCustomOp(node)
                depth = n_inst.get_nodeattr("depth")
                cfgs = get_fifo_split_configs(depth, self.max_qsrl_depth, self.max_vivado_depth)
                if len(cfgs) > 1:
                    fld_shape = n_inst.get_folded_output_shape()
                    n_shape = n_inst.get_normal_output_shape()
                    dtype = n_inst.get_nodeattr("dataType")
                    ram_style = n_inst.get_nodeattr("ram_style")
                    shape = model.get_tensor_shape(node.input[0])
                    for i, (fifo_depth, impl_style) in enumerate(cfgs):
                        if i == 0:
                            inp = node.input[0]
                        else:
                            inp = node.name + "_" + str(i - 1) + "_out"
                        if i == len(cfgs) - 1:
                            outp = node.output[0]
                        else:
                            outp = node.name + "_" + str(i) + "_out"
                            out_tensor = helper.make_tensor_value_info(
                                outp, TensorProto.FLOAT, shape
                            )
                            graph.value_info.append(out_tensor)
                            model.set_tensor_datatype(out_tensor.name, DataType[dtype])
                        fifo_node = helper.make_node(
                            "StreamingFIFO_rtl",
                            [inp],
                            [outp],
                            domain="finn.custom_op.fpgadataflow.rtl",
                            backend="fpgadataflow",
                            depth=fifo_depth,
                            folded_shape=fld_shape,
                            normal_shape=n_shape,
                            dataType=dtype,
                            impl_style=impl_style,
                            ram_style=ram_style,
                            name=node.name + "_" + str(i),
                        )
                        graph.node.insert(node_ind + i, fifo_node)

                    graph.node.remove(node)
                    graph_modified = True
        if graph_modified:
            model = model.transform(SortGraph())
            model = model.transform(GiveReadableTensorNames())
        return (model, False)<|MERGE_RESOLUTION|>--- conflicted
+++ resolved
@@ -44,11 +44,7 @@
 from finn.transformation.fpgadataflow.prepare_ip import PrepareIP
 from finn.transformation.fpgadataflow.specialize_layers import SpecializeLayers
 from finn.util.fpgadataflow import is_hls_node, is_rtl_node
-<<<<<<< HEAD
-=======
 from finn.util.logging import log
-from finn.util.pyverilator import pyverilate_stitched_ip, verilator_fifosim
->>>>>>> 989c3194
 
 
 def reset_implementation(node):
@@ -389,16 +385,11 @@
         # use the critical_path_cycles estimate to set the timeout limit for FIFO sim
         max_iters = latency * 1.1 + 20
 
-<<<<<<< HEAD
         # set up rate limit for input throttling
         if self.fifosim_input_throttle:
             first_node = getCustomOp(model.graph.node[0])
             inp_fold = np.prod(first_node.get_folded_input_shape()[:-1])
             throttle_cycles = max(0, max_cycles - inp_fold)
-=======
-            if not output_detected:
-                log.warning("No output detected, calculated FIFO depths may not be correct")
->>>>>>> 989c3194
         else:
             throttle_cycles = 0
 
