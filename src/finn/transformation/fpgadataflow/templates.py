# Copyright (c) 2020, Xilinx
# All rights reserved.
#
# Redistribution and use in source and binary forms, with or without
# modification, are permitted provided that the following conditions are met:
#
# * Redistributions of source code must retain the above copyright notice, this
#   list of conditions and the following disclaimer.
#
# * Redistributions in binary form must reproduce the above copyright notice,
#   this list of conditions and the following disclaimer in the documentation
#   and/or other materials provided with the distribution.
#
# * Neither the name of FINN nor the names of its
#   contributors may be used to endorse or promote products derived from
#   this software without specific prior written permission.
#
# THIS SOFTWARE IS PROVIDED BY THE COPYRIGHT HOLDERS AND CONTRIBUTORS "AS IS"
# AND ANY EXPRESS OR IMPLIED WARRANTIES, INCLUDING, BUT NOT LIMITED TO, THE
# IMPLIED WARRANTIES OF MERCHANTABILITY AND FITNESS FOR A PARTICULAR PURPOSE ARE
# DISCLAIMED. IN NO EVENT SHALL THE COPYRIGHT HOLDER OR CONTRIBUTORS BE LIABLE
# FOR ANY DIRECT, INDIRECT, INCIDENTAL, SPECIAL, EXEMPLARY, OR CONSEQUENTIAL
# DAMAGES (INCLUDING, BUT NOT LIMITED TO, PROCUREMENT OF SUBSTITUTE GOODS OR
# SERVICES; LOSS OF USE, DATA, OR PROFITS; OR BUSINESS INTERRUPTION) HOWEVER
# CAUSED AND ON ANY THEORY OF LIABILITY, WHETHER IN CONTRACT, STRICT LIABILITY,
# OR TORT (INCLUDING NEGLIGENCE OR OTHERWISE) ARISING IN ANY WAY OUT OF THE USE
# OF THIS SOFTWARE, EVEN IF ADVISED OF THE POSSIBILITY OF SUCH DAMAGE.

# flake8: noqa

call_pynqshell_makefile_template = """
#!/bin/bash
cd %s
export platform=%s
export ip_config=%s
make %s
cd %s
"""

custom_zynq_shell_template = """
set FREQ_MHZ %s
set NUM_AXILITE %d
<<<<<<< HEAD
#if {$NUM_AXILITE > 9} {
#    error "Maximum 10 AXI-Lite interfaces supported"
#}
=======
>>>>>>> c2949fc6
set NUM_AXIMM %d
set BOARD %s
set FPGA_PART %s
create_project finn_zynq_link ./ -part $FPGA_PART

# Prevent limitation on number of elements for string representations of Vivado collections of objects
# Otherwise we might run into the default limit of 500 if we have many IP_REPO_PATHS
set_param tcl.collectionResultDisplayLimit 0

# set board part repo paths to find PYNQ-Z1/Z2
set paths_prop [get_property BOARD_PART_REPO_PATHS [current_project]]
set paths_param [get_param board.repoPaths]
lappend paths_prop "$BOARDFILES$"
lappend paths_param "$BOARDFILES$"
set_property BOARD_PART_REPO_PATHS $paths_prop [current_project]
set_param board.repoPaths $paths_param

if {$BOARD == "ZCU104"} {
    set_property board_part xilinx.com:zcu104:part0:1.1 [current_project]
    set ZYNQ_TYPE "zynq_us+"
} elseif {$BOARD == "ZCU102"} {
    set_property board_part xilinx.com:zcu102:part0:3.3 [current_project]
    set ZYNQ_TYPE "zynq_us+"
} elseif {$BOARD == "RFSoC2x2"} {
    set_property board_part xilinx.com:rfsoc2x2:part0:1.1 [current_project]
    set ZYNQ_TYPE "zynq_us+"
} elseif {$BOARD == "RFSoC4x2"} {
    set_property board_part realdigital.org:rfsoc4x2:part0:1.0 [current_project]
    set ZYNQ_TYPE "zynq_us+"
} elseif {$BOARD == "Ultra96"} {
    set_property board_part avnet.com:ultra96v1:part0:1.2 [current_project]
    set ZYNQ_TYPE "zynq_us+"
} elseif {$BOARD == "Ultra96-V2"} {
    set_property board_part avnet.com:ultra96v2:part0:1.2 [current_project]
    set ZYNQ_TYPE "zynq_us+"
} elseif {$BOARD == "Pynq-Z2"} {
    set ZYNQ_TYPE "zynq_7000"
    set_property board_part tul.com.tw:pynq-z2:part0:1.0 [current_project]
} elseif {$BOARD == "Pynq-Z1"} {
    set ZYNQ_TYPE "zynq_7000"
    set_property board_part www.digilentinc.com:pynq-z1:part0:1.0 [current_project]
} elseif {$BOARD == "KV260_SOM"} {
    set ZYNQ_TYPE "zynq_us+"
    set_property board_part xilinx.com:kv260_som:part0:1.3 [current_project]
} else {
    puts "Unrecognized board"
}

create_bd_design "top"
if {$ZYNQ_TYPE == "zynq_us+"} {
    set zynq_ps_vlnv [get_property VLNV [get_ipdefs "xilinx.com:ip:zynq_ultra_ps_e:*"]]
    set zynq_ps_clkname "pl_clk0"
    create_bd_cell -type ip -vlnv $zynq_ps_vlnv zynq_ps
    apply_bd_automation -rule xilinx.com:bd_rule:zynq_ultra_ps_e -config {apply_board_preset "1" }  [get_bd_cells zynq_ps]
    #activate one slave port, deactivate the second master port
    set_property -dict [list CONFIG.PSU__USE__S_AXI_GP2 {1}] [get_bd_cells zynq_ps]
    set_property -dict [list CONFIG.PSU__USE__M_AXI_GP1 {0}] [get_bd_cells zynq_ps]
    #set frequency of PS clock (this can't always be exactly met)
    set_property -dict [list CONFIG.PSU__OVERRIDE__BASIC_CLOCK {0}] [get_bd_cells zynq_ps]
    set_property -dict [list CONFIG.PSU__CRL_APB__PL0_REF_CTRL__FREQMHZ [expr int($FREQ_MHZ)]] [get_bd_cells zynq_ps]
} elseif {$ZYNQ_TYPE == "zynq_7000"} {
    set zynq_ps_vlnv [get_property VLNV [get_ipdefs "xilinx.com:ip:processing_system7:*"]]
    set zynq_ps_clkname "FCLK_CLK0"
    create_bd_cell -type ip -vlnv $zynq_ps_vlnv zynq_ps
    apply_bd_automation -rule xilinx.com:bd_rule:processing_system7 -config {make_external "FIXED_IO, DDR" apply_board_preset "1" Master "Disable" Slave "Disable" }  [get_bd_cells zynq_ps]
    set_property -dict [list CONFIG.PCW_USE_S_AXI_HP0 {1}] [get_bd_cells zynq_ps]
    set_property -dict [list CONFIG.PCW_FPGA0_PERIPHERAL_FREQMHZ [expr int($FREQ_MHZ)]] [get_bd_cells zynq_ps]
} else {
    puts "Unrecognized Zynq type"
}

#instantiate axi interconnect, axi smartconnect
set interconnect_vlnv [get_property VLNV [get_ipdefs -all "xilinx.com:ip:axi_interconnect:*" -filter design_tool_contexts=~*IPI*]]
set smartconnect_vlnv [get_property VLNV [get_ipdefs "xilinx.com:ip:smartconnect:*"]]
create_bd_cell -type ip -vlnv $interconnect_vlnv axi_interconnect_0
create_bd_cell -type ip -vlnv $smartconnect_vlnv smartconnect_0
#set number of axilite interfaces, and number of axi master interfaces
set_property -dict [list CONFIG.NUM_SI $NUM_AXIMM] [get_bd_cells smartconnect_0]
set_property -dict [list CONFIG.NUM_MI $NUM_AXILITE] [get_bd_cells axi_interconnect_0]

#create reset controller and connect interconnects to PS
if {$ZYNQ_TYPE == "zynq_us+"} {
    set axi_peripheral_base 0xA0000000
    connect_bd_intf_net [get_bd_intf_pins smartconnect_0/M00_AXI] [get_bd_intf_pins zynq_ps/S_AXI_HP0_FPD]
    connect_bd_intf_net [get_bd_intf_pins zynq_ps/M_AXI_HPM0_FPD] -boundary_type upper [get_bd_intf_pins axi_interconnect_0/S00_AXI]
    #connect interconnect clocks and resets
    apply_bd_automation -rule xilinx.com:bd_rule:clkrst -config { Clk {/zynq_ps/pl_clk0} Freq {} Ref_Clk0 {} Ref_Clk1 {} Ref_Clk2 {}}  [get_bd_pins axi_interconnect_0/ACLK]
    apply_bd_automation -rule xilinx.com:bd_rule:clkrst -config { Clk {/zynq_ps/pl_clk0} Freq {} Ref_Clk0 {} Ref_Clk1 {} Ref_Clk2 {}}  [get_bd_pins axi_interconnect_0/S00_ACLK]
    apply_bd_automation -rule xilinx.com:bd_rule:clkrst -config { Clk {/zynq_ps/pl_clk0} Freq {} Ref_Clk0 {} Ref_Clk1 {} Ref_Clk2 {}}  [get_bd_pins zynq_ps/saxihp0_fpd_aclk]
} elseif {$ZYNQ_TYPE == "zynq_7000"} {
    set axi_peripheral_base 0x40000000
    connect_bd_intf_net -boundary_type upper [get_bd_intf_pins zynq_ps/M_AXI_GP0] [get_bd_intf_pins axi_interconnect_0/S00_AXI]
    connect_bd_intf_net [get_bd_intf_pins smartconnect_0/M00_AXI] [get_bd_intf_pins zynq_ps/S_AXI_HP0]
    apply_bd_automation -rule xilinx.com:bd_rule:clkrst -config { Clk {/zynq_ps/FCLK_CLK0} Freq {} Ref_Clk0 {} Ref_Clk1 {} Ref_Clk2 {}}  [get_bd_pins axi_interconnect_0/ACLK]
    apply_bd_automation -rule xilinx.com:bd_rule:clkrst -config { Clk {/zynq_ps/FCLK_CLK0} Freq {} Ref_Clk0 {} Ref_Clk1 {} Ref_Clk2 {}}  [get_bd_pins axi_interconnect_0/S00_ACLK]
    apply_bd_automation -rule xilinx.com:bd_rule:clkrst -config { Clk {/zynq_ps/FCLK_CLK0} Freq {} Ref_Clk0 {} Ref_Clk1 {} Ref_Clk2 {}}  [get_bd_pins zynq_ps/S_AXI_HP0_ACLK]
}
connect_bd_net [get_bd_pins axi_interconnect_0/ARESETN] [get_bd_pins smartconnect_0/aresetn]

#procedure used by below IP instantiations to map BD address segments based on the axi interface aperture
proc assign_axi_addr_proc {axi_intf_path} {
    #global variable holds current base address
    global axi_peripheral_base
    #infer range
    set range [expr 2**[get_property CONFIG.ADDR_WIDTH [get_bd_intf_pins $axi_intf_path]]]
    set range [expr $range < 4096 ? 4096 : $range]
    #align base address to range
    set offset [expr ($axi_peripheral_base + ($range-1)) & ~($range-1)]
    #perform assignment
    assign_bd_address [get_bd_addr_segs $axi_intf_path/Reg*] -offset $offset -range $range
    #advance base address
    set axi_peripheral_base [expr $offset + $range]
}

#custom IP instantiations/connections start here
%s

# set up debug
if {%d == 1} {
    set_property HDL_ATTRIBUTE.DEBUG true [get_bd_intf_nets {idma0_m_axis_0}]
    set_property HDL_ATTRIBUTE.DEBUG true [get_bd_intf_nets {StreamingDataflowPartition_1_m_axis_0}]
    set_property HDL_ATTRIBUTE.DEBUG true [get_bd_intf_nets {smartconnect_0_M00_AXI}]
    apply_bd_automation -rule xilinx.com:bd_rule:debug -dict [list \
                                                              [get_bd_intf_nets smartconnect_0_M00_AXI] {AXI_R_ADDRESS "Data and Trigger" AXI_R_DATA "Data and Trigger" AXI_W_ADDRESS "Data and Trigger" AXI_W_DATA "Data and Trigger" AXI_W_RESPONSE "Data and Trigger" CLK_SRC "/zynq_ps/FCLK_CLK0" SYSTEM_ILA "Auto" APC_EN "0" } \
                                                              [get_bd_intf_nets idma0_m_axis_0] {AXIS_SIGNALS "Data and Trigger" CLK_SRC "/zynq_ps/FCLK_CLK0" SYSTEM_ILA "Auto" APC_EN "0" } \
                                                              [get_bd_intf_nets StreamingDataflowPartition_1_m_axis_0] {AXIS_SIGNALS "Data and Trigger" CLK_SRC "/zynq_ps/FCLK_CLK0" SYSTEM_ILA "Auto" APC_EN "0" } \
                                                             ]
}

# set up GPIO to trigger reset
if {%d == 1} {
    create_bd_cell -type ip -vlnv xilinx.com:ip:axi_gpio:2.0 axi_gpio_0
    set_property -dict [list CONFIG.C_ALL_OUTPUTS {1} CONFIG.C_DOUT_DEFAULT {0x00000001} CONFIG.C_GPIO_WIDTH {1}] [get_bd_cells axi_gpio_0]
    connect_bd_intf_net [get_bd_intf_pins axi_gpio_0/S_AXI] -boundary_type upper [get_bd_intf_pins axi_interconnect_0/M00_AXI]
    assign_axi_addr_proc axi_gpio_0/S_AXI
    connect_bd_net [get_bd_pins axi_gpio_0/s_axi_aclk] [get_bd_pins axi_interconnect_0/ACLK]
    connect_bd_net [get_bd_pins axi_gpio_0/s_axi_aresetn] [get_bd_pins axi_interconnect_0/ARESETN]
    connect_bd_net [get_bd_pins axi_gpio_0/gpio_io_o] [get_bd_pins rst_zynq_ps_*/aux_reset_in]
}

#finalize clock and reset connections for interconnects
if {$ZYNQ_TYPE == "zynq_us+"} {
    apply_bd_automation -rule xilinx.com:bd_rule:clkrst -config { Clk {/zynq_ps/pl_clk0} }  [get_bd_pins axi_interconnect_0/M*_ACLK]
} elseif {$ZYNQ_TYPE == "zynq_7000"} {
    apply_bd_automation -rule xilinx.com:bd_rule:clkrst -config { Clk {/zynq_ps/FCLK_CLK0} }  [get_bd_pins axi_interconnect_0/M*_ACLK]
}

save_bd_design
assign_bd_address
validate_bd_design

set_property SYNTH_CHECKPOINT_MODE "Hierarchical" [ get_files top.bd ]
make_wrapper -files [get_files top.bd] -import -fileset sources_1 -top

set_property strategy Flow_PerfOptimized_high [get_runs synth_1]
set_property STEPS.SYNTH_DESIGN.ARGS.DIRECTIVE AlternateRoutability [get_runs synth_1]
set_property STEPS.SYNTH_DESIGN.ARGS.RETIMING true [get_runs synth_1]
set_property strategy Performance_ExtraTimingOpt [get_runs impl_1]
set_property STEPS.OPT_DESIGN.ARGS.DIRECTIVE Explore [get_runs impl_1]
set_property STEPS.POST_ROUTE_PHYS_OPT_DESIGN.ARGS.DIRECTIVE AggressiveExplore [get_runs impl_1]
set_property STEPS.PHYS_OPT_DESIGN.ARGS.DIRECTIVE AggressiveExplore [get_runs impl_1]
set_property STEPS.POST_ROUTE_PHYS_OPT_DESIGN.IS_ENABLED true [get_runs impl_1]

# out-of-context synth can't be used for bitstream generation
# set_property -name {STEPS.SYNTH_DESIGN.ARGS.MORE OPTIONS} -value {-mode out_of_context} -objects [get_runs synth_1]
launch_runs -to_step write_bitstream impl_1
wait_on_run [get_runs impl_1]

# generate synthesis report
open_run impl_1
report_utilization -hierarchical -hierarchical_depth 4 -file synth_report.xml -format xml
close_project
"""

vitis_gen_xml_report_tcl_template = """
open_project $VITIS_PROJ_PATH$/_x/link/vivado/vpl/prj/prj.xpr
open_run impl_1
report_utilization -hierarchical -hierarchical_depth 5 -file $VITIS_PROJ_PATH$/synth_report.xml -format xml
"""<|MERGE_RESOLUTION|>--- conflicted
+++ resolved
@@ -40,12 +40,6 @@
 custom_zynq_shell_template = """
 set FREQ_MHZ %s
 set NUM_AXILITE %d
-<<<<<<< HEAD
-#if {$NUM_AXILITE > 9} {
-#    error "Maximum 10 AXI-Lite interfaces supported"
-#}
-=======
->>>>>>> c2949fc6
 set NUM_AXIMM %d
 set BOARD %s
 set FPGA_PART %s
