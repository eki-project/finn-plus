--- conflicted
+++ resolved
@@ -32,11 +32,6 @@
 import warnings
 from onnx import NodeProto, TensorProto, helper
 from qonnx.core.datatype import DataType
-<<<<<<< HEAD
-=======
-
-# QONNX wrapper to ONNX model graphs
->>>>>>> 19a28d86
 from qonnx.core.modelwrapper import ModelWrapper
 from qonnx.custom_op.registry import getCustomOp
 from qonnx.transformation.base import Transformation
@@ -1908,11 +1903,7 @@
         # The operator must be a Mul and have no successor nodes
         if node.op_type == "Mul" and not model.find_direct_successors(node):
             # If the output is a floating-point tensors, reject this
-<<<<<<< HEAD
-            if model.get_tensor_datatype(node.output[0]) == "FLOAT32":
-=======
             if model.get_tensor_datatype(node.output[0]) in ["FLOAT32", "FLOAT16"]:
->>>>>>> 19a28d86
                 # Filter False rejects this node
                 return False
         # Filter True accepts this node
@@ -1923,19 +1914,11 @@
     @staticmethod
     def reject_floats(model: ModelWrapper, node: NodeProto):
         # Check for any input being floating-point
-<<<<<<< HEAD
-        if any(model.get_tensor_datatype(x) == "FLOAT32" for x in node.input):
-            # Filter False rejects this node
-            return False
-        # Check for any output being floating-point
-        if any(model.get_tensor_datatype(x) == "FLOAT32" for x in node.output):
-=======
         if any(model.get_tensor_datatype(x).is_integer() is False for x in node.input):
             # Filter False rejects this node
             return False
         # Check for any output being floating-point
         if any(model.get_tensor_datatype(x).is_integer() is False for x in node.output):
->>>>>>> 19a28d86
             # Filter False rejects this node
             return False
         # Filter True accepts this node
@@ -1991,11 +1974,6 @@
                 inst.set_nodeattr(
                     "rhs_dtype", str(model.get_tensor_datatype(node.input[1]))
                 )
-<<<<<<< HEAD
-                inst.set_nodeattr(
-                    "out_dtype", str(model.get_tensor_datatype(node.output[0]))
-                )
-=======
                 odt_name = str(model.get_tensor_datatype(node.output[0]))
                 inst.set_nodeattr(
                     "out_dtype", odt_name
@@ -2003,7 +1981,6 @@
                 # need to use pyxsi as rtlsim backend for float ops
                 if "FLOAT" in odt_name:
                     inst.set_nodeattr("rtlsim_backend", "pyxsi")
->>>>>>> 19a28d86
                 # Insert shape attributes from "context" into the CustomOp node
                 # TODO: Find a way to handle this via shape inference?
                 inst.set_nodeattr(
@@ -2034,10 +2011,6 @@
         return model, graph_modified
 
 
-<<<<<<< HEAD
-# Converts the Squeeze operation to the corresponding FINN custom operation
-class InferSqueeze(Transformation):
-=======
 # Converts ReLU into ElementwiseMaximum(in, 0)
 class InferReLUAsElementwiseMax(Transformation):
     # Filter function to filter out any operation involving any floating-point
@@ -2146,7 +2119,6 @@
 
 # Converts a scale=1 zeropt=0 Quant into ElementwiseFloat2Int
 class InferQuantAsFloat2Int(Transformation):
->>>>>>> 19a28d86
     # Applies the transform to a whole model graph
     def apply(self, model: ModelWrapper):  # noqa
         # Get the model graph out of the model wrapper object
@@ -2155,16 +2127,6 @@
         graph_modified = False
         # Iterate all nodes in the graph keeping track of the index
         for index, node in enumerate(graph.node):
-<<<<<<< HEAD
-            # Handles Squeeze ONNX operations
-            if node.op_type == "Squeeze":
-                # Skip already converted nodes
-                if node.domain == "finn.custom_op.fpgadataflow":
-                    # Skip without warning
-                    continue
-                # Transplant this operator into our FINN domain
-                node.domain = "finn.custom_op.fpgadataflow"  # noqa: Duplicate
-=======
             if node.op_type == "Quant":
                 node_inst = getCustomOp(node)
                 rmode = node_inst.get_nodeattr("rounding_mode")
@@ -2211,14 +2173,186 @@
                 # remove all inputs excepts first, and a dummy 2nd input
                 node.input[:] = [node.input[0], new_tname]
 
->>>>>>> 19a28d86
                 # Now we can get the CustomOp wrapper instance providing easier
                 # attribute access
                 inst: HWCustomOp = getCustomOp(node)
                 # Set the backend attribute to mark this an operation supported
                 # to be implemented on an FPGA by FINN
                 inst.set_nodeattr("backend", "fpgadataflow")
-<<<<<<< HEAD
+                # Need to "lift" potential scalar inputs to rank-1 tensors
+                lift_to_rank1(node.input[0], model)
+                lift_to_rank1(node.input[1], model)
+
+                # fmt: off
+                # Disable formatter. This is deliberately formatted to stay
+                # within 80 characters per line. Black, however, formats some
+                # lines going beyond this.
+
+                # Insert data type attributes from "context" into the CustomOp
+                # node
+                # TODO: Find a way to handle this via data type inference?
+                inst.set_nodeattr(
+                    "lhs_dtype", str(idt)
+                )
+                inst.set_nodeattr(
+                    "rhs_dtype", str(idt)
+                )
+                odt_name = str(model.get_tensor_datatype(node.output[0]))
+                inst.set_nodeattr(
+                    "out_dtype", odt_name
+                )
+                # need to use pyxsi as rtlsim backend for float ops
+                inst.set_nodeattr("rtlsim_backend", "pyxsi")
+                # set bitwidth as attribute
+                inst.set_nodeattr("bitwidth", bitwidth)
+                # Insert shape attributes from "context" into the CustomOp node
+                # TODO: Find a way to handle this via shape inference?
+                inst.set_nodeattr(
+                    "lhs_shape", model.get_tensor_shape(node.input[0])
+                )
+                inst.set_nodeattr(
+                    "rhs_shape", model.get_tensor_shape(node.input[1])
+                )
+                inst.set_nodeattr(
+                    "out_shape", model.get_tensor_shape(node.output[0])
+                )
+
+                # fmt: on
+
+                # Consider the graph to be modified, triggering exhaustive
+                # re-application of this transformation
+                graph_modified = True
+                # Exiting here triggers type and shape inference and cleanup
+                # after each transformed node. This helps QONNX to behave
+                # better / more consistent in certain cases...
+                break
+        # Re-do shape and data type annotations after potential changes to the
+        # model graph
+        model = model.transform(InferShapes())
+        model = model.transform(InferDataTypes())
+        # Return the transformed model and indicate whether the graph actually
+        # has been transformed
+        return model, graph_modified
+
+
+# Converts float32 -> float16 casts to ElementwiseFloatCast
+class InferFP32ToFP16Cast(Transformation):
+    # Applies the transform to a whole model graph
+    def apply(self, model: ModelWrapper):  # noqa
+        # Get the model graph out of the model wrapper object
+        graph = model.graph
+        # Keep track of whether the graph has been modified
+        graph_modified = False
+        # Iterate all nodes in the graph keeping track of the index
+        for index, node in enumerate(graph.node):
+            if node.op_type == "Cast":
+                to_attr = get_by_name(node.attribute, "to")
+                if to_attr is None:
+                    continue
+                if to_attr.i != 10:
+                    continue
+                # Transplant this operator into our FINN domain
+                node.domain = "finn.custom_op.fpgadataflow"
+                node.op_type = "ElementwiseFloatCast"
+                # remove the old cast-to-dtype attribute
+                node.attribute.remove(to_attr)
+
+                # produce a second 0-valued input (unused but
+                # needed to keep appearance as binary eltwise op)
+                new_tname = model.make_new_valueinfo_name()
+                model.set_initializer(new_tname, np.asarray(0.0, dtype=np.float32))
+                idt = model.get_tensor_datatype(node.input[0])
+                model.set_tensor_datatype(new_tname, idt)
+                # remove all inputs excepts first, and a dummy 2nd input
+                node.input[:] = [node.input[0], new_tname]
+
+                # Now we can get the CustomOp wrapper instance providing easier
+                # attribute access
+                inst: HWCustomOp = getCustomOp(node)
+                # Set the backend attribute to mark this an operation supported
+                # to be implemented on an FPGA by FINN
+                inst.set_nodeattr("backend", "fpgadataflow")
+                # Need to "lift" potential scalar inputs to rank-1 tensors
+                lift_to_rank1(node.input[0], model)
+                lift_to_rank1(node.input[1], model)
+
+                # fmt: off
+                # Disable formatter. This is deliberately formatted to stay
+                # within 80 characters per line. Black, however, formats some
+                # lines going beyond this.
+
+                # Insert data type attributes from "context" into the CustomOp
+                # node
+                # TODO: Find a way to handle this via data type inference?
+                inst.set_nodeattr(
+                    "lhs_dtype", str(idt)
+                )
+                inst.set_nodeattr(
+                    "rhs_dtype", str(idt)
+                )
+                odt_name = str(model.get_tensor_datatype(node.output[0]))
+                inst.set_nodeattr(
+                    "out_dtype", odt_name
+                )
+                # need to use pyxsi as rtlsim backend for float ops
+                inst.set_nodeattr("rtlsim_backend", "pyxsi")
+                # Insert shape attributes from "context" into the CustomOp node
+                # TODO: Find a way to handle this via shape inference?
+                inst.set_nodeattr(
+                    "lhs_shape", model.get_tensor_shape(node.input[0])
+                )
+                inst.set_nodeattr(
+                    "rhs_shape", model.get_tensor_shape(node.input[1])
+                )
+                inst.set_nodeattr(
+                    "out_shape", model.get_tensor_shape(node.output[0])
+                )
+                inst.set_nodeattr(
+                    "target_dtype", "FLOAT16"
+                )
+
+                # fmt: on
+
+                # Consider the graph to be modified, triggering exhaustive
+                # re-application of this transformation
+                graph_modified = True
+                # Exiting here triggers type and shape inference and cleanup
+                # after each transformed node. This helps QONNX to behave
+                # better / more consistent in certain cases...
+                break
+        # Re-do shape and data type annotations after potential changes to the
+        # model graph
+        model = model.transform(InferShapes())
+        model = model.transform(InferDataTypes())
+        # Return the transformed model and indicate whether the graph actually
+        # has been transformed
+        return model, graph_modified
+
+
+# Converts the Squeeze operation to the corresponding FINN custom operation
+class InferSqueeze(Transformation):
+    # Applies the transform to a whole model graph
+    def apply(self, model: ModelWrapper):  # noqa
+        # Get the model graph out of the model wrapper object
+        graph = model.graph
+        # Keep track of whether the graph has been modified
+        graph_modified = False
+        # Iterate all nodes in the graph keeping track of the index
+        for index, node in enumerate(graph.node):
+            # Handles Squeeze ONNX operations
+            if node.op_type == "Squeeze":
+                # Skip already converted nodes
+                if node.domain == "finn.custom_op.fpgadataflow":
+                    # Skip without warning
+                    continue
+                # Transplant this operator into our FINN domain
+                node.domain = "finn.custom_op.fpgadataflow"  # noqa: Duplicate
+                # Now we can get the CustomOp wrapper instance providing easier
+                # attribute access
+                inst: HWCustomOp = getCustomOp(node)
+                # Set the backend attribute to mark this an operation supported
+                # to be implemented on an FPGA by FINN
+                inst.set_nodeattr("backend", "fpgadataflow")
                 # Ge the input and output tensor names
                 inp, out = node.input[0], node.output[0]
                 # Set input/output shape and datatype node attributes required
@@ -2227,58 +2361,12 @@
                 inst.set_nodeattr("inp_shape", model.get_tensor_shape(inp))
                 inst.set_nodeattr("out_dtype", str(model.get_tensor_datatype(out)))
                 inst.set_nodeattr("out_shape", model.get_tensor_shape(out))
-=======
-                # Need to "lift" potential scalar inputs to rank-1 tensors
-                lift_to_rank1(node.input[0], model)
-                lift_to_rank1(node.input[1], model)
-
-                # fmt: off
-                # Disable formatter. This is deliberately formatted to stay
-                # within 80 characters per line. Black, however, formats some
-                # lines going beyond this.
-
-                # Insert data type attributes from "context" into the CustomOp
-                # node
-                # TODO: Find a way to handle this via data type inference?
-                inst.set_nodeattr(
-                    "lhs_dtype", str(idt)
-                )
-                inst.set_nodeattr(
-                    "rhs_dtype", str(idt)
-                )
-                odt_name = str(model.get_tensor_datatype(node.output[0]))
-                inst.set_nodeattr(
-                    "out_dtype", odt_name
-                )
-                # need to use pyxsi as rtlsim backend for float ops
-                inst.set_nodeattr("rtlsim_backend", "pyxsi")
-                # set bitwidth as attribute
-                inst.set_nodeattr("bitwidth", bitwidth)
-                # Insert shape attributes from "context" into the CustomOp node
-                # TODO: Find a way to handle this via shape inference?
-                inst.set_nodeattr(
-                    "lhs_shape", model.get_tensor_shape(node.input[0])
-                )
-                inst.set_nodeattr(
-                    "rhs_shape", model.get_tensor_shape(node.input[1])
-                )
-                inst.set_nodeattr(
-                    "out_shape", model.get_tensor_shape(node.output[0])
-                )
-
-                # fmt: on
-
->>>>>>> 19a28d86
                 # Consider the graph to be modified, triggering exhaustive
                 # re-application of this transformation
                 graph_modified = True
                 # Exiting here triggers type and shape inference and cleanup
                 # after each transformed node. This helps QONNX to behave
-<<<<<<< HEAD
                 # better/more consistent in certain cases...
-=======
-                # better / more consistent in certain cases...
->>>>>>> 19a28d86
                 break
         # Re-do shape and data type annotations after potential changes to the
         # model graph
@@ -2289,13 +2377,8 @@
         return model, graph_modified
 
 
-<<<<<<< HEAD
 # Converts the Unsqueeze operation to the corresponding FINN custom operation
 class InferUnsqueeze(Transformation):
-=======
-# Converts float32 -> float16 casts to ElementwiseFloatCast
-class InferFP32ToFP16Cast(Transformation):
->>>>>>> 19a28d86
     # Applies the transform to a whole model graph
     def apply(self, model: ModelWrapper):  # noqa
         # Get the model graph out of the model wrapper object
@@ -2304,7 +2387,6 @@
         graph_modified = False
         # Iterate all nodes in the graph keeping track of the index
         for index, node in enumerate(graph.node):
-<<<<<<< HEAD
             # Handles Squeeze ONNX operations
             if node.op_type == "Unsqueeze":
                 # Skip already converted nodes  # noqa: Duplicate
@@ -2313,36 +2395,12 @@
                     continue
                 # Transplant this operator into our FINN domain
                 node.domain = "finn.custom_op.fpgadataflow"
-=======
-            if node.op_type == "Cast":
-                to_attr = get_by_name(node.attribute, "to")
-                if to_attr is None:
-                    continue
-                if to_attr.i != 10:
-                    continue
-                # Transplant this operator into our FINN domain
-                node.domain = "finn.custom_op.fpgadataflow"
-                node.op_type = "ElementwiseFloatCast"
-                # remove the old cast-to-dtype attribute
-                node.attribute.remove(to_attr)
-
-                # produce a second 0-valued input (unused but
-                # needed to keep appearance as binary eltwise op)
-                new_tname = model.make_new_valueinfo_name()
-                model.set_initializer(new_tname, np.asarray(0.0, dtype=np.float32))
-                idt = model.get_tensor_datatype(node.input[0])
-                model.set_tensor_datatype(new_tname, idt)
-                # remove all inputs excepts first, and a dummy 2nd input
-                node.input[:] = [node.input[0], new_tname]
-
->>>>>>> 19a28d86
                 # Now we can get the CustomOp wrapper instance providing easier
                 # attribute access
                 inst: HWCustomOp = getCustomOp(node)
                 # Set the backend attribute to mark this an operation supported
                 # to be implemented on an FPGA by FINN
                 inst.set_nodeattr("backend", "fpgadataflow")
-<<<<<<< HEAD
                 # Ge the input and output tensor names
                 inp, out = node.input[0], node.output[0]
                 # Set input/output shape and datatype node attributes required
@@ -2351,59 +2409,12 @@
                 inst.set_nodeattr("inp_shape", model.get_tensor_shape(inp))
                 inst.set_nodeattr("out_dtype", str(model.get_tensor_datatype(out)))
                 inst.set_nodeattr("out_shape", model.get_tensor_shape(out))
-=======
-                # Need to "lift" potential scalar inputs to rank-1 tensors
-                lift_to_rank1(node.input[0], model)
-                lift_to_rank1(node.input[1], model)
-
-                # fmt: off
-                # Disable formatter. This is deliberately formatted to stay
-                # within 80 characters per line. Black, however, formats some
-                # lines going beyond this.
-
-                # Insert data type attributes from "context" into the CustomOp
-                # node
-                # TODO: Find a way to handle this via data type inference?
-                inst.set_nodeattr(
-                    "lhs_dtype", str(idt)
-                )
-                inst.set_nodeattr(
-                    "rhs_dtype", str(idt)
-                )
-                odt_name = str(model.get_tensor_datatype(node.output[0]))
-                inst.set_nodeattr(
-                    "out_dtype", odt_name
-                )
-                # need to use pyxsi as rtlsim backend for float ops
-                inst.set_nodeattr("rtlsim_backend", "pyxsi")
-                # Insert shape attributes from "context" into the CustomOp node
-                # TODO: Find a way to handle this via shape inference?
-                inst.set_nodeattr(
-                    "lhs_shape", model.get_tensor_shape(node.input[0])
-                )
-                inst.set_nodeattr(
-                    "rhs_shape", model.get_tensor_shape(node.input[1])
-                )
-                inst.set_nodeattr(
-                    "out_shape", model.get_tensor_shape(node.output[0])
-                )
-                inst.set_nodeattr(
-                    "target_dtype", "FLOAT16"
-                )
-
-                # fmt: on
-
->>>>>>> 19a28d86
                 # Consider the graph to be modified, triggering exhaustive
                 # re-application of this transformation
                 graph_modified = True
                 # Exiting here triggers type and shape inference and cleanup
                 # after each transformed node. This helps QONNX to behave
-<<<<<<< HEAD
                 # better/more consistent in certain cases...
-=======
-                # better / more consistent in certain cases...
->>>>>>> 19a28d86
                 break
         # Re-do shape and data type annotations after potential changes to the
         # model graph
