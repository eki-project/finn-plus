# Copyright (C) 2020, Xilinx, Inc.
# Copyright (C) 2024, Advanced Micro Devices, Inc.
# All rights reserved.
#
# Redistribution and use in source and binary forms, with or without
# modification, are permitted provided that the following conditions are met:
#
# * Redistributions of source code must retain the above copyright notice, this
#   list of conditions and the following disclaimer.
#
# * Redistributions in binary form must reproduce the above copyright notice,
#   this list of conditions and the following disclaimer in the documentation
#   and/or other materials provided with the distribution.
#
# * Neither the name of FINN nor the names of its
#   contributors may be used to endorse or promote products derived from
#   this software without specific prior written permission.
#
# THIS SOFTWARE IS PROVIDED BY THE COPYRIGHT HOLDERS AND CONTRIBUTORS "AS IS"
# AND ANY EXPRESS OR IMPLIED WARRANTIES, INCLUDING, BUT NOT LIMITED TO, THE
# IMPLIED WARRANTIES OF MERCHANTABILITY AND FITNESS FOR A PARTICULAR PURPOSE ARE
# DISCLAIMED. IN NO EVENT SHALL THE COPYRIGHT HOLDER OR CONTRIBUTORS BE LIABLE
# FOR ANY DIRECT, INDIRECT, INCIDENTAL, SPECIAL, EXEMPLARY, OR CONSEQUENTIAL
# DAMAGES (INCLUDING, BUT NOT LIMITED TO, PROCUREMENT OF SUBSTITUTE GOODS OR
# SERVICES; LOSS OF USE, DATA, OR PROFITS; OR BUSINESS INTERRUPTION) HOWEVER
# CAUSED AND ON ANY THEORY OF LIABILITY, WHETHER IN CONTRACT, STRICT LIABILITY,
# OR TORT (INCLUDING NEGLIGENCE OR OTHERWISE) ARISING IN ANY WAY OUT OF THE USE
# OF THIS SOFTWARE, EVEN IF ADVISED OF THE POSSIBILITY OF SUCH DAMAGE.

import math
import os
import subprocess
from qonnx.core.modelwrapper import ModelWrapper
from qonnx.custom_op.registry import getCustomOp
from qonnx.transformation.base import Transformation
from qonnx.transformation.general import GiveReadableTensorNames, GiveUniqueNodeNames
from qonnx.transformation.infer_data_layouts import InferDataLayouts
from shutil import copy

from finn.transformation.fpgadataflow.create_dataflow_partition import CreateDataflowPartition
from finn.transformation.fpgadataflow.create_stitched_ip import CreateStitchedIP
from finn.transformation.fpgadataflow.floorplan import Floorplan
from finn.transformation.fpgadataflow.hlssynth_ip import HLSSynthIP
from finn.transformation.fpgadataflow.insert_dwc import InsertDWC
from finn.transformation.fpgadataflow.insert_fifo import InsertFIFO
from finn.transformation.fpgadataflow.insert_iodma import InsertIODMA
from finn.transformation.fpgadataflow.instrumentation import GenerateInstrumentationIP
from finn.transformation.fpgadataflow.prepare_ip import PrepareIP
from finn.transformation.fpgadataflow.specialize_layers import SpecializeLayers
from finn.util.basic import make_build_dir, pynq_native_port_width, pynq_part_map
from finn.util.deps import get_deps_path
from finn.util.logging import log

from . import templates


def collect_ip_dirs(model, ipstitch_path):
    # collect list of all IP dirs
    ip_dirs = []
    need_memstreamer = False
    for node in model.graph.node:
        node_inst = getCustomOp(node)
        ip_dir_value = node_inst.get_nodeattr("ip_path")
        assert os.path.isdir(
            ip_dir_value
        ), """The directory that should
        contain the generated ip blocks doesn't exist."""
        ip_dirs += [ip_dir_value]
        if node.op_type.startswith("MVAU") or node.op_type == "Thresholding_hls":
            if node_inst.get_nodeattr("mem_mode") == "internal_decoupled":
                need_memstreamer = True
    ip_dirs += [ipstitch_path + "/ip"]
    if need_memstreamer:
        # add RTL streamer IP
        ip_dirs.append("$::env(FINN_RTLLIB)/memstream")
    return ip_dirs


class MakeZYNQProject(Transformation):
    """Create a Vivado overlay project (including the shell infrastructure)
    from the already-stitched IP block for this graph.
    All nodes in the graph must have the fpgadataflow backend attribute,
    and the CreateStitchedIP transformation must have been previously run on
    the graph. This is functionally equivalent with MakePYNQProject but does
    not use Pynq infrastructure and instead creates a fully custom block design.
    However, this transform requires DMAs in the accelerator design.

    Outcome if successful: sets the vivado_pynq_proj attribute in the ONNX
    ModelProto's metadata_props field, with the created project dir as the
    value.
    """

    def __init__(self, platform, period_ns, enable_debug=False):
        super().__init__()
        self.platform = platform
        self.period_ns = period_ns
        self.enable_debug = 1 if enable_debug else 0
        self.enable_gpio_reset = 0

    def apply(self, model):
        # create a config file and empty list of xo files
        config = []
        idma_idx = 0
        odma_idx = 0
        aximm_idx = 0
        nested_interconnect_count = 0
        master_axilite_idx = 0
        axilite_interconnect_idx = 0
        axilite_idx = 0
        instance_names = {}

        # instantiate instrumentation IP if it was generated
        instr_ip_dir = model.get_metadata_prop("instrumentation_ipgen")
        if instr_ip_dir is not None and os.path.isdir(instr_ip_dir):
            use_instrumentation = True

            # instantiate GPIO IP to trigger reset
            self.enable_gpio_reset = 1
            # in the template this will connect to first port of interconnect_0
            master_axilite_idx += 1

            # update IP repository
            config.append(
                "set_property ip_repo_paths "
                "[concat [get_property ip_repo_paths [current_project]] [list %s]] "
                "[current_project]" % instr_ip_dir
            )
            config.append("update_ip_catalog -rebuild -scan_changes")
            # create instance
            config.append(
                "create_bd_cell -type ip -vlnv %s %s"
                % ("xilinx.com:hls:instrumentation_wrapper:1.0", "instrumentation_wrap_0")
            )
            # connect clock % reset
            config.append(
                "connect_bd_net [get_bd_pins instrumentation_wrap_0/ap_clk] "
                "[get_bd_pins smartconnect_0/aclk]"
            )
            config.append(
                "connect_bd_net [get_bd_pins instrumentation_wrap_0/ap_rst_n] "
                "[get_bd_pins smartconnect_0/aresetn]"
            )
            # connect AXI-lite control interface
            config.append(
                "connect_bd_intf_net [get_bd_intf_pins instrumentation_wrap_0/s_axi_ctrl] "
                "[get_bd_intf_pins axi_interconnect_0/M%02d_AXI]" % (master_axilite_idx)
            )
            config.append("assign_axi_addr_proc instrumentation_wrap_0/s_axi_ctrl")
            master_axilite_idx += 1
        else:
            use_instrumentation = False

        # instantiate nested AXI interconnects if required
        # only the nested interconnects and all interfaces connected before this line
        # will be connected to the original (master) interconnect
        total_axilite_count = 0
        for node in model.graph.node:
            sdp_node = getCustomOp(node)
            dataflow_model_filename = sdp_node.get_nodeattr("model")
            kernel_model = ModelWrapper(dataflow_model_filename)
            ifnames = eval(kernel_model.get_metadata_prop("vivado_stitch_ifnames"))
            total_axilite_count += len(ifnames["axilite"])
        if total_axilite_count > (64 - master_axilite_idx):
            nested_interconnect_count = math.ceil(total_axilite_count / 64.0)
            for i in range(1, nested_interconnect_count + 1):
                # create instance
                config.append(
                    "create_bd_cell -type ip -vlnv $interconnect_vlnv axi_interconnect_%d" % (i)
                )
                # configure instance
                config.append(
                    "set_property -dict [list CONFIG.NUM_MI %d] [get_bd_cells axi_interconnect_%d]"
                    % (min(64, total_axilite_count), i)
                )
                # connect to master interconnect
                config.append(
                    "connect_bd_intf_net [get_bd_intf_pins axi_interconnect_0/M%02d_AXI] "
                    "-boundary_type upper [get_bd_intf_pins axi_interconnect_%d/S00_AXI]"
                    % (master_axilite_idx, i)
                )
                # connect clocks/reset
                config.append(
                    "apply_bd_automation -rule xilinx.com:bd_rule:clkrst -config "
                    '"Clk /zynq_ps/$zynq_ps_clkname" [get_bd_pins axi_interconnect_%d/ACLK]' % (i)
                )
                master_axilite_idx += 1
                total_axilite_count = max(0, total_axilite_count - 64)

            assert total_axilite_count == 0, "Not all AXI-lite interfaces connected!"

            # start populating the first nested interconnect
            axilite_interconnect_idx = 1
        else:
            axilite_idx = master_axilite_idx

        for node in model.graph.node:
            assert node.op_type == "StreamingDataflowPartition", "Invalid link graph"
            sdp_node = getCustomOp(node)
            dataflow_model_filename = sdp_node.get_nodeattr("model")
            kernel_model = ModelWrapper(dataflow_model_filename)

            ipstitch_path = kernel_model.get_metadata_prop("vivado_stitch_proj")
            if ipstitch_path is None or (not os.path.isdir(ipstitch_path)):
                raise Exception(
                    "No stitched IPI design found for %s, apply CreateStitchedIP first." % node.name
                )

            vivado_stitch_vlnv = kernel_model.get_metadata_prop("vivado_stitch_vlnv")
            if vivado_stitch_vlnv is None:
                raise Exception("No vlnv found for %s, apply CreateStitchedIP first." % node.name)

            ip_dirs = ["list"]
            ip_dirs += collect_ip_dirs(kernel_model, ipstitch_path)
            ip_dirs_str = "[%s]" % (" ".join(ip_dirs))
            config.append(
                "set_property ip_repo_paths "
                "[concat [get_property ip_repo_paths [current_project]] %s] "
                "[current_project]" % ip_dirs_str
            )
            config.append("update_ip_catalog -rebuild -scan_changes")

            ifnames = eval(kernel_model.get_metadata_prop("vivado_stitch_ifnames"))

            # gather info on connectivity
            # assume each node connected to outputs/inputs is DMA:
            # has axis, aximm and axilite
            # everything else is axis-only
            # assume only one connection from each ip to the next
            # all aximm allocated to DDR[0]
            # all kernels allocated to SLR0
            if len(node.input) == 0:
                producer = None
            else:
                producer = model.find_producer(node.input[0])
            consumer = model.find_consumers(node.output[0])
            # define kernel instances
            # name kernels connected to graph inputs as idmaxx
            # name kernels connected to graph outputs as odmaxx
            # do not expect IDMA/ODMA when instrumentation is enabled
            if not use_instrumentation and ((producer is None) or (consumer == [])):
                # TODO not a good way of checking for external inp&out
                # should look at the list of top-level in/out instead
                if producer is None:
                    instance_names[node.name] = "idma" + str(idma_idx)
                    idma_idx += 1
                elif consumer == []:
                    instance_names[node.name] = "odma" + str(odma_idx)
                    odma_idx += 1
                config.append(
                    "create_bd_cell -type ip -vlnv %s %s"
                    % (vivado_stitch_vlnv, instance_names[node.name])
                )
                config.append(
                    "connect_bd_intf_net [get_bd_intf_pins %s/m_axi_gmem0] "
                    "[get_bd_intf_pins smartconnect_0/S%02d_AXI]"
                    % (instance_names[node.name], aximm_idx)
                )
                assert len(ifnames["axilite"]) == 1, "Must have 1 AXI lite interface on IODMA nodes"
                axilite_intf_name = ifnames["axilite"][0]
                assert axilite_intf_name is not None
                config.append(
                    "connect_bd_intf_net [get_bd_intf_pins %s/%s] "
                    "[get_bd_intf_pins axi_interconnect_%d/M%02d_AXI]"
                    % (
                        instance_names[node.name],
                        axilite_intf_name,
                        axilite_interconnect_idx,
                        axilite_idx,
                    )
                )
                # assign_bd_address with appropriate range/offset
                config.append(
                    "assign_axi_addr_proc %s/%s" % (instance_names[node.name], axilite_intf_name)
                )

                aximm_idx += 1
                axilite_idx += 1
                if axilite_idx == 64:
                    axilite_interconnect_idx += 1
                    axilite_idx = 0
                if axilite_interconnect_idx == 0:
                    master_axilite_idx += 1
            else:
                instance_names[node.name] = node.name
                config.append(
                    "create_bd_cell -type ip -vlnv %s %s"
                    % (vivado_stitch_vlnv, instance_names[node.name])
                )
                for axilite_intf_name in ifnames["axilite"]:
                    config.append(
                        "connect_bd_intf_net [get_bd_intf_pins %s/%s] "
                        "[get_bd_intf_pins axi_interconnect_%d/M%02d_AXI]"
                        % (
                            instance_names[node.name],
                            axilite_intf_name,
                            axilite_interconnect_idx,
                            axilite_idx,
                        )
                    )
                    # assign_bd_address with appropriate range/offset
                    config.append(
                        "assign_axi_addr_proc %s/%s"
                        % (instance_names[node.name], axilite_intf_name)
                    )
                    axilite_idx += 1
                    if axilite_idx == 64:
                        axilite_interconnect_idx += 1
                        axilite_idx = 0
                    if axilite_interconnect_idx == 0:
                        master_axilite_idx += 1
            sdp_node.set_nodeattr("instance_name", instance_names[node.name])

            config.append(
                "connect_bd_net [get_bd_pins %s/ap_clk] "
                "[get_bd_pins smartconnect_0/aclk]" % instance_names[node.name]
            )
            config.append(
                "connect_bd_net [get_bd_pins %s/ap_rst_n] "
                "[get_bd_pins smartconnect_0/aresetn]" % instance_names[node.name]
            )
            # connect streams
            if producer is not None:
                for i in range(len(node.input)):
                    producer = model.find_producer(node.input[i])
                    if producer is not None:
                        j = list(producer.output).index(node.input[i])
                        config.append(
                            "connect_bd_intf_net [get_bd_intf_pins %s/s_axis_%d] "
                            "[get_bd_intf_pins %s/m_axis_%d]"
                            % (
                                instance_names[node.name],
                                i,
                                instance_names[producer.name],
                                j,
                            )
                        )

            # connect first/last dataflow partition to instrumentation wrapper
            if use_instrumentation:
                if producer is None:
                    config.append(
                        "connect_bd_intf_net [get_bd_intf_pins %s/s_axis_0] "
                        "[get_bd_intf_pins instrumentation_wrap_0/finnix]"
                        % (instance_names[node.name])
                    )
                if consumer == []:
                    config.append(
                        "connect_bd_intf_net [get_bd_intf_pins %s/m_axis_0] "
                        "[get_bd_intf_pins instrumentation_wrap_0/finnox]"
                        % (instance_names[node.name])
                    )

        # TODO: WORKAROUND, do not instantiate smartconnect when not needed!
        if use_instrumentation:
            config.append("delete_bd_objs [get_bd_cells smartconnect_0]")
            aximm_idx = 1

        # finalize nested interconnect clock/reset
        for i in range(1, nested_interconnect_count + 1):
            config.append(
                "apply_bd_automation -rule xilinx.com:bd_rule:clkrst -config "
                '"Clk /zynq_ps/$zynq_ps_clkname"  [get_bd_pins axi_interconnect_%d/M*_ACLK]' % (i)
            )

        # create a temporary folder for the project
        vivado_pynq_proj_dir = make_build_dir(prefix="vivado_zynq_proj_")
        model.set_metadata_prop("vivado_pynq_proj", vivado_pynq_proj_dir)

        fclk_mhz = int(1 / (self.period_ns * 0.001))

        # create a TCL recipe for the project
        ipcfg = vivado_pynq_proj_dir + "/ip_config.tcl"
        config = "\n".join(config) + "\n"
        with open(ipcfg, "w") as f:
            f.write(
<<<<<<< HEAD
                templates.custom_zynq_shell_template
                % (
                    fclk_mhz,
                    master_axilite_idx,
                    aximm_idx,
                    self.platform,
                    pynq_part_map[self.platform],
                    config,
                    self.enable_debug,
                    self.enable_gpio_reset,
                )
=======
                (
                    templates.custom_zynq_shell_template
                    % (
                        fclk_mhz,
                        axilite_idx,
                        aximm_idx,
                        self.platform,
                        pynq_part_map[self.platform],
                        config,
                        self.enable_debug,
                    )
                ).replace("$BOARDFILES$", str(get_deps_path() / "board_files"))
>>>>>>> 6cf6c7b1
            )

        # create a TCL recipe for the project
        synth_project_sh = vivado_pynq_proj_dir + "/synth_project.sh"
        working_dir = os.environ["PWD"]
        with open(synth_project_sh, "w") as f:
            f.write("#!/bin/bash \n")
            f.write("cd {}\n".format(vivado_pynq_proj_dir))
            f.write("vivado -mode batch -source %s\n" % ipcfg)
            f.write("cd {}\n".format(working_dir))

        # call the synthesis script
        bash_command = ["bash", synth_project_sh]
        process_compile = subprocess.Popen(
            bash_command, stdout=subprocess.PIPE, stderr=subprocess.PIPE
        )
        _, stderr_data = process_compile.communicate()
        stderr_stripped = stderr_data.decode().strip()
        if stderr_stripped != "" and stderr_stripped is not None:
            log.critical(stderr_stripped)  # Decode bytes and log as critical
        bitfile_name = vivado_pynq_proj_dir + "/finn_zynq_link.runs/impl_1/top_wrapper.bit"
        if not os.path.isfile(bitfile_name):
            raise Exception(
                "Synthesis failed, no bitfile found. Check logs under %s" % vivado_pynq_proj_dir
            )
        deploy_bitfile_name = vivado_pynq_proj_dir + "/resizer.bit"
        copy(bitfile_name, deploy_bitfile_name)
        # set bitfile attribute
        model.set_metadata_prop("bitfile", deploy_bitfile_name)
        hwh_name_alts = [
            vivado_pynq_proj_dir + "/finn_zynq_link.srcs/sources_1/bd/top/hw_handoff/top.hwh",
            vivado_pynq_proj_dir + "/finn_zynq_link.gen/sources_1/bd/top/hw_handoff/top.hwh",
        ]
        hwh_name = None
        for hwh_name_cand in hwh_name_alts:
            if os.path.isfile(hwh_name_cand):
                hwh_name = hwh_name_cand
        if not os.path.isfile(hwh_name):
            raise Exception(
                "Synthesis failed, no bitfile found. Check logs under %s" % vivado_pynq_proj_dir
            )
        deploy_hwh_name = vivado_pynq_proj_dir + "/resizer.hwh"
        copy(hwh_name, deploy_hwh_name)
        model.set_metadata_prop("hw_handoff", deploy_hwh_name)
        # filename for the synth utilization report
        synth_report_filename = vivado_pynq_proj_dir + "/synth_report.xml"
        model.set_metadata_prop("vivado_synth_rpt", synth_report_filename)
        return (model, False)


class ZynqBuild(Transformation):
    """Best-effort attempt at building the accelerator for Zynq.
    It assumes the model has only fpgadataflow nodes

    """

    def __init__(
        self,
        platform,
        period_ns,
        enable_debug=False,
        enable_instrumentation=False,
        partition_model_dir=None,
    ):
        super().__init__()
        self.fpga_part = pynq_part_map[platform]
        self.axi_port_width = pynq_native_port_width[platform]
        self.period_ns = period_ns
        self.platform = platform
        self.enable_debug = enable_debug
        self.enable_instrumentation = enable_instrumentation
        self.partition_model_dir = partition_model_dir

    def apply(self, model):
        # first infer layouts
        model = model.transform(InferDataLayouts())
        # prepare at global level, then break up into kernels
        if self.enable_instrumentation:
            prep_transforms = [
                GenerateInstrumentationIP(self.fpga_part, self.period_ns),
                Floorplan(),
                CreateDataflowPartition(partition_model_dir=self.partition_model_dir),
            ]
        else:
            prep_transforms = [
                InsertIODMA(self.axi_port_width),
                InsertDWC(),
                SpecializeLayers(self.fpga_part),
                Floorplan(),
                CreateDataflowPartition(partition_model_dir=self.partition_model_dir),
            ]
        for trn in prep_transforms:
            model = model.transform(trn)
            model = model.transform(GiveUniqueNodeNames())
            model = model.transform(GiveReadableTensorNames())
        # Build each kernel individually
        sdp_nodes = model.get_nodes_by_op_type("StreamingDataflowPartition")
        for sdp_node in sdp_nodes:
            prefix = sdp_node.name + "_"
            sdp_node = getCustomOp(sdp_node)
            dataflow_model_filename = sdp_node.get_nodeattr("model")
            kernel_model = ModelWrapper(dataflow_model_filename)
            # InsertFIFO at this stage interferes with tLastMarker
            # TODO: is this really needed here at all?
            if not self.enable_instrumentation:
                kernel_model = kernel_model.transform(InsertFIFO())
            kernel_model = kernel_model.transform(SpecializeLayers(self.fpga_part))
            kernel_model = kernel_model.transform(GiveUniqueNodeNames(prefix))
            kernel_model.save(dataflow_model_filename)
            kernel_model = kernel_model.transform(PrepareIP(self.fpga_part, self.period_ns))
            kernel_model = kernel_model.transform(HLSSynthIP())
            kernel_model = kernel_model.transform(
                CreateStitchedIP(self.fpga_part, self.period_ns, sdp_node.onnx_node.name, False)
            )
            kernel_model.set_metadata_prop("platform", "zynq-iodma")
            kernel_model.save(dataflow_model_filename)
        # Assemble design from IPs
        model = model.transform(
            MakeZYNQProject(self.platform, self.period_ns, enable_debug=self.enable_debug)
        )

        # set platform attribute for correct remote execution
        model.set_metadata_prop("platform", "zynq-iodma")

        return (model, False)<|MERGE_RESOLUTION|>--- conflicted
+++ resolved
@@ -373,32 +373,19 @@
         config = "\n".join(config) + "\n"
         with open(ipcfg, "w") as f:
             f.write(
-<<<<<<< HEAD
-                templates.custom_zynq_shell_template
-                % (
-                    fclk_mhz,
-                    master_axilite_idx,
-                    aximm_idx,
-                    self.platform,
-                    pynq_part_map[self.platform],
-                    config,
-                    self.enable_debug,
-                    self.enable_gpio_reset,
-                )
-=======
                 (
                     templates.custom_zynq_shell_template
                     % (
                         fclk_mhz,
-                        axilite_idx,
+                        master_axilite_idx,
                         aximm_idx,
                         self.platform,
                         pynq_part_map[self.platform],
                         config,
                         self.enable_debug,
+                        self.enable_gpio_reset,
                     )
                 ).replace("$BOARDFILES$", str(get_deps_path() / "board_files"))
->>>>>>> 6cf6c7b1
             )
 
         # create a TCL recipe for the project
