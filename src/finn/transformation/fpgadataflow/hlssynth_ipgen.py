# Copyright (c) 2020, Xilinx
# All rights reserved.
#
# Redistribution and use in source and binary forms, with or without
# modification, are permitted provided that the following conditions are met:
#
# * Redistributions of source code must retain the above copyright notice, this
#   list of conditions and the following disclaimer.
#
# * Redistributions in binary form must reproduce the above copyright notice,
#   this list of conditions and the following disclaimer in the documentation
#   and/or other materials provided with the distribution.
#
# * Neither the name of FINN nor the names of its
#   contributors may be used to endorse or promote products derived from
#   this software without specific prior written permission.
#
# THIS SOFTWARE IS PROVIDED BY THE COPYRIGHT HOLDERS AND CONTRIBUTORS "AS IS"
# AND ANY EXPRESS OR IMPLIED WARRANTIES, INCLUDING, BUT NOT LIMITED TO, THE
# IMPLIED WARRANTIES OF MERCHANTABILITY AND FITNESS FOR A PARTICULAR PURPOSE ARE
# DISCLAIMED. IN NO EVENT SHALL THE COPYRIGHT HOLDER OR CONTRIBUTORS BE LIABLE
# FOR ANY DIRECT, INDIRECT, INCIDENTAL, SPECIAL, EXEMPLARY, OR CONSEQUENTIAL
# DAMAGES (INCLUDING, BUT NOT LIMITED TO, PROCUREMENT OF SUBSTITUTE GOODS OR
# SERVICES; LOSS OF USE, DATA, OR PROFITS; OR BUSINESS INTERRUPTION) HOWEVER
# CAUSED AND ON ANY THEORY OF LIABILITY, WHETHER IN CONTRACT, STRICT LIABILITY,
# OR TORT (INCLUDING NEGLIGENCE OR OTHERWISE) ARISING IN ANY WAY OUT OF THE USE
# OF THIS SOFTWARE, EVEN IF ADVISED OF THE POSSIBILITY OF SUCH DAMAGE.

import finn.custom_op.registry as registry
<<<<<<< HEAD
from finn.util.fpgadataflow import is_fpgadataflow_node
from finn.transformation import Transformation
=======
import finn.util.basic as util
from finn.transformation import NodeLocalTransformation
>>>>>>> b2dc7f81


class HLSSynth_IPGen(NodeLocalTransformation):
    """For each node: generate IP block from code in folder
    that is referenced in node attribute "code_gen_dir_ipgen"
    and save path of generated project in node attribute "ipgen_path".
    All nodes in the graph must have the fpgadataflow backend attribute.

    This transformation calls Vivado HLS for synthesis, so it will run for
    some time (several minutes)

    * num_workers (int or None) number of parallel workers, see documentation in
      NodeLocalTransformation for more details.
    """

<<<<<<< HEAD
    def apply(self, model):
        for node in model.graph.node:
            op_type = node.op_type
            if is_fpgadataflow_node(node) is True:
=======
    def __init__(self, num_workers=None):
        super().__init__(num_workers=num_workers)

    def applyNodeLocal(self, node):
        op_type = node.op_type
        if node.domain == "finn":
            backend_attribute = util.get_by_name(node.attribute, "backend")
            if backend_attribute is None:
                return (node, False)
            backend_value = backend_attribute.s.decode("UTF-8")
            if backend_value == "fpgadataflow":
>>>>>>> b2dc7f81
                try:
                    # lookup op_type in registry of CustomOps
                    inst = registry.custom_op[op_type](node)
                    # ensure that code is generated
                    assert (
                        inst.get_nodeattr("code_gen_dir_ipgen") != ""
                    ), """Node
<<<<<<< HEAD
                        attribute "code_gen_dir_ipgen" is empty. Please run
                        transformation CodeGen_ipgen first."""
=======
                    attribute "code_gen_dir_ipgen" is empty. Please run
                    transformation CodeGen_ipgen first."""
>>>>>>> b2dc7f81
                    # call the compilation function for this node
                    inst.ipgen_singlenode_code()
                    # ensure that executable path is now set
                    assert (
                        inst.get_nodeattr("ipgen_path") != ""
                    ), """Transformation
<<<<<<< HEAD
                        HLSSynth_IPGen was not successful. Node attribute "ipgen_path"
                        is empty."""
=======
                    HLSSynth_IPGen was not successful. Node attribute "ipgen_path"
                    is empty."""
>>>>>>> b2dc7f81
                except KeyError:
                    # exception if op_type is not supported
                    raise Exception(
                        "Custom op_type %s is currently not supported." % op_type
                    )
<<<<<<< HEAD
        return (model, False)
=======

        return (node, False)
>>>>>>> b2dc7f81
<|MERGE_RESOLUTION|>--- conflicted
+++ resolved
@@ -27,13 +27,8 @@
 # OF THIS SOFTWARE, EVEN IF ADVISED OF THE POSSIBILITY OF SUCH DAMAGE.
 
 import finn.custom_op.registry as registry
-<<<<<<< HEAD
 from finn.util.fpgadataflow import is_fpgadataflow_node
-from finn.transformation import Transformation
-=======
-import finn.util.basic as util
 from finn.transformation import NodeLocalTransformation
->>>>>>> b2dc7f81
 
 
 class HLSSynth_IPGen(NodeLocalTransformation):
@@ -49,59 +44,32 @@
       NodeLocalTransformation for more details.
     """
 
-<<<<<<< HEAD
-    def apply(self, model):
-        for node in model.graph.node:
-            op_type = node.op_type
-            if is_fpgadataflow_node(node) is True:
-=======
     def __init__(self, num_workers=None):
         super().__init__(num_workers=num_workers)
 
     def applyNodeLocal(self, node):
         op_type = node.op_type
-        if node.domain == "finn":
-            backend_attribute = util.get_by_name(node.attribute, "backend")
-            if backend_attribute is None:
-                return (node, False)
-            backend_value = backend_attribute.s.decode("UTF-8")
-            if backend_value == "fpgadataflow":
->>>>>>> b2dc7f81
-                try:
-                    # lookup op_type in registry of CustomOps
-                    inst = registry.custom_op[op_type](node)
-                    # ensure that code is generated
-                    assert (
-                        inst.get_nodeattr("code_gen_dir_ipgen") != ""
-                    ), """Node
-<<<<<<< HEAD
-                        attribute "code_gen_dir_ipgen" is empty. Please run
-                        transformation CodeGen_ipgen first."""
-=======
-                    attribute "code_gen_dir_ipgen" is empty. Please run
-                    transformation CodeGen_ipgen first."""
->>>>>>> b2dc7f81
-                    # call the compilation function for this node
-                    inst.ipgen_singlenode_code()
-                    # ensure that executable path is now set
-                    assert (
-                        inst.get_nodeattr("ipgen_path") != ""
-                    ), """Transformation
-<<<<<<< HEAD
-                        HLSSynth_IPGen was not successful. Node attribute "ipgen_path"
-                        is empty."""
-=======
-                    HLSSynth_IPGen was not successful. Node attribute "ipgen_path"
-                    is empty."""
->>>>>>> b2dc7f81
-                except KeyError:
-                    # exception if op_type is not supported
-                    raise Exception(
-                        "Custom op_type %s is currently not supported." % op_type
-                    )
-<<<<<<< HEAD
-        return (model, False)
-=======
-
-        return (node, False)
->>>>>>> b2dc7f81
+        if is_fpgadataflow_node(node) is True:
+            try:
+                # lookup op_type in registry of CustomOps
+                inst = registry.custom_op[op_type](node)
+                # ensure that code is generated
+                assert (
+                    inst.get_nodeattr("code_gen_dir_ipgen") != ""
+                ), """Node
+                attribute "code_gen_dir_ipgen" is empty. Please run
+                transformation CodeGen_ipgen first."""
+                # call the compilation function for this node
+                inst.ipgen_singlenode_code()
+                # ensure that executable path is now set
+                assert (
+                    inst.get_nodeattr("ipgen_path") != ""
+                ), """Transformation
+                HLSSynth_IPGen was not successful. Node attribute "ipgen_path"
+                is empty."""
+            except KeyError:
+                # exception if op_type is not supported
+                raise Exception(
+                    "Custom op_type %s is currently not supported." % op_type
+                )
+        return (node, False)