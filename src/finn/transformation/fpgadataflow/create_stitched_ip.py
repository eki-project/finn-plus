# Copyright (c) 2020, Xilinx
# All rights reserved.
#
# Redistribution and use in source and binary forms, with or without
# modification, are permitted provided that the following conditions are met:
#
# * Redistributions of source code must retain the above copyright notice, this
#   list of conditions and the following disclaimer.
#
# * Redistributions in binary form must reproduce the above copyright notice,
#   this list of conditions and the following disclaimer in the documentation
#   and/or other materials provided with the distribution.
#
# * Neither the name of FINN nor the names of its
#   contributors may be used to endorse or promote products derived from
#   this software without specific prior written permission.
#
# THIS SOFTWARE IS PROVIDED BY THE COPYRIGHT HOLDERS AND CONTRIBUTORS "AS IS"
# AND ANY EXPRESS OR IMPLIED WARRANTIES, INCLUDING, BUT NOT LIMITED TO, THE
# IMPLIED WARRANTIES OF MERCHANTABILITY AND FITNESS FOR A PARTICULAR PURPOSE ARE
# DISCLAIMED. IN NO EVENT SHALL THE COPYRIGHT HOLDER OR CONTRIBUTORS BE LIABLE
# FOR ANY DIRECT, INDIRECT, INCIDENTAL, SPECIAL, EXEMPLARY, OR CONSEQUENTIAL
# DAMAGES (INCLUDING, BUT NOT LIMITED TO, PROCUREMENT OF SUBSTITUTE GOODS OR
# SERVICES; LOSS OF USE, DATA, OR PROFITS; OR BUSINESS INTERRUPTION) HOWEVER
# CAUSED AND ON ANY THEORY OF LIABILITY, WHETHER IN CONTRACT, STRICT LIABILITY,
# OR TORT (INCLUDING NEGLIGENCE OR OTHERWISE) ARISING IN ANY WAY OUT OF THE USE
# OF THIS SOFTWARE, EVEN IF ADVISED OF THE POSSIBILITY OF SUCH DAMAGE.

import pkg_resources as pk

import json
import multiprocessing as mp
import os
import subprocess
import warnings
from qonnx.custom_op.registry import getCustomOp
from qonnx.transformation.base import Transformation
from qonnx.util.basic import get_num_default_workers
from shutil import copytree

from finn.transformation.fpgadataflow.replace_verilog_relpaths import (
    ReplaceVerilogRelPaths,
)
from finn.util.basic import make_build_dir
from finn.util.fpgadataflow import is_fpgadataflow_node


def is_external_input(model, node, i):
    # indicate whether input i of node should be made external
    # True only if input is unconnected and has no initializer
    # Only esception is second input of FC layers when mem_mode is external
    node_inst = getCustomOp(node)
    producer = model.find_producer(node.input[i])
    if producer is None:
        if model.get_initializer(node.input[i]) is None:
            return True
        else:
            if node.op_type == "MatrixVectorActivation":
                if node_inst.get_nodeattr("mem_mode") == "external":
                    return True
    return False


def is_external_output(model, node, i):
    # indicate whether output i of node should be made external
    # True only if output is unconnected
    consumers = model.find_consumers(node.output[i])
    if consumers == []:
        # TODO should ideally check if tensor is in top-level
        # outputs
        return True
    return False


class CreateStitchedIP(Transformation):
    """Create a Vivado IP Block Design project from all the generated IPs of a
    graph. All nodes in the graph must have the fpgadataflow backend attribute,
    and the PrepareIP transformation must have been previously run on
    the graph. The resulting block design is also packaged as IP. The
    transformation gets the fpgapart as a string.

    Outcome if successful: sets the vivado_stitch_proj attribute in the ONNX
    ModelProto's metadata_props field, with the created project dir as the
    value. A make_project.tcl script is also placed under the same folder,
    which is called to instantiate the per-layer IPs and stitch them together.
    The packaged block design IP can be found under the ip subdirectory.
    """

    def __init__(
        self, fpgapart, clk_ns, ip_name="finn_design", vitis=False, signature=[]
    ):
        super().__init__()
        self.fpgapart = fpgapart
        self.clk_ns = clk_ns
        self.ip_name = ip_name
        self.vitis = vitis
        self.signature = signature
        self.has_aximm = False
        self.has_m_axis = False
        self.m_axis_idx = 0
        self.has_s_axis = False
        self.s_axis_idx = 0
        self.clock_reset_are_external = False
        self.create_cmds = []
        self.connect_cmds = []
        # keep track of top-level interface names
        self.intf_names = {
            "clk": [],
            "rst": [],
            "s_axis": [],
            "m_axis": [],
            "aximm": [],
            "axilite": [],
        }

    def connect_clk_rst(self, node):
        inst_name = node.name
        node_inst = getCustomOp(node)
        clock_intf_name = node_inst.get_verilog_top_module_intf_names()["clk"][0]
        reset_intf_name = node_inst.get_verilog_top_module_intf_names()["rst"][0]
        # make clock and reset external, if they aren't already
        if not self.clock_reset_are_external:
            self.connect_cmds.append(
                "make_bd_pins_external [get_bd_pins %s/%s]"
                % (inst_name, clock_intf_name)
            )
            self.connect_cmds.append("set_property name ap_clk [get_bd_ports ap_clk_0]")
            self.connect_cmds.append(
                "make_bd_pins_external [get_bd_pins %s/%s]"
                % (inst_name, reset_intf_name)
            )
            self.connect_cmds.append(
                "set_property name ap_rst_n [get_bd_ports ap_rst_n_0]"
            )
            self.clock_reset_are_external = True
            self.intf_names["clk"] = ["ap_clk"]
            self.intf_names["rst"] = ["ap_rst_n"]
        # otherwise connect clock and reset
        else:
            self.connect_cmds.append(
                "connect_bd_net [get_bd_ports ap_rst_n] [get_bd_pins %s/%s]"
                % (inst_name, reset_intf_name)
            )
            self.connect_cmds.append(
                "connect_bd_net [get_bd_ports ap_clk] [get_bd_pins %s/%s]"
                % (inst_name, clock_intf_name)
            )

    def connect_axi(self, node):
        inst_name = node.name
        node_inst = getCustomOp(node)
        axilite_intf_name = node_inst.get_verilog_top_module_intf_names()["axilite"]
        aximm_intf_name = node_inst.get_verilog_top_module_intf_names()["aximm"]
        if len(axilite_intf_name) != 0:
            self.connect_cmds.append(
                "make_bd_intf_pins_external "
                "[get_bd_intf_pins %s/%s]" % (inst_name, axilite_intf_name[0])
            )
            ext_if_name = "%s_%d" % (
                axilite_intf_name[0],
                len(self.intf_names["axilite"]),
            )
            self.intf_names["axilite"].append(ext_if_name)
        if len(aximm_intf_name) != 0:
            self.connect_cmds.append(
                "make_bd_intf_pins_external [get_bd_intf_pins %s/%s]"
                % (inst_name, aximm_intf_name[0][0])
            )
            ext_if_name = "m_axi_gmem%d" % (len(self.intf_names["aximm"]))
            self.connect_cmds.append(
                "set_property name %s [get_bd_intf_ports m_axi_gmem_0]" % ext_if_name
            )
            self.connect_cmds.append("assign_bd_address")
            seg_name = "%s/Data_m_axi_gmem/SEG_%s_Reg" % (inst_name, ext_if_name)
            self.connect_cmds.append(
                "set_property offset 0 [get_bd_addr_segs {%s}]" % (seg_name)
            )
            # TODO should propagate this information from the node instead of 4G
            self.connect_cmds.append(
                "set_property range 4G [get_bd_addr_segs {%s}]" % (seg_name)
            )
            self.intf_names["aximm"] = [(ext_if_name, aximm_intf_name[0][1])]
            self.has_aximm = True

    def connect_m_axis_external(self, node, idx=None):
        inst_name = node.name
        node_inst = getCustomOp(node)
        output_intf_names = node_inst.get_verilog_top_module_intf_names()["m_axis"]
        # make output axis external
        for i in range(len(output_intf_names)):
            if idx is not None and idx != i:
                continue
            output_intf_name = output_intf_names[i][0]
            self.connect_cmds.append(
                "make_bd_intf_pins_external [get_bd_intf_pins %s/%s]"
                % (inst_name, output_intf_name)
            )
            self.connect_cmds.append(
                "set_property name m_axis_%d [get_bd_intf_ports %s_0]"
                % (self.m_axis_idx, output_intf_name)
            )
            self.has_m_axis = True
            self.intf_names["m_axis"].append(
                ("m_axis_%d" % self.m_axis_idx, output_intf_names[i][1])
            )
            self.m_axis_idx += 1

    def connect_s_axis_external(self, node, idx=None):
        inst_name = node.name
        node_inst = getCustomOp(node)
        input_intf_names = node_inst.get_verilog_top_module_intf_names()["s_axis"]
        # make input axis external
        for i in range(len(input_intf_names)):
            if idx is not None and idx != i:
                continue
            input_intf_name = input_intf_names[i][0]
            self.connect_cmds.append(
                "make_bd_intf_pins_external [get_bd_intf_pins %s/%s]"
                % (inst_name, input_intf_name)
            )
            self.connect_cmds.append(
                "set_property name s_axis_%d [get_bd_intf_ports %s_0]"
                % (self.s_axis_idx, input_intf_name)
            )
            self.has_s_axis = True
            self.intf_names["s_axis"].append(
                ("s_axis_%d" % self.s_axis_idx, input_intf_names[i][1])
            )
            self.s_axis_idx += 1

    def insert_signature(self, checksum_count):
        signature_vlnv = "AMD:user:axi_info_top:1.0"
        signature_name = "axi_info_top0"
        self.create_cmds.append(
            "create_bd_cell -type ip -vlnv %s %s" % (signature_vlnv, signature_name)
        )
        self.create_cmds.append(
            "set_property -dict [list "
            "CONFIG.SIG_CUSTOMER {%s} "
            "CONFIG.SIG_APPLICATION {%s} "
            "CONFIG.VERSION {%s} "
            "CONFIG.CHECKSUM_COUNT {%s} "
            "] [get_bd_cells %s]"
            % (
                self.signature[0],
                self.signature[1],
                self.signature[2],
                checksum_count,
                signature_name,
            )
        )
        # set clk and reset
        self.connect_cmds.append(
            "connect_bd_net [get_bd_ports ap_clk] [get_bd_pins %s/ap_clk]"
            % signature_name
        )
        self.connect_cmds.append(
            "connect_bd_net [get_bd_ports ap_rst_n] [get_bd_pins %s/ap_rst_n]"
            % signature_name
        )
        fclk_mhz = 1 / (self.clk_ns * 0.001)
        fclk_hz = fclk_mhz * 1000000
        self.connect_cmds.append(
            "set_property -dict [list "
            "CONFIG.FREQ_HZ {%f} "
            "CONFIG.CLK_DOMAIN {ap_clk} "
            "] [get_bd_intf_pins %s/s_axi]"
            % (
                fclk_hz,
                signature_name,
            )
        )
        # make axilite interface external
        self.connect_cmds.append(
            "make_bd_intf_pins_external [get_bd_intf_pins %s/s_axi]" % signature_name
        )
        self.connect_cmds.append(
            "set_property name s_axis_info [get_bd_intf_ports s_axi_0]"
        )
        self.connect_cmds.append("assign_bd_address")

    def apply(self, model):
        # ensure non-relative readmemh .dat files
        model = model.transform(ReplaceVerilogRelPaths())
        ip_dirs = ["list"]
        # add RTL streamer IP
        ip_dirs.append("$::env(FINN_ROOT)/finn-rtllib/memstream")
        if self.signature:
            ip_dirs.append("$::env(FINN_ROOT)/finn-rtllib/axi_info")
        if model.graph.node[0].op_type not in ["StreamingFIFO", "IODMA"]:
            warnings.warn(
                """First node is not StreamingFIFO or IODMA.
                You may experience incorrect stitched-IP rtlsim or hardware
                behavior. It is strongly recommended to insert FIFOs prior to
                calling CreateStitchedIP."""
            )
        for node in model.graph.node:
            # ensure that all nodes are fpgadataflow, and that IPs are generated
            assert is_fpgadataflow_node(
                node
            ), "All nodes must be FINN fpgadataflow nodes."
            node_inst = getCustomOp(node)
            ip_dir_value = node_inst.get_nodeattr("ip_path")
            assert os.path.isdir(ip_dir_value), "IP generation directory doesn't exist."
            ip_dirs += [ip_dir_value]
            self.create_cmds += node_inst.code_generation_ipi()
            self.connect_clk_rst(node)
            self.connect_axi(node)
            for i in range(len(node.input)):
                if not is_external_input(model, node, i):
                    producer = model.find_producer(node.input[i])
                    if producer is None:
                        continue
                    j = list(producer.output).index(node.input[i])
                    src_intf_name = getCustomOp(
                        producer
                    ).get_verilog_top_module_intf_names()["m_axis"][j][0]
                    dst_intf_name = node_inst.get_verilog_top_module_intf_names()[
                        "s_axis"
                    ][i][0]
                    self.connect_cmds.append(
                        "connect_bd_intf_net [get_bd_intf_pins %s/%s] "
                        "[get_bd_intf_pins %s/%s]"
                        % (producer.name, src_intf_name, node.name, dst_intf_name)
                    )

        # process external inputs and outputs in top-level graph input order
        for input in model.graph.input:
            inp_name = input.name
            inp_cons = model.find_consumers(inp_name)
            assert inp_cons != [], "No consumer for input " + inp_name
            assert len(inp_cons) == 1, "Multiple consumers for input " + inp_name
            node = inp_cons[0]
            node_inst = getCustomOp(node)
            for i in range(len(node.input)):
                if node.input[i] == inp_name:
                    self.connect_s_axis_external(node, idx=i)
        for output in model.graph.output:
            out_name = output.name
            node = model.find_producer(out_name)
            assert node is not None, "No producer for output " + out_name
            node_inst = getCustomOp(node)
            for i in range(len(node.output)):
                if node.output[i] == out_name:
                    self.connect_m_axis_external(node, idx=i)

        if self.signature:
            # extract number of checksum layer from graph
            checksum_layers = model.get_nodes_by_op_type("checksum")
            self.insert_signature(len(checksum_layers))

        # create a temporary folder for the project
        prjname = "finn_vivado_stitch_proj"
        vivado_stitch_proj_dir = make_build_dir(prefix="vivado_stitch_proj_")
        model.set_metadata_prop("vivado_stitch_proj", vivado_stitch_proj_dir)
        # start building the tcl script
        tcl = []
        # create vivado project
        tcl.append(
            "create_project %s %s -part %s"
            % (prjname, vivado_stitch_proj_dir, self.fpgapart)
        )
        # add all the generated IP dirs to ip_repo_paths
        ip_dirs_str = " ".join(ip_dirs)
        tcl.append("set_property ip_repo_paths [%s] [current_project]" % ip_dirs_str)
        tcl.append("update_ip_catalog")
        # create block design and instantiate all layers
        block_name = self.ip_name
        tcl.append('create_bd_design "%s"' % block_name)
        tcl.extend(self.create_cmds)
        tcl.extend(self.connect_cmds)
        fclk_mhz = 1 / (self.clk_ns * 0.001)
        fclk_hz = fclk_mhz * 1000000
        model.set_metadata_prop("clk_ns", str(self.clk_ns))
        tcl.append("set_property CONFIG.FREQ_HZ %f [get_bd_ports /ap_clk]" % fclk_hz)
        tcl.append("regenerate_bd_layout")
        tcl.append("validate_bd_design")
        tcl.append("save_bd_design")
        # create wrapper hdl (for rtlsim later on)
        bd_base = "%s/%s.srcs/sources_1/bd/%s" % (
            vivado_stitch_proj_dir,
            prjname,
            block_name,
        )
        bd_filename = "%s/%s.bd" % (bd_base, block_name)
        tcl.append("make_wrapper -files [get_files %s] -top" % bd_filename)
        wrapper_filename = "%s/hdl/%s_wrapper.v" % (bd_base, block_name)
        tcl.append("add_files -norecurse %s" % wrapper_filename)
        model.set_metadata_prop("wrapper_filename", wrapper_filename)
        # synthesize to DCP and export stub, DCP and constraints
        if self.vitis:
            tcl.append(
                "set_property SYNTH_CHECKPOINT_MODE Hierarchical [ get_files %s ]"
                % bd_filename
            )
            tcl.append(
                "set_property -name {STEPS.SYNTH_DESIGN.ARGS.MORE OPTIONS} "
                "-value {-mode out_of_context} -objects [get_runs synth_1]"
            )
            num_workers = get_num_default_workers()
            assert num_workers >= 0, "Number of workers must be nonnegative."
            if num_workers == 0:
                num_workers = mp.cpu_count()
            tcl.append("launch_runs synth_1 -jobs %s" % str(num_workers))
            tcl.append("wait_on_run [get_runs synth_1]")
            tcl.append("open_run synth_1 -name synth_1")
            tcl.append("write_verilog -force -mode synth_stub %s.v" % block_name)
            tcl.append("write_checkpoint %s.dcp" % block_name)
            tcl.append("write_xdc %s.xdc" % block_name)
            tcl.append(
                "report_utilization -hierarchical -hierarchical_depth 5 "
                "-file %s_partition_util.rpt" % block_name
            )
        # export block design itself as an IP core
        block_vendor = "xilinx_finn"
        block_library = "finn"
        block_vlnv = "%s:%s:%s:1.0" % (block_vendor, block_library, block_name)
        model.set_metadata_prop("vivado_stitch_vlnv", block_vlnv)
        model.set_metadata_prop("vivado_stitch_ifnames", json.dumps(self.intf_names))
        tcl.append(
            (
                "ipx::package_project -root_dir %s/ip -vendor %s "
                "-library %s -taxonomy /UserIP -module %s -import_files"
            )
            % (vivado_stitch_proj_dir, block_vendor, block_library, block_name)
        )
        # in some cases, the IP packager seems to infer an aperture of 64K or 4G,
        # preventing address assignment of the DDR_LOW and/or DDR_HIGH segments
        # the following is a hotfix to remove this aperture during IODMA packaging
        tcl.append(
            "ipx::remove_segment -quiet m_axi_gmem0:APERTURE_0 "
            "[ipx::get_address_spaces m_axi_gmem0 -of_objects [ipx::current_core]]"
        )
        tcl.append("set_property core_revision 2 [ipx::find_open_core %s]" % block_vlnv)
        tcl.append("ipx::create_xgui_files [ipx::find_open_core %s]" % block_vlnv)
        # mark bus interface params as user-resolvable to avoid FREQ_MHZ mismatches
        tcl.append(
            "set_property value_resolve_type user [ipx::get_bus_parameters "
            "-of [ipx::get_bus_interfaces -of [ipx::current_core ]]]"
        )
        # if targeting Vitis, add some properties to the IP
        if self.vitis:
            # replace source code with dcp
            tcl.append(
                "set_property sdx_kernel true [ipx::find_open_core %s]" % block_vlnv
            )
            tcl.append(
                "set_property sdx_kernel_type rtl [ipx::find_open_core %s]" % block_vlnv
            )
            tcl.append(
                "set_property supported_families { } [ipx::find_open_core %s]"
                % block_vlnv
            )
            tcl.append(
                "set_property xpm_libraries {XPM_CDC XPM_MEMORY XPM_FIFO} "
                "[ipx::find_open_core %s]" % block_vlnv
            )
            tcl.append(
                "set_property auto_family_support_level level_2 "
                "[ipx::find_open_core %s]" % block_vlnv
            )
            # remove all files from synthesis and sim groups
            # we'll replace with DCP, stub, and xdc
            tcl.append(
                "ipx::remove_all_file "
                "[ipx::get_file_groups xilinx_anylanguagebehavioralsimulation]"
            )
            tcl.append(
                "ipx::remove_all_file "
                "[ipx::get_file_groups xilinx_anylanguagesynthesis]"
            )
            tcl.append(
                "ipx::remove_file_group "
                "xilinx_anylanguagebehavioralsimulation [ipx::current_core]"
            )
            tcl.append(
                "ipx::remove_file_group "
                "xilinx_anylanguagesynthesis [ipx::current_core]"
            )
            # remove sim and src folders
            tcl.append("file delete -force %s/ip/sim" % vivado_stitch_proj_dir)
            tcl.append("file delete -force %s/ip/src" % vivado_stitch_proj_dir)
            # copy and add DCP, stub, and xdc
            tcl.append("file mkdir %s/ip/dcp" % vivado_stitch_proj_dir)
            tcl.append("file mkdir %s/ip/impl" % vivado_stitch_proj_dir)
            tcl.append(
                "file copy -force %s.dcp %s/ip/dcp"
                % (block_name, vivado_stitch_proj_dir)
            )
            tcl.append(
                "file copy -force %s.xdc %s/ip/impl"
                % (block_name, vivado_stitch_proj_dir)
            )
            tcl.append("ipx::add_file_group xilinx_implementation [ipx::current_core]")
            tcl.append(
                "ipx::add_file impl/%s.xdc [ipx::get_file_groups xilinx_implementation]"
                % block_name
            )
            tcl.append(
                "set_property used_in [list implementation] "
                "[ipx::get_files impl/%s.xdc "
                "-of_objects [ipx::get_file_groups xilinx_implementation]]" % block_name
            )
            tcl.append(
                "ipx::add_file_group " "xilinx_synthesischeckpoint [ipx::current_core]"
            )
            tcl.append(
                "ipx::add_file dcp/%s.dcp "
                "[ipx::get_file_groups xilinx_synthesischeckpoint]" % block_name
            )
            tcl.append(
                "ipx::add_file_group xilinx_simulationcheckpoint [ipx::current_core]"
            )
            tcl.append(
                "ipx::add_file dcp/%s.dcp "
                "[ipx::get_file_groups xilinx_simulationcheckpoint]" % block_name
            )
        # add a rudimentary driver mdd to get correct ranges in xparameters.h later on
        example_data_dir = pk.resource_filename("finn.qnn-data", "mdd-data/")
        copytree(example_data_dir, vivado_stitch_proj_dir + "/data")
        tcl.append("file copy -force data ip/")
        tcl.append("ipx::add_file_group -type software_driver {} [ipx::current_core]")
        tcl.append(
            "set_property type mdd [ipx::add_file data/finn_design.mdd "
            "[ipx::get_file_groups xilinx_softwaredriver -of_objects "
            "[ipx::current_core]]]"
        )
        tcl.append(
            "set_property type tclSource [ipx::add_file data/finn_design.tcl "
            "[ipx::get_file_groups xilinx_softwaredriver -of_objects "
            "[ipx::current_core]]]"
        )
        tcl.append("ipx::update_checksums [ipx::find_open_core %s]" % block_vlnv)
        tcl.append("ipx::save_core [ipx::find_open_core %s]" % block_vlnv)
        # export list of used Verilog files (for rtlsim later on)
        tcl.append(
            "set all_v_files [get_files -filter {USED_IN_SYNTHESIS == 1 "
            + "&& (FILE_TYPE == Verilog || FILE_TYPE == SystemVerilog "
<<<<<<< HEAD
            + "|| FILE_TYPE ==\"Verilog Header\")}]"
=======
            + '|| FILE_TYPE =="Verilog Header")}]'
>>>>>>> df9aa4a4
        )
        v_file_list = "%s/all_verilog_srcs.txt" % vivado_stitch_proj_dir
        tcl.append("set fp [open %s w]" % v_file_list)
        # write each verilog filename to all_verilog_srcs.txt
        tcl.append("foreach vf $all_v_files {puts $fp $vf}")
        tcl.append("close $fp")
        # write the project creator tcl script
        tcl_string = "\n".join(tcl) + "\n"
        with open(vivado_stitch_proj_dir + "/make_project.tcl", "w") as f:
            f.write(tcl_string)
        # create a shell script and call Vivado
        make_project_sh = vivado_stitch_proj_dir + "/make_project.sh"
        working_dir = os.environ["PWD"]
        with open(make_project_sh, "w") as f:
            f.write("#!/bin/bash \n")
            f.write("cd {}\n".format(vivado_stitch_proj_dir))
            f.write("vivado -mode batch -source make_project.tcl\n")
            f.write("cd {}\n".format(working_dir))
        bash_command = ["bash", make_project_sh]
        process_compile = subprocess.Popen(bash_command, stdout=subprocess.PIPE)
        process_compile.communicate()
        # wrapper may be created in different location depending on Vivado version
        if not os.path.isfile(wrapper_filename):
            # check in alternative location (.gen instead of .srcs)
            wrapper_filename_alt = wrapper_filename.replace(".srcs", ".gen")
            if os.path.isfile(wrapper_filename_alt):
                model.set_metadata_prop("wrapper_filename", wrapper_filename_alt)
            else:
                raise Exception("CreateStitchedIP failed, no wrapper HDL found.")

        return (model, False)<|MERGE_RESOLUTION|>--- conflicted
+++ resolved
@@ -536,11 +536,7 @@
         tcl.append(
             "set all_v_files [get_files -filter {USED_IN_SYNTHESIS == 1 "
             + "&& (FILE_TYPE == Verilog || FILE_TYPE == SystemVerilog "
-<<<<<<< HEAD
-            + "|| FILE_TYPE ==\"Verilog Header\")}]"
-=======
             + '|| FILE_TYPE =="Verilog Header")}]'
->>>>>>> df9aa4a4
         )
         v_file_list = "%s/all_verilog_srcs.txt" % vivado_stitch_proj_dir
         tcl.append("set fp [open %s w]" % v_file_list)
