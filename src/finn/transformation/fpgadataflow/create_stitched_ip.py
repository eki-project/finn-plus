--- conflicted
+++ resolved
@@ -339,13 +339,6 @@
         )
         # if targeting Vitis, add some properties to the IP
         if self.vitis:
-<<<<<<< HEAD
-            tcl.append(
-                "set_property value_resolve_type user [ipx::get_bus_parameters "
-                "-of [ipx::get_bus_interfaces -of [ipx::current_core ]]]"
-            )
-=======
->>>>>>> 29d4d790
             # replace source code with dcp
             tcl.append(
                 "set_property sdx_kernel true [ipx::find_open_core %s]" % block_vlnv
