--- conflicted
+++ resolved
@@ -109,9 +109,6 @@
         for val in divisors(max_val):
             node_inst.set_nodeattr(attr_name, val)
             cyc = node_inst.get_exp_cycles()
-<<<<<<< HEAD
-            if cyc <= self.target_cycles_per_frame:
-=======
             node_possible_foldings.append((int(val), int(cyc)))
         if not (node_inst.onnx_node.name in self.possible_foldings.keys()):
             self.possible_foldings[node_inst.onnx_node.name] = {attr_name: node_possible_foldings}
@@ -119,7 +116,6 @@
         for val, cyc in node_possible_foldings:
             if cyc <= self.target_cycles_per_frame:
                 node_inst.set_nodeattr(attr_name, val)
->>>>>>> 0975dc02
                 # finish if target met
                 break
 
