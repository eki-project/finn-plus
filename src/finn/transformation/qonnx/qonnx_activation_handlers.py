# Copyright (c) 2021, Xilinx
# All rights reserved.
#
# Redistribution and use in source and binary forms, with or without
# modification, are permitted provided that the following conditions are met:
#
# * Redistributions of source code must retain the above copyright notice, this
#   list of conditions and the following disclaimer.
#
# * Redistributions in binary form must reproduce the above copyright notice,
#   this list of conditions and the following disclaimer in the documentation
#   and/or other materials provided with the distribution.
#
# * Neither the name of FINN nor the names of its
#   contributors may be used to endorse or promote products derived from
#   this software without specific prior written permission.
#
# THIS SOFTWARE IS PROVIDED BY THE COPYRIGHT HOLDERS AND CONTRIBUTORS "AS IS"
# AND ANY EXPRESS OR IMPLIED WARRANTIES, INCLUDING, BUT NOT LIMITED TO, THE
# IMPLIED WARRANTIES OF MERCHANTABILITY AND FITNESS FOR A PARTICULAR PURPOSE ARE
# DISCLAIMED. IN NO EVENT SHALL THE COPYRIGHT HOLDER OR CONTRIBUTORS BE LIABLE
# FOR ANY DIRECT, INDIRECT, INCIDENTAL, SPECIAL, EXEMPLARY, OR CONSEQUENTIAL
# DAMAGES (INCLUDING, BUT NOT LIMITED TO, PROCUREMENT OF SUBSTITUTE GOODS OR
# SERVICES; LOSS OF USE, DATA, OR PROFITS; OR BUSINESS INTERRUPTION) HOWEVER
# CAUSED AND ON ANY THEORY OF LIABILITY, WHETHER IN CONTRACT, STRICT LIABILITY,
# OR TORT (INCLUDING NEGLIGENCE OR OTHERWISE) ARISING IN ANY WAY OUT OF THE USE
# OF THIS SOFTWARE, EVEN IF ADVISED OF THE POSSIBILITY OF SUCH DAMAGE.
import numpy as np
import warnings
from abc import ABC, abstractmethod
from onnx import TensorProto, helper
from qonnx.core.modelwrapper import ModelWrapper
from qonnx.custom_op.registry import getCustomOp

np_default_dtype = np.float32


class QuantActBaseHandler(ABC):
    """Base class for converting quantized activation expressed in the QONNX dialect
    to the FINN ONNX dialect.
    :param model: The model on which this handler should operate.
    :type model: class: `qonnx.core.modelwrapper.ModelWrapper`
    :param quant_node: The Quant node which a given handler should replace.
    :param quant_node_index: The index of the Quant node in the given model.
    :type quant_node_index: `int`
    """

    def __init__(self, model: ModelWrapper, quant_node, quant_node_index: int):
        """Base class constructor"""
        super().__init__()
        self._model = model
        self._q_node = quant_node
        self._q_index = quant_node_index

    @classmethod
    def valid_predecessor_op_types(self):
        """Defines which op types the preceding node is allowed to have for
        this type of activation.
        """
        raise NotImplementedError()

    @abstractmethod
    def _check_compatibility(self):
        """Check for compatibility with FINN.
        There are many more possible combinations of QONNX settings,
        than what is supported by FINN.
        """
        raise NotImplementedError()

    @abstractmethod
    def _calculate_act_bias(self):
        """Calculate the activation bias,
        which is introduced as an Add node behind the MultiThreshold node.
        """
        raise NotImplementedError()

    @abstractmethod
    def _calculate_thresholds(self):
        """Calculate the threshold array for the MultiThreshold node."""
        raise NotImplementedError()

    @abstractmethod
    def _calculate_act_scale(self):
        """Calculate the activation scale,
        which is introduced as a Mul node behind the Add node
        for the activation bias.
        """
        raise NotImplementedError()

    @abstractmethod
    def _remove_activation_node(self, multi_threshold_node):
        """Remove the activation node in front of the Quant node."""
        raise NotImplementedError()

    def _extract_output_datatype(self):
        """Get the output datatype for the MultiThreshold node."""
        q_inst = getCustomOp(self._q_node)
        dtype = q_inst.get_integer_datatype(self._model)
        dtype = dtype.name
        return dtype

    def calculate_node_parameters(self):
        """Calculate all parameters required for replacing the QONNX style activation
        with a FINN style one.
        """
        return {
            "out_dtype": self._extract_output_datatype(),
            "thresholds": self._calculate_thresholds(),
            "adder_bias": self._calculate_act_bias(),
            "mul_scale": self._calculate_act_scale(),
        }

    def replace_quant_node(self):
        """Replace the given QONNX style activation with a FINN style one."""

        # Check that we actually support what the user is trying to do
        self._check_compatibility()

        # Shorten instance variables
        model = self._model
        graph = model.graph
        n = self._q_node
        running_node_index = self._q_index

        # Calculate insertion parameters
        parameter_dict = self.calculate_node_parameters()
        thresholds = parameter_dict["thresholds"]
        out_dtype = parameter_dict["out_dtype"]
        adder_bias = parameter_dict["adder_bias"]
        mul_scale = parameter_dict["mul_scale"]

        # Modify graph
        # Insert threshold tensor
        thresh_tensor = helper.make_tensor_value_info(
            model.make_new_valueinfo_name(),
            TensorProto.FLOAT,
            thresholds.shape,
        )
        graph.value_info.append(thresh_tensor)
        model.set_initializer(thresh_tensor.name, thresholds)

        data_layout = model.get_tensor_layout(n.input[0])

        # Insert MultiThreshold node
        outp_trans_node = helper.make_node(
            "MultiThreshold",
            [n.input[0], thresh_tensor.name],
            [n.output[0]],
            out_dtype="FLOAT32",
            domain="qonnx.custom_op.general",
        )
        graph.node.insert(running_node_index, outp_trans_node)
        running_node_index += 1

        # Get the MultiThreshold node instance to work with
        mt_node = graph.node[running_node_index - 1]
        mt_inst = getCustomOp(mt_node)

        # Inherit the data layout from the input tensor if available
        if data_layout is not None:
            # Convert list to string representation of the data layout
            mt_inst.set_nodeattr("data_layout", "".join(data_layout))

        # Set scale and bias
        # If these values are scalar then they can be set as attributes
        # of the MultiThreshold node, if not they get inserted as adder and mul nodes
        # behind the MultiThreshold nodes.
        bias_scalar = adder_bias.shape == (1,) or len(adder_bias.shape) == 0
        scale_scalar = mul_scale.shape == (1,) or len(mul_scale.shape) == 0
        if scale_scalar and bias_scalar and self._q_node.op_type == "BipolarQuant":
            # Get Quant parameters
            mul_scale = np.atleast_1d(mul_scale)
            adder_bias = np.atleast_1d(adder_bias)

            # Set Bias and scale
            # note calls to .item() to get Python float instead of numpy float
            # ONNX attribute setting fails otherwise
            mt_inst.set_nodeattr("out_scale", mul_scale[0].item())
            # FINN applies scale first then bias,
            # which is the other way around in Brevitas,
            # we thus need to adjust the bias in the MultiThreshold node
            finn_bias = adder_bias[0].item() * mul_scale[0].item()
            mt_inst.set_nodeattr("out_bias", finn_bias)

            # Set the output data type
            mt_inst.set_nodeattr("out_dtype", out_dtype)
        else:
            # Set datatype
            mt_inst.set_nodeattr("out_dtype", out_dtype)

            # Insertion parameters
            up_stream_node = mt_node

            # Set bias
            zero_bias = False
            if bias_scalar:
                adder_bias = np.atleast_1d(adder_bias)
                adder_bias = adder_bias[0]
                add_shape = tuple()
                if adder_bias == 0.0:
                    zero_bias = True
            else:
                add_shape = adder_bias.shape

            if not zero_bias:
                # Insert Add node
                add_tensor = helper.make_tensor_value_info(
                    model.make_new_valueinfo_name(),
                    TensorProto.FLOAT,
                    add_shape,
                )
                graph.value_info.append(add_tensor)
                model.set_initializer(add_tensor.name, adder_bias)

                output_shape = model.get_tensor_shape(n.output[0])
                act_add_tensor = helper.make_tensor_value_info(
                    model.make_new_valueinfo_name(),
                    TensorProto.FLOAT,
                    output_shape,
                )
                graph.value_info.append(act_add_tensor)

                add_node = helper.make_node(
                    "Add",
                    [act_add_tensor.name, add_tensor.name],
                    [n.output[0]],
                )
                graph.node.insert(running_node_index, add_node)
                running_node_index += 1
                add_node = graph.node[running_node_index - 1]

                # Re-point the upstream node
                up_stream_node.output[0] = act_add_tensor.name
                up_stream_node = add_node

            # Set scale
            # Insert Mul node
            unity_scale = False
            if scale_scalar:
                mul_scale = np.atleast_1d(mul_scale)
                mul_scale = mul_scale[0]
                mul_shape = tuple()
                if mul_scale == 1.0:
                    unity_scale = True
            else:
                mul_shape = mul_scale.shape

            if not unity_scale:
                mul_tensor = helper.make_tensor_value_info(
                    model.make_new_valueinfo_name(),
                    TensorProto.FLOAT,
                    mul_shape,
                )
                graph.value_info.append(mul_tensor)
                model.set_initializer(mul_tensor.name, mul_scale)

                output_shape = model.get_tensor_shape(n.output[0])
                act_mul_tensor = helper.make_tensor_value_info(
                    model.make_new_valueinfo_name(),
                    TensorProto.FLOAT,
                    output_shape,
                )
                graph.value_info.append(act_mul_tensor)

                mul_node = helper.make_node(
                    "Mul",
                    [act_mul_tensor.name, mul_tensor.name],
                    [n.output[0]],
                )
                graph.node.insert(running_node_index, mul_node)
                running_node_index += 1
                mul_node = graph.node[running_node_index - 1]

                # Re-point the upstream node
                up_stream_node.output[0] = act_mul_tensor.name
                up_stream_node = mul_node

        # Remove activation node
        self._remove_activation_node(mt_node)

        # Remove the Quant node
        graph.node.remove(n)

        # return the internal model representation
        return self._model


class QuantReluHandler(QuantActBaseHandler):
    """Class for converting a quantized relu operation expressed in the QONNX
    dialect to the FINN ONNX dialect."""

    @classmethod
    def valid_predecessor_op_types(self):
        return [
            "Relu",
            "Selu",
        ]

    def _check_compatibility(self):
        if self._q_node.op_type == "Quant":
            q_inst = getCustomOp(self._q_node)
            narrow = q_inst.get_nodeattr("narrow")
            signed = q_inst.get_nodeattr("signed")
            if not self._model.get_initializer(self._q_node.input[2]) == 0:
                raise ValueError(
                    "Only Quant nodes with zero-point == 0 "
                    "are currently supported for ReLu activations."
                )
            act_node = self._model.find_direct_predecessors(self._q_node)
            act_node = act_node[0]
            if act_node.op_type == "Relu":
                if signed or narrow:
                    raise ValueError(
                        "FINN only supports unsigned and non-narrow Quant nodes "
                        "for Relu activations."
                    )
        elif self._q_node.op_type == "BipolarQuant":
            return
        else:
            raise RuntimeError("Got an unexpected quantizer node type")

    def _calculate_act_bias(self):
        # No bias allowed for Relu activations, see: https://github.com/Xilinx/
        # brevitas/blob/a5bfd6dc5e030f0047ac1ee47932b60e8e873e17/src/brevitas/
        # export/onnx/finn/handler/act.py#L48
        act_node = self._model.find_direct_predecessors(self._q_node)
        act_node = act_node[0]
        if act_node.op_type == "Relu":
            bias = np.array([0.0], dtype=np_default_dtype)
        elif act_node.op_type == "Selu":
            # Gather parameters
            q_inst = getCustomOp(self._q_node)
            if self._q_node.op_type == "Quant":
                bit_width = self._model.get_initializer(self._q_node.input[3])
                narrow = q_inst.get_nodeattr("narrow")
            elif self._q_node.op_type == "BipolarQuant":
                bit_width = 1.0
            else:
                raise RuntimeError("Got an unexpected quantizer node type")
            # Calculate bias, see: https://github.com/Xilinx/brevitas/blob/
            # a5bfd6dc5e030f0047ac1ee47932b60e8e873e17/src/brevitas/export/
            # onnx/finn/handler/act.py#L64
            if bit_width == 1.0:
                bias = np.array([-0.5], dtype=np_default_dtype)
            else:
                if narrow:
                    min_non_scaled_val = -(2 ** (bit_width - 1) - 1)
                else:
                    min_non_scaled_val = -(2 ** (bit_width - 1))
                bias = np.array([min_non_scaled_val], dtype=np_default_dtype)
        return bias

    def _calculate_thresholds(self):
        # Gather parameters
        if self._q_node.op_type == "Quant":
            bit_width = self._model.get_initializer(self._q_node.input[3])
        elif self._q_node.op_type == "BipolarQuant":
            bit_width = 1.0
        else:
            raise RuntimeError("Got an unexpected quantizer node type")
        quant_scale = self._model.get_initializer(self._q_node.input[1]).astype(np.float32)
        act_node = self._model.find_direct_predecessors(self._q_node)
        act_node = act_node[0]
        if act_node.op_type == "Relu":
            # Calculate thresholds, see: https://github.com/Xilinx/brevitas/blob/
            # a5bfd6dc5e030f0047ac1ee47932b60e8e873e17/src/brevitas/export/
            # onnx/finn/handler/act.py#L21
            num_distinct_values = 2**bit_width
            num_thresholds = int(num_distinct_values - 1)
            flat_scale = quant_scale.flatten().astype(np.float32)
            num_scale_channels = flat_scale.shape[0]
            step = np.abs(flat_scale).astype(np.float32)
            min_threshold = step / 2
            thresholds = np.empty((num_scale_channels, num_thresholds), dtype=np_default_dtype)
            for c in range(num_scale_channels):
                for t in range(num_thresholds):
                    thresholds[c][t] = min_threshold[c] + step[c] * t

        elif act_node.op_type == "Selu":
            q_inst = getCustomOp(self._q_node)
            narrow = q_inst.get_nodeattr("narrow")
            if narrow:
                num_distinct_values = 2**bit_width - 1
            else:
                num_distinct_values = 2**bit_width

            num_thresholds = int(num_distinct_values - 1)
            flat_scale = quant_scale.flatten().astype(np.float32)
            num_scale_channels = flat_scale.shape[0]
            scale = np.abs(flat_scale).astype(np.float32)
            half_scale = scale / 2
            # alpha and lambda
            # from https://pytorch.org/docs/stable/generated/torch.nn.SELU.html
            alpha = 1.6732632423543772848170429916717
            selu_scale = 1.0507009873554804934193349852946
            thresholds = np.empty((num_scale_channels, num_thresholds), dtype=np_default_dtype)
            for c in range(num_scale_channels):
                for t in range(num_thresholds):
                    step = -1.0 + half_scale + scale[c] * t
                    if step <= 0:
                        thresholds[c][t] = np.log(step / (alpha * selu_scale) + 1)
                    else:
                        thresholds[c][t] = step / selu_scale

<<<<<<< HEAD
        # First try to consider the tensor layout of the output for determining
        # the number of output channels
        layout = self._model.get_tensor_layout(self._q_node.output[0])
        # If there is a layout annotation, use this to determine the index of
        # the channel dimension
        if layout is not None and "C" in layout:
=======
        # Get the shape of the input (should also be the output) tensor
        # Note: Querying the input is more safe as we do not want to
        # propagate shapes backwards by accident.
        shape = self._model.get_tensor_shape(self._q_node.input[0])  # noqa
        # First try to consider the tensor layout of the input for
        # determining the number of output channels
        layout = self._model.get_tensor_layout(self._q_node.input[0])
        # If there is no layout annotation, guess based on rank of the
        # tensor
        # TODO: No support for Rank >= 5
        if layout is None and len(shape) < 5:
            # Maps tensor rank to layout annotation
            rank_to_layout = {0: None, 1: "C", 2: "NC", 3: "NWC", 4: "NCHW"}
            # Lookup the layout required by this input shape
            layout = rank_to_layout[len(shape)]
        # If there is a layout annotation, use this to determine the index
        # of the channel dimension
        if layout is not None and "C" in layout:  # noqa: Duplicate
>>>>>>> 2b43ecef
            # Lookup the index in list
            cdim = layout.index("C")
        # If no layout has been annotated or there is no channel dimension, fall
        # back to the previous default assumption
        else:
            # Assume the channels to be in axis 1
            cdim = 1
            # Issue a warning to the user, so they are aware of this
            warnings.warn(
<<<<<<< HEAD
                f"No layout annotations for {self._q_node.output[0]}:"
=======
                f"No layout annotations for {self._q_node.input[0]}:"
>>>>>>> 2b43ecef
                f" Assuming channel dimension at index {cdim}"
            )

        # ToDo: The index 1 needs to be changed to -1 for the channels last format
        num_output_channels = self._model.get_tensor_shape(self._q_node.output[0])[cdim]

        assert (
<<<<<<< HEAD
                thresholds.shape[0] == 1 or thresholds.shape[
            0] == num_output_channels
=======
            thresholds.shape[0] == 1 or thresholds.shape[0] == num_output_channels
>>>>>>> 2b43ecef
        ), """Quant node cannot be converted to MultiThreshold because only
            per tensor or per channel quantization supported."""

        final_shape = (num_output_channels, num_thresholds)
        if thresholds.shape != final_shape:
            thresholds = np.broadcast_to(thresholds, final_shape)

        return thresholds

    def _calculate_act_scale(self):
        # Gather parameters
        quant_scale = self._model.get_initializer(self._q_node.input[1])
        # Calculate scale, see: https://github.com/Xilinx/brevitas/blob/
        # a5bfd6dc5e030f0047ac1ee47932b60e8e873e17/src/brevitas/export/
        # onnx/finn/handler/act.py#L40
        scale = quant_scale
        return scale

    def _remove_activation_node(self, multi_threshold_node):
        # Find the activation node
        act_node = self._model.find_direct_predecessors(self._q_node)
        if act_node is None:
            raise RuntimeError(
                "For handling of Relu activations a predecessor to " "the Quant node must exist."
            )
        act_node = act_node[0]
        if act_node.op_type not in self.valid_predecessor_op_types():
            raise RuntimeError(
                "The predecessor of the Quant node must be Relu or Selu for handling "
                "of activations."
            )

        # Reroute upstream tensor
        multi_threshold_node.input[0] = act_node.input[0]

        # Remove the activation node
        self._model.graph.node.remove(act_node)


class QuantIdentityHandler(QuantActBaseHandler):
    """Class for converting a quantized identity operation expressed in the QONNX
    dialect to the FINN ONNX dialect.
    This handler also takes care of quantized HardTanh activations, because
    these are equivalent to quantized identity activations.
    """

    @classmethod
    def valid_predecessor_op_types(self):
        return [
            "BatchNormalization",
            "Sub",
            "Add",
            "Mul",
            "Div",
            "DebugMarker",
            None,
        ]

    def _check_compatibility(self):
        # Gather parameters to check
        if self._q_node.op_type == "Quant":
            q_inst = getCustomOp(self._q_node)
            signed = q_inst.get_nodeattr("signed")
            if not signed:
                raise ValueError("FINN only supports signed Quant nodes for identity activations.")
            if not self._model.get_initializer(self._q_node.input[2]) == 0:
                raise ValueError(
                    "Only Quant nodes with zero-point == 0 "
                    "are currently supported for identity activations."
                )
        elif self._q_node.op_type == "BipolarQuant":
            quant_scale = self._model.get_initializer(self._q_node.input[1])
            if (quant_scale.flatten().shape[0] != 1) or quant_scale.flatten()[0] != 1.0:
                raise ValueError(
                    "FINN only supports Bipolar identity activations "
                    "with out per channel scaling and the scaling must be 1. "
                )
        else:
            raise RuntimeError("Got an unexpected quantizer node type")

    def _calculate_act_bias(self):
        # Gather parameters
        q_inst = getCustomOp(self._q_node)
        if self._q_node.op_type == "Quant":
            bit_width = self._model.get_initializer(self._q_node.input[3])
            narrow = q_inst.get_nodeattr("narrow")
        elif self._q_node.op_type == "BipolarQuant":
            bit_width = 1.0
        else:
            raise RuntimeError("Got an unexpected quantizer node type")
        # Calculate bias, see: https://github.com/Xilinx/brevitas/blob/
        # a5bfd6dc5e030f0047ac1ee47932b60e8e873e17/src/brevitas/export/
        # onnx/finn/handler/act.py#L64
        if bit_width == 1.0:
            bias = np.array([-0.5], dtype=np_default_dtype)
        else:
            if narrow:
                min_non_scaled_val = -(2 ** (bit_width - 1) - 1)
            else:
                min_non_scaled_val = -(2 ** (bit_width - 1))
            bias = np.array([min_non_scaled_val], dtype=np_default_dtype)
        return bias

    def _calculate_thresholds(self):
        # Gather parameters
        quant_scale = self._model.get_initializer(self._q_node.input[1])
        q_inst = getCustomOp(self._q_node)
        if self._q_node.op_type == "Quant":
            bit_width = self._model.get_initializer(self._q_node.input[3])
            narrow = q_inst.get_nodeattr("narrow")
        elif self._q_node.op_type == "BipolarQuant":
            bit_width = 1.0
        else:
            raise RuntimeError("Got an unexpected quantizer node type")

        # Calculate thresholds, see: https://github.com/Xilinx/brevitas/
        # blob/a5bfd6dc5e030f0047ac1ee47932b60e8e873e17/src/brevitas/
        # export/onnx/finn/handler/act.py#L76
        if bit_width == 1.0:
            thresholds = np.empty([1, 1], dtype=np_default_dtype)
            thresholds[0] = 0
            return thresholds
        else:
            if narrow:
                num_distinct_values = 2**bit_width - 1
            else:
                num_distinct_values = 2**bit_width

            num_thresholds = int(num_distinct_values - 1)
            flat_scale = quant_scale.flatten()
            num_scale_channels = flat_scale.shape[0]
            step = np.abs(flat_scale)
            half_step = step / 2.0
            thresholds = np.empty((num_scale_channels, num_thresholds), dtype=np_default_dtype)
            # compute the value of the smallest threshold, we'll neg-bias all
            # generated thresholds by this much
            min_threshold = -half_step - step * ((num_thresholds // 2) - 1)
            if not narrow:
                min_threshold -= step
            for c in range(num_scale_channels):
                for t in range(num_thresholds):
                    thresholds[c][t] = min_threshold[c] + step[c] * t

<<<<<<< HEAD
            # First try to consider the tensor layout of the output for
            # determining the number of output channels
            layout = self._model.get_tensor_layout(self._q_node.output[0])
            # If there is a layout annotation, use this to determine the index
            # of the channel dimension
            if layout is not None and "C" in layout:
=======
            # Get the shape of the input (should also be the output) tensor
            # Note: Querying the input is more safe as we do not want to
            # propagate shapes backwards by accident.
            shape = self._model.get_tensor_shape(self._q_node.input[0])
            # First try to consider the tensor layout of the input for
            # determining the number of output channels
            layout = self._model.get_tensor_layout(self._q_node.input[0])  # noqa
            # If there is no layout annotation, guess based on rank of the
            # tensor
            # TODO: No support for Rank >= 5
            if layout is None and len(shape) < 5:
                # Maps tensor rank to layout annotation
                rank_to_layout = {0: None, 1: "C", 2: "NC", 3: "NWC", 4: "NCHW"}
                # Lookup the layout required by this input shape
                layout = rank_to_layout[len(shape)]
            # If there is a layout annotation, use this to determine the index
            # of the channel dimension
            if layout is not None and "C" in layout:  # noqa: Duplicate
>>>>>>> 2b43ecef
                # Lookup the index in list
                cdim = layout.index("C")
            # If no layout has been annotated or there is no channel dimension,
            # fall back to the previous default assumption
            else:
                # Assume the channels to be in axis 1
                cdim = 1
                # Issue a warning to the user, so they are aware of this
                warnings.warn(
<<<<<<< HEAD
                    f"No layout annotations for {self._q_node.output[0]}:"
=======
                    f"No layout annotations for {self._q_node.input[0]}:"
>>>>>>> 2b43ecef
                    f" Assuming channel dimension at index {cdim}"
                )

            # ToDo: The index 1 needs to be changed to -1 for the channels last format
            num_output_channels = self._model.get_tensor_shape(self._q_node.output[0])[cdim]

            assert (
                thresholds.shape[0] == 1 or thresholds.shape[0] == num_output_channels
            ), """Quant node cannot be converted to MultiThreshold because only
                per tensor or per channel quantization supported."""

            final_shape = (num_output_channels, num_thresholds)
            if thresholds.shape != final_shape:
                thresholds = np.broadcast_to(thresholds, final_shape)

            return thresholds

    def _calculate_act_scale(self):
        # Gather parameters
        if self._q_node.op_type == "Quant":
            bit_width = self._model.get_initializer(self._q_node.input[3])
        elif self._q_node.op_type == "BipolarQuant":
            bit_width = 1.0
        else:
            raise RuntimeError("Got an unexpected quantizer node type")
        quant_scale = self._model.get_initializer(self._q_node.input[1])
        # Calculate scale, see: https://github.com/Xilinx/brevitas/
        # blob/a5bfd6dc5e030f0047ac1ee47932b60e8e873e17/src/brevitas/
        # export/onnx/finn/handler/act.py#L111
        if bit_width != 1:
            scale = quant_scale
        else:
            assert quant_scale.flatten().shape[0] == 1, "Unsupported BIPOLAR per channel scale"
            assert quant_scale.flatten()[0] == 1.0, "Unsupported BIPOLAR scale != 1"
            scale = quant_scale * 2
        return scale

    def _remove_activation_node(self, multi_threshold_node):
        # The Quant identity activation has per definition no explicit activation node
        return<|MERGE_RESOLUTION|>--- conflicted
+++ resolved
@@ -402,14 +402,6 @@
                     else:
                         thresholds[c][t] = step / selu_scale
 
-<<<<<<< HEAD
-        # First try to consider the tensor layout of the output for determining
-        # the number of output channels
-        layout = self._model.get_tensor_layout(self._q_node.output[0])
-        # If there is a layout annotation, use this to determine the index of
-        # the channel dimension
-        if layout is not None and "C" in layout:
-=======
         # Get the shape of the input (should also be the output) tensor
         # Note: Querying the input is more safe as we do not want to
         # propagate shapes backwards by accident.
@@ -428,7 +420,6 @@
         # If there is a layout annotation, use this to determine the index
         # of the channel dimension
         if layout is not None and "C" in layout:  # noqa: Duplicate
->>>>>>> 2b43ecef
             # Lookup the index in list
             cdim = layout.index("C")
         # If no layout has been annotated or there is no channel dimension, fall
@@ -438,11 +429,7 @@
             cdim = 1
             # Issue a warning to the user, so they are aware of this
             warnings.warn(
-<<<<<<< HEAD
-                f"No layout annotations for {self._q_node.output[0]}:"
-=======
                 f"No layout annotations for {self._q_node.input[0]}:"
->>>>>>> 2b43ecef
                 f" Assuming channel dimension at index {cdim}"
             )
 
@@ -450,12 +437,7 @@
         num_output_channels = self._model.get_tensor_shape(self._q_node.output[0])[cdim]
 
         assert (
-<<<<<<< HEAD
-                thresholds.shape[0] == 1 or thresholds.shape[
-            0] == num_output_channels
-=======
             thresholds.shape[0] == 1 or thresholds.shape[0] == num_output_channels
->>>>>>> 2b43ecef
         ), """Quant node cannot be converted to MultiThreshold because only
             per tensor or per channel quantization supported."""
 
@@ -599,14 +581,6 @@
                 for t in range(num_thresholds):
                     thresholds[c][t] = min_threshold[c] + step[c] * t
 
-<<<<<<< HEAD
-            # First try to consider the tensor layout of the output for
-            # determining the number of output channels
-            layout = self._model.get_tensor_layout(self._q_node.output[0])
-            # If there is a layout annotation, use this to determine the index
-            # of the channel dimension
-            if layout is not None and "C" in layout:
-=======
             # Get the shape of the input (should also be the output) tensor
             # Note: Querying the input is more safe as we do not want to
             # propagate shapes backwards by accident.
@@ -625,7 +599,6 @@
             # If there is a layout annotation, use this to determine the index
             # of the channel dimension
             if layout is not None and "C" in layout:  # noqa: Duplicate
->>>>>>> 2b43ecef
                 # Lookup the index in list
                 cdim = layout.index("C")
             # If no layout has been annotated or there is no channel dimension,
@@ -635,11 +608,7 @@
                 cdim = 1
                 # Issue a warning to the user, so they are aware of this
                 warnings.warn(
-<<<<<<< HEAD
-                    f"No layout annotations for {self._q_node.output[0]}:"
-=======
                     f"No layout annotations for {self._q_node.input[0]}:"
->>>>>>> 2b43ecef
                     f" Assuming channel dimension at index {cdim}"
                 )
 
