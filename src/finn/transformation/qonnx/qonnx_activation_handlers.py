--- conflicted
+++ resolved
@@ -139,18 +139,7 @@
         graph.value_info.append(thresh_tensor)
         model.set_initializer(thresh_tensor.name, thresholds)
 
-<<<<<<< HEAD
         data_layout = model.get_tensor_layout(n.input[0])
-=======
-        # try to determine MultiThreshold data layout based on
-        # input layout (not always possible)
-        mt_layout = model.get_tensor_layout(self._q_node.input[0])
-        q_data_layout = "NCHW"
-        if mt_layout is None or mt_layout[1] == "C":
-            q_data_layout = "NCHW"
-        elif mt_layout[-1] == "C":
-            q_data_layout = "NHWC"
->>>>>>> 19a28d86
 
         # Insert MultiThreshold node
         outp_trans_node = helper.make_node(
@@ -159,7 +148,6 @@
             [n.output[0]],
             out_dtype="FLOAT32",
             domain="qonnx.custom_op.general",
-            data_layout=q_data_layout,
         )
         graph.node.insert(running_node_index, outp_trans_node)
         running_node_index += 1
@@ -414,7 +402,6 @@
                     else:
                         thresholds[c][t] = step / selu_scale
 
-<<<<<<< HEAD
         # Get the shape of the input (should also be the output) tensor
         # Note: Querying the input is more safe as we do not want to
         # propagate shapes backwards by accident.
@@ -433,14 +420,6 @@
         # If there is a layout annotation, use this to determine the index
         # of the channel dimension
         if layout is not None and "C" in layout:  # noqa: Duplicate
-=======
-        # First try to consider the tensor layout of the output for determining
-        # the number of output channels
-        layout = self._model.get_tensor_layout(self._q_node.output[0])
-        # If there is a layout annotation, use this to determine the index of
-        # the channel dimension
-        if layout is not None and "C" in layout:
->>>>>>> 19a28d86
             # Lookup the index in list
             cdim = layout.index("C")
         # If no layout has been annotated or there is no channel dimension, fall
@@ -450,25 +429,18 @@
             cdim = 1
             # Issue a warning to the user, so they are aware of this
             warnings.warn(
-<<<<<<< HEAD
                 f"No layout annotations for {self._q_node.input[0]}:"
-=======
-                f"No layout annotations for {self._q_node.output[0]}:"
->>>>>>> 19a28d86
                 f" Assuming channel dimension at index {cdim}"
             )
 
         # ToDo: The index 1 needs to be changed to -1 for the channels last format
         num_output_channels = self._model.get_tensor_shape(self._q_node.output[0])[cdim]
-<<<<<<< HEAD
 
         assert (
             thresholds.shape[0] == 1 or thresholds.shape[0] == num_output_channels
         ), """Quant node cannot be converted to MultiThreshold because only
             per tensor or per channel quantization supported."""
 
-=======
->>>>>>> 19a28d86
         final_shape = (num_output_channels, num_thresholds)
         if thresholds.shape != final_shape:
             thresholds = np.broadcast_to(thresholds, final_shape)
@@ -612,7 +584,6 @@
                 for t in range(num_thresholds):
                     thresholds[c][t] = min_threshold[c] + step[c] * t
 
-<<<<<<< HEAD
             # Get the shape of the input (should also be the output) tensor
             # Note: Querying the input is more safe as we do not want to
             # propagate shapes backwards by accident.
@@ -631,14 +602,6 @@
             # If there is a layout annotation, use this to determine the index
             # of the channel dimension
             if layout is not None and "C" in layout:  # noqa: Duplicate
-=======
-            # First try to consider the tensor layout of the output for
-            # determining the number of output channels
-            layout = self._model.get_tensor_layout(self._q_node.output[0])
-            # If there is a layout annotation, use this to determine the index
-            # of the channel dimension
-            if layout is not None and "C" in layout:
->>>>>>> 19a28d86
                 # Lookup the index in list
                 cdim = layout.index("C")
             # If no layout has been annotated or there is no channel dimension,
@@ -648,20 +611,13 @@
                 cdim = 1
                 # Issue a warning to the user, so they are aware of this
                 warnings.warn(
-<<<<<<< HEAD
                     f"No layout annotations for {self._q_node.input[0]}:"
-=======
-                    f"No layout annotations for {self._q_node.output[0]}:"
->>>>>>> 19a28d86
                     f" Assuming channel dimension at index {cdim}"
                 )
 
             # ToDo: The index 1 needs to be changed to -1 for the channels last format
             num_output_channels = self._model.get_tensor_shape(self._q_node.output[0])[cdim]
-<<<<<<< HEAD
-
-=======
->>>>>>> 19a28d86
+
             assert (
                 thresholds.shape[0] == 1 or thresholds.shape[0] == num_output_channels
             ), """Quant node cannot be converted to MultiThreshold because only
