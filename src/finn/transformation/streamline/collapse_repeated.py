--- conflicted
+++ resolved
@@ -209,8 +209,6 @@
         model = model.transform(InferShapes())  # noqa: Shadows model
         # Return the transformed model and indicate whether the graph actually
         # has been transformed
-<<<<<<< HEAD
-=======
         return model, graph_modified
 
 
@@ -259,5 +257,4 @@
         model = model.transform(InferShapes())  # noqa: Shadows model
         # Return the transformed model and indicate whether the graph actually
         # has been transformed
->>>>>>> 0975dc02
         return model, graph_modified