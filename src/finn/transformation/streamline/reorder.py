--- conflicted
+++ resolved
@@ -1378,14 +1378,9 @@
         super().__init__(["Transpose"], ["Add"])
 
 
-<<<<<<< HEAD
 # Moves a Squeeze operation past MultiThresholds
 # TODO: extend to all operations invariant to or compatible with squeezing
 class MoveSqueezePastMultiThreshold(Transformation):
-=======
-# Moves a transpose operator past elementwise addition or multiplication
-class MoveTransposePastEltwise(Transformation):
->>>>>>> a98f5941
     # Applies the transform to a whole model graph
     def apply(self, model: ModelWrapper):  # noqa
         # Get the model graph out of the model wrapper object
@@ -1394,24 +1389,15 @@
         graph_modified = False
         # Iterate all nodes in the graph keeping track of the index
         for index, node in enumerate(graph.node):
-<<<<<<< HEAD
             # Applies to Squeeze operation types
             if node.op_type == "Squeeze":
-=======
-            # Applies to Transpose operation types
-            if node.op_type == "Transpose":
->>>>>>> a98f5941
                 # Currently does not handle fork- or join-nodes
                 if model.is_fork_node(node) or model.is_join_node(node):
                     # Softly skip this node
                     continue
                 # As this is not a fork-node, there can be at most one successor
                 successor = model.find_direct_successors(node)
-<<<<<<< HEAD
                 # If Squeeze is the final operation in the graph, there might
-=======
-                # If Transpose is the final operation in the graph, there might
->>>>>>> a98f5941
                 # be no successor
                 if successor is None:
                     # Softly skip this node
@@ -1419,7 +1405,6 @@
                 # Now there is exactly one successor which needs to be extracted
                 # from the list
                 successor = successor[0]
-<<<<<<< HEAD
                 # Applies to MultiThreshold
                 if successor.op_type in {"MultiThreshold"}:
                     # Get names of all tensors involved in connecting the nodes
@@ -1452,7 +1437,34 @@
         model = model.transform(InferShapes())  # noqa: Shadows model
         # Return the transformed model and indicate whether the graph
         # actually has been transformed
-=======
+        return model, graph_modified
+
+# Moves a transpose operator past elementwise addition or multiplication
+class MoveTransposePastEltwise(Transformation):
+    # Applies the transform to a whole model graph
+    def apply(self, model: ModelWrapper):  # noqa
+        # Get the model graph out of the model wrapper object
+        graph = model.graph
+        # Keep track of whether the graph has been modified
+        graph_modified = False
+        # Iterate all nodes in the graph keeping track of the index
+        for index, node in enumerate(graph.node):
+            # Applies to Transpose operation types
+            if node.op_type == "Transpose":
+                # Currently does not handle fork- or join-nodes
+                if model.is_fork_node(node) or model.is_join_node(node):
+                    # Softly skip this node
+                    continue
+                # As this is not a fork-node, there can be at most one successor
+                successor = model.find_direct_successors(node)
+                # If Transpose is the final operation in the graph, there might
+                # be no successor
+                if successor is None:
+                    # Softly skip this node
+                    continue
+                # Now there is exactly one successor which needs to be extracted
+                # from the list
+                successor = successor[0]
                 # Applies to elementwise add and mul operations
                 if successor.op_type in {"Add", "Mul"}:
                     # Get names of all tensors involved in connecting the nodes
@@ -1516,5 +1528,4 @@
         model = model.transform(InferShapes())  # noqa: Shadows model
         # Return the transformed model and indicate whether the graph actually
         # has been transformed
->>>>>>> a98f5941
         return model, graph_modified