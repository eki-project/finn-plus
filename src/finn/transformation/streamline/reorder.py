# Copyright (c) 2020, Xilinx
# All rights reserved.
#
# Redistribution and use in source and binary forms, with or without
# modification, are permitted provided that the following conditions are met:
#
# * Redistributions of source code must retain the above copyright notice, this
#   list of conditions and the following disclaimer.
#
# * Redistributions in binary form must reproduce the above copyright notice,
#   this list of conditions and the following disclaimer in the documentation
#   and/or other materials provided with the distribution.
#
# * Neither the name of FINN nor the names of its
#   contributors may be used to endorse or promote products derived from
#   this software without specific prior written permission.
#
# THIS SOFTWARE IS PROVIDED BY THE COPYRIGHT HOLDERS AND CONTRIBUTORS "AS IS"
# AND ANY EXPRESS OR IMPLIED WARRANTIES, INCLUDING, BUT NOT LIMITED TO, THE
# IMPLIED WARRANTIES OF MERCHANTABILITY AND FITNESS FOR A PARTICULAR PURPOSE ARE
# DISCLAIMED. IN NO EVENT SHALL THE COPYRIGHT HOLDER OR CONTRIBUTORS BE LIABLE
# FOR ANY DIRECT, INDIRECT, INCIDENTAL, SPECIAL, EXEMPLARY, OR CONSEQUENTIAL
# DAMAGES (INCLUDING, BUT NOT LIMITED TO, PROCUREMENT OF SUBSTITUTE GOODS OR
# SERVICES; LOSS OF USE, DATA, OR PROFITS; OR BUSINESS INTERRUPTION) HOWEVER
# CAUSED AND ON ANY THEORY OF LIABILITY, WHETHER IN CONTRACT, STRICT LIABILITY,
# OR TORT (INCLUDING NEGLIGENCE OR OTHERWISE) ARISING IN ANY WAY OUT OF THE USE
# OF THIS SOFTWARE, EVEN IF ADVISED OF THE POSSIBILITY OF SUCH DAMAGE.

import numpy as np
import qonnx.core.data_layout as DataLayout
import warnings
from copy import deepcopy
from onnx import TensorProto
from onnx import helper as oh
from qonnx.core.datatype import DataType
from qonnx.core.modelwrapper import ModelWrapper
from qonnx.core.onnx_exec import execute_node
from qonnx.custom_op.registry import getCustomOp
from qonnx.transformation.base import Transformation
from qonnx.transformation.general import SortGraph
from qonnx.transformation.infer_data_layouts import InferDataLayouts
from qonnx.transformation.infer_datatypes import InferDataTypes
from qonnx.transformation.infer_shapes import InferShapes
from qonnx.util.basic import get_by_name

# Groups node inputs by dynamic vs. initializer category
from finn.transformation.util import group_inputs_by_category


class MoveAddPastMul(Transformation):
    """Move add operations past multiply operations on linear segments of the graph.
    The aim is to have them next to each other such that they can be collapsed into
    a single add."""

    def apply(self, model):
        graph = model.graph
        node_ind = 0
        graph_modified = False
        for n in graph.node:
            node_ind += 1
            if n.op_type == "Add" and not model.is_fork_node(n) and not model.is_join_node(n):
                consumer = model.find_consumer(n.output[0])
                if (
                    consumer is not None
                    and consumer.op_type == "Mul"
                    and not model.is_join_node(consumer)
                ):
                    # have: (x) -> add(,B) -> (x+B) -> mul(,A) -> (xA+BA)
                    # want: (x) -> mul(,A) -> (xA) -> add(,BA) -> (xA+BA)
                    # assume input 0 is from the previous layer, input 1 is the
                    # trained (constant) parameter
                    mul_weight_name = consumer.input[1]
                    add_weight_name = n.input[1]
                    A = model.get_initializer(mul_weight_name)
                    B = model.get_initializer(add_weight_name)
                    if (A is None) or (B is None):
                        warnings.warn("Mul or add does not have constant params, skipping")
                        continue
                    start_name = n.input[0]
                    middle_name = n.output[0]
                    end_name = consumer.output[0]
                    # compute new param value for add
                    BA = B * A

                    # make and insert new nodes
                    new_mul = oh.make_node(
                        "Mul",
                        [start_name, mul_weight_name],
                        [middle_name],
                        name=consumer.name,
                    )
                    new_add = oh.make_node(
                        "Add", [middle_name, add_weight_name], [end_name], name=n.name
                    )
                    graph.node.insert(node_ind, new_mul)
                    graph.node.insert(node_ind + 1, new_add)
                    # replace add value
                    model.set_initializer(add_weight_name, BA)
                    # Delete the datatype annotation of the parameter tensor
                    # TODO: Maybe we should derive the new type properly...
                    model.set_tensor_datatype(add_weight_name, None)
                    # Delete the shape annotation of the connecting tensors
                    # to be re-done later. This prevents shapes from propagating
                    # backwards.
                    # Note: Do not delete annotation for the input tensor, as
                    # this prevents future shape inference.
                    model.set_tensor_shape(middle_name, None)
                    model.set_tensor_shape(end_name, None)
                    # remove old nodes
                    graph.node.remove(n)
                    graph.node.remove(consumer)
                    graph_modified = True
        # Note: Running shape inference is necessary as shape
        # annotations have been deleted above
        model = model.transform(InferShapes())
        # Note. Running datatype inference is necessary as datatype
        # annotations have been deleted above
        model = model.transform(InferDataTypes())
        return model, graph_modified


# Tests whether a tensor is a scalar, i.e., whether all dimensions are 1
def is_scalar(tensor):
    return tensor is not None and all(x == 1 for x in tensor.shape)
<<<<<<< HEAD


# Tests whether a node is a scalar multiplication with a constant scale factor
def is_const_scalar_mul(node, model):
    # Only handle existing Mul type nodes
    if node is not None and node.op_type == "Mul":
        # The constant must be an initializer
        #   Note: Assumes the constant parameter to always be the second input
        scale = model.get_initializer(node.input[1])
        # Test for existence of a constant scale factor
        return scale is not None and is_scalar(scale)
    # Did not match the operator type
    return False


=======


# Tests whether a node is a scalar multiplication with a constant scale factor
def is_const_scalar_mul(node, model):
    # Only handle existing Mul type nodes
    if node is not None and node.op_type == "Mul":
        # The constant must be an initializer
        #   Note: Assumes the constant parameter to always be the second input
        scale = model.get_initializer(node.input[1])
        # Test for existence of a constant scale factor
        return scale is not None and is_scalar(scale)
    # Did not match the operator type
    return False


>>>>>>> 83174a4d
# Refactored version of the MoveScalarMulPastMatMul transform capable of
# transforming two-input MatMul, like those being part of the attention operator
class MoveScalarMulPastMatMul(Transformation):
    """Move scalar mul operations past matmul operations. We want to have muls
    next to each other such that they can be collapsed into a single mul."""

    # Applies the transform to a whole model graph
    def apply(self, model):
        # Get the model graph out of the model wrapper object
        graph = model.graph
        # Keep track of whether the graph has been modified
        graph_modified = False

        # Iterate all nodes in the graph keeping track of the index
        for index, node in enumerate(graph.node):
            # First pattern matching condition: For the transform to be
            # applicable, the node has to be a MatMul operator
            if node.op_type == "MatMul":
                # Note: When touching the following code, remember to treat both
                # branches equivalently!
                # TODO: Can this be enforced or at least be made easier by
                #  extracting common code patterns to a function?

                # Get the left hand side and right hand side inputs
                #   Note: Assumes the ordering of left to right inputs to match
                #   indices 0 to 1. However, it does not "hurt" if it is
                #   reversed as both sides are treated equivalently.
                lhs = model.find_producer(node.input[0])
                rhs = model.find_producer(node.input[1])

                # Give precedence to the left hand side input testing for the
                # presence of a scalar multiplication
                if is_const_scalar_mul(lhs, model):
                    # Cannot handle fork nodes: We would have to distribute the
                    # Mul into all branches
                    # TODO: Maybe reconsider this at some point, there is
                    #  probably nothing preventing this in general, it is just
                    #  more difficult and apparently not necessary right now.
                    if model.is_fork_node(lhs):
                        # Softly skip this node
                        continue
                    # Unpack the connection pattern of a scalar mul feeding the
                    # lhs input of the matmul
                    # Names of the three input tensors to the mul-matmul complex
                    a, b, c = lhs.input[0], lhs.input[1], node.input[1]
                    # Names of the intermediate and the global output
                    m, o = lhs.output[0], node.output[0]  # noqa: Duplicate code
                    # Rewire the operator connections locally, swapping mul and
                    # matmul operator order
                    matmul = oh.make_node("MatMul", [a, c], [m], node.name)
                    mul = oh.make_node("Mul", [m, b], [o], lhs.name)
                    # Insert the rewired nodes into the graph
                    graph.node.insert(index, matmul)
                    graph.node.insert(index + 1, mul)
                    # Adapt the shape of the intermediate tensor as it changed
                    # according to the output shape of the matmul
                    model.set_tensor_shape(m, model.get_tensor_shape(o))
                    # Remove the old nodes from the graph
                    graph.node.remove(lhs)
                    graph.node.remove(node)
                    # The graph has been modified, this needs to be reported
                    # back to the caller
                    graph_modified = True
                    # Cannot further modify the node (i.e., the rhs) as the
                    # index and state of the nodes changed and need to be
                    # queried again from the graph.node at the start of the next
                    # iteration.
                    continue

                # Next try whether the right hand side matches the pattern of a
                # scalar multiplication
                if is_const_scalar_mul(rhs, model):
                    # Cannot handle fork nodes: We would have to distribute the
                    # Mul into all branches
                    # TODO: Maybe reconsider this at some point, there is
                    #  probably nothing preventing this in general, it is just
                    #  more difficult and apparently not necessary right now.
                    if model.is_fork_node(rhs):
                        # Softly skip this node
                        continue
                    # Unpack the connection pattern of a scalar mul feeding the
                    # rhs input of the matmul
                    # Names of the three input tensors to the mul-matmul complex
                    a, b, c = node.input[0], rhs.input[0], rhs.input[1]
                    # Names of the intermediate and the global output
                    m, o = rhs.output[0], node.output[0]  # noqa: Duplicate code
                    # Rewire the operator connections locally, swapping mul and
                    # matmul operator order
                    matmul = oh.make_node("MatMul", [a, b], [m], node.name)
                    mul = oh.make_node("Mul", [m, c], [o], rhs.name)
                    # Insert the rewired nodes into the graph
                    graph.node.insert(index, matmul)
                    graph.node.insert(index + 1, mul)
                    # Adapt the shape of the intermediate tensor as it changed
                    # according to the output shape of the matmul
                    model.set_tensor_shape(m, model.get_tensor_shape(o))
                    # Remove the old nodes from the graph
                    graph.node.remove(rhs)
                    graph.node.remove(node)
                    # The graph has been modified, this needs to be reported
                    # back to the caller
                    graph_modified = True

        # Finalize the transformation by inferring shapes again (as these might
        # have changed)
        model = model.transform(InferShapes())
        # Return the transformed model and indicate whether the graph actually
        # has been transformed
        return model, graph_modified


class MoveScalarAddPastMatMul(Transformation):
    """Move scalar add operations past matmul operations. We want to have adds
    next to each other such that they can be collapsed into a single add."""

    def apply(self, model):
        graph = model.graph
        node_ind = 0
        graph_modified = False
        for n in graph.node:
            node_ind += 1
            if n.op_type == "Add" and not model.is_fork_node(n) and not model.is_join_node(n):
                consumer = model.find_consumer(n.output[0])
                if (
                    consumer is not None
                    and consumer.op_type == "MatMul"
                    and not model.is_join_node(consumer)
                ):
                    add_weight_name = n.input[1]
                    matmul_weight_name = consumer.input[1]
                    A = model.get_initializer(add_weight_name)
                    W = model.get_initializer(matmul_weight_name)
                    if (A is None) or (W is None):
                        warnings.warn("MatMul or Add params are not constant, skipping")
                        continue
                    start_name = n.input[0]
                    middle_name = n.output[0]
                    end_name = consumer.output[0]
                    mm_out_shape = model.get_tensor_shape(end_name)
                    if all(x == 1 for x in A.shape):
                        # if the add is scalar, we can move it past the matmul
                        # by taking it past the matmul with a dot product
                        Anew = np.dot(A * np.ones(W.shape[0], dtype=np.float32), W)
                        # update the add weight
                        model.set_initializer(add_weight_name, Anew)
                        new_matmul = oh.make_node(
                            "MatMul",
                            [start_name, matmul_weight_name],
                            [middle_name],
                            name=consumer.name,
                        )
                        new_add = oh.make_node(
                            "Add",
                            [middle_name, add_weight_name],
                            [end_name],
                            name=n.name,
                        )
                        graph.node.insert(node_ind, new_matmul)
                        graph.node.insert(node_ind + 1, new_add)
                        model.set_tensor_shape(middle_name, mm_out_shape)
                        # remove old nodes
                        graph.node.remove(n)
                        graph.node.remove(consumer)
                        graph_modified = True
        model = model.transform(InferShapes())
        return (model, graph_modified)


class MoveAddPastConv(Transformation):
    """Move scalar and channelwise add operations past conv operations. We want to have adds
    next to each other such that they can be collapsed into a single add."""

    def apply(self, model):
        graph = model.graph
        node_ind = 0
        graph_modified = False
        for n in graph.node:
            node_ind += 1
            if n.op_type == "Add" and not model.is_fork_node(n) and not model.is_join_node(n):
                consumer = model.find_consumer(n.output[0])
                if (
                    consumer is not None
                    and consumer.op_type == "Conv"
                    and not model.is_join_node(consumer)
                ):
                    conv_node = consumer
                    add_node = n
                    add_weight_name = n.input[1]
                    conv_in_name = consumer.input[0]
                    conv_in_shape = model.get_tensor_shape(conv_in_name)
                    # assume datalayout to be NCHW
                    channels = conv_in_shape[1]
                    A = model.get_initializer(add_weight_name)
                    if A is None:
                        warnings.warn("Add param is not constant, skipping")
                        continue
                    start_name = n.input[0]
                    end_name = consumer.output[0]
                    conv_out_shape = model.get_tensor_shape(end_name)

                    using_padding = True
                    pads = list(get_by_name(consumer.attribute, "pads").ints)
                    if sum(pads) == 0:
                        using_padding = False
                    if (
                        all(x == 1 for x in A.shape) or A.shape == (1, channels, 1, 1)
                    ) and not using_padding:
                        # create a tensor filled with the add constant, in
                        # the shape expected by the convolution
                        conv_in_const = np.zeros(conv_in_shape, dtype=np.float32)
                        if A.shape == (1, channels, 1, 1):
                            for ch in range(channels):
                                conv_in_const[0][ch].fill(A[0][ch].item())
                        else:
                            conv_in_const.fill(A.item())
                        # create an execution context and put in const input
                        exec_ctx = model.make_empty_exec_context()
                        exec_ctx[conv_in_name] = conv_in_const
                        # execute the conv node only
                        execute_node(conv_node, exec_ctx, model.graph)
                        # retrieve the conv output
                        Anew = exec_ctx[end_name]

                        # strip out repetition if no padding
                        Anew = Anew[0, :, 0, 0].reshape(1, -1, 1, 1)
                        # update the add weight
                        model.set_initializer(add_weight_name, Anew)
                        # rewire add input to be conv input
                        conv_node.input[0] = start_name
                        model.set_tensor_shape(start_name, conv_in_shape)
                        # use old conv input tensor as conv output
                        conv_node.output[0] = conv_in_name
                        model.set_tensor_shape(conv_in_name, conv_out_shape)
                        # use new conv output as new add node input
                        add_node.input[0] = conv_in_name
                        # use old conv output as new add node output
                        add_node.output[0] = end_name
                        # move add node past conv node
                        graph.node.remove(add_node)
                        graph.node.insert(node_ind, add_node)
                        graph_modified = True

        model = model.transform(InferShapes())
        return (model, graph_modified)


class MoveScalarMulPastConv(Transformation):
    """Move scalar mul operations past conv operations. We want to have muls
    next to each other such that they can be collapsed into a single mul."""

    def apply(self, model):
        graph = model.graph
        node_ind = 0
        graph_modified = False
        for n in graph.node:
            node_ind += 1
            if n.op_type == "Mul" and not model.is_fork_node(n) and not model.is_join_node(n):
                consumer = model.find_consumer(n.output[0])
                if (
                    consumer is not None
                    and consumer.op_type == "Conv"
                    and not model.is_join_node(consumer)
                ):
                    mul_weight_name = n.input[1]
                    A = model.get_initializer(mul_weight_name)
                    if A is None:
                        warnings.warn("Mul param is not constant, skipping")
                        continue
                    conv_node = consumer
                    mul_node = n
                    start_name = mul_node.input[0]
                    conv_in_name = conv_node.input[0]
                    conv_in_shape = model.get_tensor_shape(conv_in_name)
                    conv_out_name = conv_node.output[0]
                    conv_out_shape = model.get_tensor_shape(conv_out_name)
                    if all(x == 1 for x in A.shape):
                        # if the mul is scalar, we can simply swap the order of ops
                        # rewire mul input to be conv input
                        conv_node.input[0] = start_name
                        model.set_tensor_shape(start_name, conv_in_shape)
                        # use old conv input tensor as conv output
                        conv_node.output[0] = conv_in_name
                        model.set_tensor_shape(conv_in_name, conv_out_shape)
                        # use new conv output as new mul node input
                        mul_node.input[0] = conv_in_name
                        # use old conv output as new mul node output
                        mul_node.output[0] = conv_out_name
                        # move add node past conv node
                        graph.node.remove(mul_node)
                        graph.node.insert(node_ind, mul_node)
                        graph_modified = True
        model = model.transform(InferShapes())
        return (model, graph_modified)


class MoveScalarMulPastConvTranspose(Transformation):
    """Move scalar mul operations past ConvTranspose operations. We want to have muls
    next to each other such that they can be collapsed into a single mul."""

    def apply(self, model):
        graph = model.graph
        node_ind = 0
        graph_modified = False
        for n in graph.node:
            node_ind += 1
            if n.op_type == "Mul" and not model.is_fork_node(n) and not model.is_join_node(n):
                consumer = model.find_consumer(n.output[0])
                if (
                    consumer is not None
                    and consumer.op_type == "ConvTranspose"
                    and not model.is_join_node(consumer)
                ):
                    mul_weight_name = n.input[1]
                    A = model.get_initializer(mul_weight_name)
                    if A is None:
                        warnings.warn("Mul param is not constant, skipping")
                        continue
                    conv_node = consumer
                    mul_node = n
                    start_name = mul_node.input[0]
                    conv_in_name = conv_node.input[0]
                    conv_in_shape = model.get_tensor_shape(conv_in_name)
                    conv_out_name = conv_node.output[0]
                    conv_out_shape = model.get_tensor_shape(conv_out_name)
                    if all(x == 1 for x in A.shape):
                        # if the mul is scalar, we can simply swap the order of ops
                        # rewire mul input to be conv input
                        conv_node.input[0] = start_name
                        model.set_tensor_shape(start_name, conv_in_shape)
                        # use old conv input tensor as conv output
                        conv_node.output[0] = conv_in_name
                        model.set_tensor_shape(conv_in_name, conv_out_shape)
                        # use new conv output as new mul node input
                        mul_node.input[0] = conv_in_name
                        # use old conv output as new mul node output
                        mul_node.output[0] = conv_out_name
                        # move add node past conv node
                        graph.node.remove(mul_node)
                        graph.node.insert(node_ind, mul_node)
                        graph_modified = True
        model = model.transform(InferShapes())
        return (model, graph_modified)


class MoveMulPastDWConv(Transformation):
    """Move channelwise mul operations past depthwise conv operations. We want to have muls
    next to each other such that they can be collapsed into a single mul."""

    def apply(self, model):
        graph = model.graph
        node_ind = 0
        graph_modified = False
        for n in graph.node:
            node_ind += 1
            if n.op_type == "Mul" and not model.is_fork_node(n) and not model.is_join_node(n):
                consumer = model.find_consumer(n.output[0])
                if (
                    consumer is not None
                    and consumer.op_type == "Conv"
                    and not model.is_join_node(consumer)
                ):
                    mul_weight_name = n.input[1]
                    A = model.get_initializer(mul_weight_name)
                    if A is None:
                        warnings.warn(
                            """Mul weight tensor is not set. If it is a constant,
                                please use set_initializer to set the tensor."""
                        )
                        continue
                    conv_node = consumer
                    mul_node = n
                    start_name = mul_node.input[0]
                    conv_in_name = conv_node.input[0]
                    conv_in_shape = model.get_tensor_shape(conv_in_name)
                    ifm_ch = conv_in_shape[1]
                    group_attribute = get_by_name(consumer.attribute, "group")
                    if group_attribute is None:
                        continue
                    group_attribute = group_attribute.i
                    conv_out_name = conv_node.output[0]
                    conv_out_shape = model.get_tensor_shape(conv_out_name)
                    if A.shape == (1, ifm_ch, 1, 1) and ifm_ch == group_attribute:
                        # if the mul is channelwise and conv is depthwise,
                        # we can simply swap the order of ops
                        # rewire mul input to be conv input
                        conv_node.input[0] = start_name
                        model.set_tensor_shape(start_name, conv_in_shape)
                        model.set_tensor_datatype(start_name, DataType["FLOAT32"])
                        # use old conv input tensor as conv output
                        conv_node.output[0] = conv_in_name
                        model.set_tensor_shape(conv_in_name, conv_out_shape)
                        model.set_tensor_datatype(conv_in_name, DataType["FLOAT32"])
                        # use new conv output as new mul node input
                        mul_node.input[0] = conv_in_name
                        # use old conv output as new mul node output
                        mul_node.output[0] = conv_out_name
                        model.set_tensor_datatype(conv_out_name, DataType["FLOAT32"])
                        # move mul node past conv node
                        graph.node.remove(mul_node)
                        graph.node.insert(node_ind, mul_node)
                        graph_modified = True
        model = model.transform(InferShapes())
        return (model, graph_modified)


class MoveMulPastMaxPool(Transformation):
    """Move non-negative scalar or channelwise mul operations past max pool operations.
    We want to have muls next to each other such that they can be collapsed into a
    single mul."""

    def apply(self, model):
        graph = model.graph
        node_ind = 0
        graph_modified = False
        for n in graph.node:
            node_ind += 1
            if n.op_type == "Mul" and not model.is_fork_node(n) and not model.is_join_node(n):
                consumer = model.find_consumer(n.output[0])
                if (
                    consumer is not None
                    and consumer.op_type == "MaxPool"
                    and not model.is_join_node(consumer)
                ):
                    mul_weight_name = n.input[1]
                    A = model.get_initializer(mul_weight_name)
                    if A is None:
                        warnings.warn(
                            """Mul weight tensor is not set. If it is a constant,
                                please use set_initializer to set the tensor."""
                        )
                        continue
                    maxpool_node = consumer
                    mul_node = n
                    start_name = mul_node.input[0]
                    maxpool_in_name = maxpool_node.input[0]
                    maxpool_in_shape = model.get_tensor_shape(maxpool_in_name)
                    ifm_ch = maxpool_in_shape[1]
                    maxpool_out_name = maxpool_node.output[0]
                    maxpool_out_shape = model.get_tensor_shape(maxpool_out_name)

                    # do not support non-2D MaxPool
                    kernel_shape = list(get_by_name(maxpool_node.attribute, "kernel_shape").ints)
                    if len(kernel_shape) != 2:
                        continue

                    # do not move negative multiplication factor(s)
                    if (A < 0).any():
                        continue

                    if all(x == 1 for x in A.shape) or A.shape == (1, ifm_ch, 1, 1):
                        # if the mul is scalar or channelwise,
                        # we can simply swap the order of ops
                        # rewire mul input to be maxpool input
                        maxpool_node.input[0] = start_name
                        model.set_tensor_shape(start_name, maxpool_in_shape)
                        model.set_tensor_datatype(start_name, DataType["FLOAT32"])
                        # use old maxpool input tensor as maxpool output
                        maxpool_node.output[0] = maxpool_in_name
                        model.set_tensor_shape(maxpool_in_name, maxpool_out_shape)
                        model.set_tensor_datatype(maxpool_in_name, DataType["FLOAT32"])
                        # use new maxpool output as new mul node input
                        mul_node.input[0] = maxpool_in_name
                        # use old maxpool output as new mul node output
                        mul_node.output[0] = maxpool_out_name
                        model.set_tensor_datatype(maxpool_out_name, DataType["FLOAT32"])
                        # move mul node past maxpool node
                        graph.node.remove(mul_node)
                        graph.node.insert(node_ind, mul_node)
                        graph_modified = True
        model = model.transform(InferShapes())
        return (model, graph_modified)


class MoveLinearPastEltwiseAdd(Transformation):
    """Move linear operations (mul, add) past elementwise add operations where possible.
    Specifically,matches and transforms the following patterns:
    (x*C) + (y*C) -> (x + y) * C
    (x+A) + (y+B) -> (x + y) + (A + B)
    where x and y are dynamic inputs, A, B, C are constant tensors (in general).
    """

    def move_node(self, graph, n, prod0, prod1, node_ind):
        # found! move one of the muls to output, remove the other one
        lin0_in0 = prod0.input[0]
        lin1_in0 = prod1.input[0]
        in0 = n.input[0]
        out = n.output[0]
        # TODO: check shapes don't change through scalar mul or add
        # connect the eltwise add inputs to mul inputs
        n.input[0] = lin0_in0
        n.input[1] = lin1_in0
        # connect mul0 output to eltwise add output
        prod0.output[0] = out
        # connect the input of mul0 and output of eltwise add together
        n.output[0] = in0
        prod0.input[0] = in0
        # move prod0 node past eltwise add node, and remove prod1
        graph.node.remove(prod1)
        graph.node.remove(prod0)
        graph.node.insert(node_ind - 2, prod0)

    def apply(self, model):
        graph = model.graph
        node_ind = 0
        graph_modified = False
        nodes = [n for n in graph.node]
        for n in nodes:
            node_ind += 1
            if n.op_type == "Add":
                # check for tensors on both inputs (eltwise add)
                # scalar add has an initializer on one input
                in0 = n.input[0]
                in1 = n.input[1]
                if in0 is None or in1 is None:
                    continue
                A = model.get_initializer(in0)
                B = model.get_initializer(in1)
                if A is not None or B is not None:
                    continue
                # check for mul with same initializer on both inputs
                prod0 = model.find_producer(in0)
                prod1 = model.find_producer(in1)
                # Also check case when both branches are empty and come
                # from the same node: (prod0 == prod1)
                # Other transform should handle that
                if prod0 is None or prod1 is None or (prod0 == prod1):
                    continue
                if len(prod0.input) < 2 or len(prod1.input) < 2:
                    continue
                init0 = model.get_initializer(prod0.input[1])
                init1 = model.get_initializer(prod1.input[1])
                # if either initializer is None, skip
                if init0 is None or init1 is None:
                    continue
                if prod0.op_type == "Mul" and prod1.op_type == "Mul":
                    if np.array_equal(init0, init1):
                        self.move_node(graph, n, prod0, prod1, node_ind)
                        # Delete shape annotations of connecting tensors to be
                        # re-done later. This prevents wrong shape propagation,
                        # for example in cases where the Add broadcasts shapes.
                        model.set_tensor_shape(n.output[0], None)
                        model.set_tensor_shape(prod0.output[0], None)
                        node_ind -= 1
                        graph_modified = True
                elif prod0.op_type == "Add" and prod1.op_type == "Add":
                    init = init0 + init1
                    # update initializer of prod0, which we'll move
                    model.set_initializer(prod0.input[1], init)
                    self.move_node(graph, n, prod0, prod1, node_ind)
                    # Delete shape annotations of connecting tensors to be
                    # re-done later. This prevents wrong shape propagation,
                    # for example in cases where the Add broadcasts shapes.
                    model.set_tensor_shape(n.output[0], None)
                    model.set_tensor_shape(prod0.output[0], None)
                    node_ind -= 1
                    graph_modified = True
                else:
                    continue
        # Note: Running shape inference is necessary as shape annotations have
        # been deleted above
        model = model.transform(InferShapes())
        model = model.transform(InferDataTypes())
        return model, graph_modified


class MoveScalarLinearPastInvariants(Transformation):
    """Move scalar linear operations (mul, add) past functions which are invariant
    to them. Specifically, matches and transforms the following patterns:
    f(x*C) -> f(x) * C
    f(x+C) -> f(x) + C
    where x is a dynamic input, C is a constant tensor.
    Known f which obey this property are: Reshape, Flatten, Transpose,
    GlobalAveragePool
    """

    # Op-types of currently supported invariants
    SUPPORTED_INVARIANTS = {
        "GlobalAveragePool",
        "Identity",
        "Reshape",
        "Transpose",
        "Flatten",
        "Expand",
        "Slice",
        "Squeeze",
        "Unsqueeze",
    }

    def apply(self, model):
        graph = model.graph
        node_ind = 0
        graph_modified = False
        nodes = [n for n in graph.node]
        for n in nodes:
            node_ind += 1
            is_nearest_neighbor_resample = False
            if n.op_type == "Upsample" or n.op_type == "Resize":
                # Extract mode and scales and input shape
                mode = get_by_name(n.attribute, "mode").s.decode("ascii")
                is_nearest_neighbor_resample = mode == "nearest"
            if n.op_type in self.SUPPORTED_INVARIANTS or is_nearest_neighbor_resample:
                in0 = n.input[0]
                if in0 is None:
                    continue
                # find and check producer on our input
                prod0 = model.find_producer(in0)
                if prod0 is None:
                    continue

                if prod0.op_type in ["Mul", "Div", "Add", "Sub"]:
                    # Cannot handle fork-nodes, try MoveLinearPastFork first
                    if model.is_fork_node(prod0):
                        warnings.warn(
                            f"{self.__class__.__name__}:"
                            f" Skipping near match: {prod0.name} is a fork-node,"
                            f" try MoveLinearPastFork first"
                        )
                        # Skip transforming this node as moving this would lead
                        # to messed up or detached graph
                        continue
                    # check if second input of producer is an initializer
                    init0 = model.get_initializer(prod0.input[1])
                    # if either initializer is None, skip
                    if init0 is None:
                        continue
                    # if initializer is not scalar, skip
                    if np.prod(init0.shape) != 1:
                        continue
                    if model.is_fork_node(prod0):
                        model = model.transform(MoveOpPastFork(prod0.op_type))
                        # topology modified, "ask" ModelWrapper to apply this transform again
                        return (model, True)
                    # Flatten input if required
                    if len(init0.shape) > 0:
                        init0 = init0.flatten()[0]
                        model.set_initializer(prod0.input[1], init0)
                    # move prod0 from input to output,
                    old_prod0_in = prod0.input[0]
                    old_prod0_out = prod0.output[0]
                    scalar_op_odt = model.get_tensor_datatype(old_prod0_out)
                    old_n_out = n.output[0]
                    in_shape = model.get_tensor_shape(n.input[0])
                    out_shape = model.get_tensor_shape(n.output[0])
                    n.input[0] = old_prod0_in
                    n.output[0] = old_prod0_out
                    prod0.input[0] = old_prod0_out
                    prod0.output[0] = old_n_out
                    model.set_tensor_shape(n.input[0], in_shape)
                    model.set_tensor_shape(n.output[0], out_shape)
                    model.set_tensor_shape(prod0.output[0], out_shape)
                    model.set_tensor_datatype(prod0.output[0], scalar_op_odt)
                    model.set_tensor_datatype(n.output[0], DataType["FLOAT32"])
                    graph.node.remove(prod0)
                    graph.node.insert(node_ind - 1, prod0)
                    graph_modified = True
                else:
                    continue
        if graph_modified:
            model = model.transform(InferShapes())
            model = model.transform(InferDataTypes())
        return (model, graph_modified)


class MakeMaxPoolNHWC(Transformation):
    """Convert (MaxPool, NHWCTranspose) into (NHWCTranspose, MaxPoolNHWC)
    and (NCHWTranspose, MaxPool) into (MaxPoolNHWC, NCHWTranspose)."""

    def apply(self, model):
        graph = model.graph
        node_ind = 0
        graph_modified = False
        for n in graph.node:
            node_ind += 1
            if n.op_type == "MaxPool":
                consumer = model.find_consumer(n.output[0])
                producer = model.find_producer(n.input[0])
                if consumer is not None and consumer.op_type == "Transpose":
                    perms = list(get_by_name(consumer.attribute, "perm").ints)
                    if perms == [0, 2, 3, 1]:
                        ceil_mode = get_by_name(n.attribute, "ceil_mode")
                        if ceil_mode is not None:
                            ceil_mode = ceil_mode.i
                        else:
                            ceil_mode = 0  # default to ceil_mode=0 (equivalent to np.floor)
                        n.op_type = "MaxPoolNHWC"
                        n.domain = "qonnx.custom_op.general"
                        start_name = n.input[0]
                        mid_name = consumer.input[0]
                        end_name = consumer.output[0]
                        (b, c, hi, wi) = model.get_tensor_shape(start_name)
                        (b, c, ho, wo) = model.get_tensor_shape(mid_name)
                        consumer.input[0] = start_name
                        consumer.output[0] = mid_name
                        n.input[0] = mid_name
                        n.output[0] = end_name
                        model.set_tensor_shape(mid_name, (b, hi, wi, c))
                        model.set_tensor_shape(end_name, (b, ho, wo, c))
                        getCustomOp(n).set_nodeattr("ceil_mode", ceil_mode)
                        graph.node.remove(consumer)
                        graph.node.insert(node_ind - 1, consumer)
                        graph_modified = True
                elif producer is not None and producer.op_type == "Transpose":
                    perms = list(get_by_name(producer.attribute, "perm").ints)
                    if perms == [0, 3, 1, 2]:
                        # check if the producer is a fork node
                        # (need to move it past the fork before this transform)
                        if model.is_fork_node(producer):
                            model = model.transform(MoveTransposePastFork())
                            # topology modified, "ask" ModelWrapper to apply this transform again
                            return (model, True)
                        ceil_mode = get_by_name(n.attribute, "ceil_mode")
                        if ceil_mode is not None:
                            ceil_mode = ceil_mode.i
                        else:
                            ceil_mode = 0  # default to ceil_mode=0 (equivalent to np.floor)
                        n.op_type = "MaxPoolNHWC"
                        n.domain = "qonnx.custom_op.general"
                        start_name = producer.input[0]
                        mid_name = n.input[0]
                        end_name = n.output[0]
                        (b, hi, wi, c) = model.get_tensor_shape(start_name)
                        (b, c, ho, wo) = model.get_tensor_shape(end_name)
                        producer.input[0] = mid_name
                        producer.output[0] = end_name
                        n.input[0] = start_name
                        n.output[0] = mid_name
                        model.set_tensor_shape(mid_name, (b, ho, wo, c))
                        model.set_tensor_shape(end_name, (b, c, ho, wo))
                        getCustomOp(n).set_nodeattr("ceil_mode", ceil_mode)
                        graph.node.remove(producer)
                        graph.node.insert(node_ind, producer)
                        graph_modified = True
        return (model, graph_modified)


class MakeScaleResizeNHWC(Transformation):
    """
    Converts the inputs and outputs for all scales Resize and Upsample nodes
    from NCHW to NHWC.
    """

    def apply(self, model):
        graph = model.graph
        node_ind = 0
        for n in graph.node:
            node_ind += 1
            if n.op_type == "Upsample" or n.op_type == "Resize":
                if model.get_tensor_layout(n.input[0]) != DataLayout.NCHW:
                    warnings.warn(
                        "%s: Input not NCHW. Can't operate transformation on node." % n.name
                    )
                    continue
                consumer = model.find_consumer(n.output[0])
                producer = model.find_producer(n.input[0])
                if n.op_type == "Upsample":
                    scales_ind = 1
                else:
                    scales_ind = 2
                if producer is not None and producer.op_type == "Transpose":
                    perms = list(get_by_name(producer.attribute, "perm").ints)
                    if perms == [0, 3, 1, 2]:
                        # check if the producer is a fork node
                        # (need to move it past the fork before this transform)
                        if model.is_fork_node(producer):
                            model = model.transform(MoveTransposePastFork())
                            # topology modified, "ask" ModelWrapper to apply this transform again
                            return (model, True)
                        old_value = model.get_initializer(n.input[scales_ind])
                        new_value = np.array(
                            [old_value[idx] for idx in (0, 2, 3, 1)],
                            dtype=np.dtype("float32"),
                        )
                        model.set_initializer(n.input[scales_ind], new_value)
                        start_name = producer.input[0]
                        mid_name = n.input[0]
                        end_name = n.output[0]
                        (b, hi, wi, c) = model.get_tensor_shape(start_name)
                        (b, c, ho, wo) = model.get_tensor_shape(end_name)
                        producer.input[0] = mid_name
                        producer.output[0] = end_name
                        n.input[0] = start_name
                        n.output[0] = mid_name
                        model.set_tensor_shape(mid_name, (b, ho, wo, c))
                        model.set_tensor_shape(end_name, (b, c, ho, wo))
                        graph.node.remove(producer)
                        graph.node.insert(node_ind, producer)
                elif consumer is not None and consumer.op_type == "Transpose":
                    perms = list(get_by_name(consumer.attribute, "perm").ints)
                    if perms == [0, 2, 3, 1]:
                        old_value = model.get_initializer(n.input[scales_ind])
                        new_value = np.array(
                            [old_value[idx] for idx in (0, 2, 3, 1)],
                            dtype=np.dtype("float32"),
                        )
                        model.set_initializer(n.input[scales_ind], new_value)
                        start_name = n.input[0]
                        mid_name = consumer.input[0]
                        end_name = consumer.output[0]
                        (b, c, hi, wi) = model.get_tensor_shape(start_name)
                        (b, c, ho, wo) = model.get_tensor_shape(mid_name)
                        consumer.input[0] = start_name
                        consumer.output[0] = mid_name
                        n.input[0] = mid_name
                        n.output[0] = end_name
                        model.set_tensor_shape(mid_name, (b, hi, wi, c))
                        model.set_tensor_shape(end_name, (b, ho, wo, c))
                        graph.node.remove(consumer)
                        graph.node.insert(node_ind - 1, consumer)
        return (model, False)


class MoveOpPastFork(Transformation):
    """Move node operations past graph forks. Used when a node before a fork
    can be merged with nodes in the branches
    """

    def __init__(self, op_name_list):
        super().__init__()
        self.ops_to_move = op_name_list

    def apply(self, model):
        graph = model.graph
        graph_modified = False
        nodes = [n for n in graph.node]
        node_ind = 0
        for n in nodes:
            node_ind += 1
            if (
                n.op_type in self.ops_to_move
                and model.is_fork_node(n)
                and not model.is_join_node(n)
            ):
                # Restrict this transform to operations with constant parameters
                # Assuming parameters is in input 1
                if len(n.input) > 1:
                    op_init_param = model.get_initializer(n.input[1])
                else:
                    op_init_param = None

                # Check case when branches are empty and go
                # to the same node
                consumers = model.find_consumers(n.output[0])
                assert len(consumers) > 1, "Must have >1 consumer"
                unique_consumer = True
                for consum_node in consumers[1:]:
                    if consumers[0] != consum_node:
                        unique_consumer = False
                        break

                if unique_consumer:
                    continue

                for consumer_node in consumers[1:]:
                    # create new node
                    new_output_tensor_name = model.make_new_valueinfo_name()
                    if op_init_param is None:
                        new_inp_list = [n.input[0]]
                    else:
                        new_param_name = model.make_new_valueinfo_name()
                        new_inp_list = [n.input[0], new_param_name]
                        model.set_initializer(new_param_name, op_init_param)
                    new_node = deepcopy(n)
                    new_node.input[:] = new_inp_list
                    new_node.output[:] = [new_output_tensor_name]
                    graph.node.insert(node_ind, new_node)
                    node_ind += 1

                    # change consumer input tensor
                    graph.node.remove(consumer_node)
                    for idx, consumer_input in enumerate(consumer_node.input):
                        if consumer_input == n.output[0]:
                            consumer_node.input[idx] = new_output_tensor_name
                            break
                    else:
                        raise Exception("Consumer should have the current node output as input")

                    graph.node.insert(node_ind, consumer_node)

                graph_modified = True

        model = model.transform(InferShapes())
        return (model, graph_modified)


class MoveAddPastFork(MoveOpPastFork):
    def __init__(self):
        super().__init__(["Add"])


class MoveMulPastFork(MoveOpPastFork):
    def __init__(self):
        super().__init__(["Mul"])


class MoveLinearPastFork(MoveOpPastFork):
    def __init__(self):
        super().__init__(["Add", "Mul"])


class MoveTransposePastFork(MoveOpPastFork):
    def __init__(self):
        super().__init__(["Transpose"])


def permute_shape(shape, perm):
    new_shape = np.zeros(len(shape))
    for i, p in enumerate(perm):
        new_shape[i] = shape[p]
    return [int(el) for el in new_shape]


class MoveScalarLinearPastSplit(Transformation):
    """
    Move scalar Mul and Add nodes past channel split operation.
    """

    def __init__(self):
        super().__init__()
        self.ops_to_move = ["Mul", "Add"]
        self.fork_ops = ["Split"]

    def apply(self, model):
        graph = model.graph
        graph_modified = False
        node_ind = 0
        for n in graph.node:
            node_ind += 1
            # if n.op_type in self.fork_ops and model.is_fork_node(n):
            if n.op_type in self.fork_ops:
                producer = model.find_producer(n.input[0])
                if producer is not None and producer.op_type in self.ops_to_move:
                    linear_param = model.get_initializer(producer.input[1])
                    # Check if single input
                    if len(producer.input) != 2 or linear_param is None:
                        continue
                    # Check if scalar
                    if np.prod(linear_param.shape) != 1:
                        continue
                    split_outputs = n.output
                    for split_output_idx, old_split_output in enumerate(split_outputs):
                        new_mul_node = deepcopy(producer)
                        new_split_output = model.make_new_valueinfo_name()
                        model.set_tensor_datatype(
                            new_split_output, model.get_tensor_datatype(producer.input[0])
                        )

                        model.set_tensor_shape(
                            new_split_output, model.get_tensor_shape(old_split_output)
                        )

                        n.output[split_output_idx] = new_split_output
                        new_mul_node.input[0] = new_split_output
                        new_mul_node.output[0] = old_split_output

                        graph.node.insert(node_ind, new_mul_node)
                        node_ind += 1

                    # remove the mul node
                    n.input[0] = producer.input[0]
                    graph.node.remove(producer)
                    graph_modified = True

        if graph_modified:
            model = model.transform(SortGraph(), make_deepcopy=False, cleanup=False)

        return (model, graph_modified)


class MoveTransposePastSplit(Transformation):
    def __init__(self):
        super().__init__()
        self.ops_to_move = ["Transpose"]
        self.fork_ops = ["Split"]

    def apply(self, model):
        graph = model.graph
        graph_modified = False
        node_ind = 0
        for n in graph.node:
            node_ind += 1
            # if n.op_type in self.fork_ops and model.is_fork_node(n):
            if n.op_type in self.fork_ops:
                producer = model.find_producer(n.input[0])
                if producer is not None and producer.op_type in self.ops_to_move:
                    initial_perm = get_by_name(producer.attribute, "perm").ints
                    reverse_perm = np.argsort(initial_perm)
                    split_outputs = n.output
                    for split_output_idx, old_split_output in enumerate(split_outputs):
                        new_trans_node = deepcopy(producer)
                        new_split_output = model.make_new_valueinfo_name()
                        old_split_output_shape = model.get_tensor_shape(old_split_output)
                        model.set_tensor_datatype(
                            new_split_output, model.get_tensor_datatype(producer.input[0])
                        )

                        model.set_tensor_shape(
                            new_split_output, permute_shape(old_split_output_shape, reverse_perm)
                        )

                        n.output[split_output_idx] = new_split_output
                        new_trans_node.input[0] = new_split_output
                        new_trans_node.output[0] = old_split_output

                        graph.node.insert(node_ind, new_trans_node)
                        node_ind += 1

                    # remove the transpose node and change the split axis
                    old_split_axis = get_by_name(n.attribute, "axis").i
                    get_by_name(n.attribute, "axis").i = initial_perm[old_split_axis]
                    n.input[0] = producer.input[0]
                    graph.node.remove(producer)
                    graph_modified = True

        if graph_modified:
            model = model.transform(SortGraph(), make_deepcopy=False, cleanup=False)

        return (model, graph_modified)


class MoveMaxPoolPastMultiThreshold(Transformation):
    """Move MaxPool nodes past MultiThreshold nodes on linear segments of the graph."""

    def apply(self, model):
        graph = model.graph
        node_ind = 0
        graph_modified = False
        nodes = [n for n in graph.node]
        for n in nodes:
            node_ind += 1
            if n.op_type == "MaxPool" and not model.is_fork_node(n):
                consumer = model.find_consumer(n.output[0])
                pads = get_by_name(n.attribute, "pads")
                has_padding = False
                if pads is not None:
                    pads = list(pads.ints)
                    has_padding = np.prod(pads) != 0
                if consumer is not None and consumer.op_type == "MultiThreshold":
                    mt_out = consumer.output[0]
                    mt_odt = model.get_tensor_datatype(mt_out)
                    if mt_odt.signed() and has_padding:
                        warnings.warn("Skipping padded MaxPool + signed-output MultiThreshold")
                        continue
                    # check for non-decreasing thresholds and nonnegative
                    # scale factor in MultiThreshold
                    # otherwise we cannot do the reordering
                    T = model.get_initializer(consumer.input[1])
                    T_sorted = np.sort(T, axis=1)
                    assert (
                        T == T_sorted
                    ).all(), "MultiThreshold must have non-decreasing thresholds"
                    mt_inst = getCustomOp(consumer)
                    if mt_inst.get_nodeattr("out_scale") < 0:
                        warnings.warn("Skipping MultiThreshold with negative out_scale")
                        continue

                    # remove old nodes
                    graph.node.remove(n)
                    graph.node.remove(consumer)

                    # swap conections
                    group_in = n.input[0]
                    # new tensor because dims change
                    group_middle = model.make_new_valueinfo_name()
                    group_out = consumer.output[0]

                    consumer.input[0] = group_in
                    consumer.output[0] = group_middle

                    n.input[0] = group_middle
                    n.output[0] = group_out

                    # insert them back in
                    graph.node.insert(node_ind - 1, consumer)
                    graph.node.insert(node_ind, n)

                    graph_modified = True

        model = model.transform(InferShapes())
        return (model, graph_modified)


class MoveFlattenPastTopK(Transformation):
    """Move flatten node past a succeeding topk node, if the "axis" attribute in topk
    is set to -1 and the data layout before the flatten is NHWC with H=W=1"""

    def apply(self, model):
        graph = model.graph
        node_ind = 0
        graph_modified = False
        for n in graph.node:
            node_ind += 1
            if n.op_type == "Flatten":
                consumer = model.find_consumer(n.output[0])
                if consumer is not None and consumer.op_type == "TopK":
                    axis = get_by_name(consumer.attribute, "axis")
                    if axis is None or axis.i != -1:
                        continue
                    start_name = n.input[0]
                    data_layout = model.get_tensor_layout(start_name)
                    if data_layout != DataLayout.NHWC:
                        warnings.warn(
                            """Transformation can't be applied. The input
                            to flatten has to have DataLayout.NHWC"""
                        )
                        continue
                    (b, h, w, c) = model.get_tensor_shape(start_name)
                    if h != 1 or w != 1:
                        continue
                    # get parameter k from topk
                    k = model.get_tensor_shape(consumer.output[1])[-1]

                    # swap conections
                    # new tensor because dims change
                    middle_name = model.make_new_valueinfo_name()
                    topk_indices = oh.make_tensor_value_info(
                        middle_name, TensorProto.INT64, [b, h, w, k]
                    )
                    end_name = consumer.output[1]
                    graph.value_info.append(topk_indices)

                    # remove old nodes
                    graph.node.remove(n)
                    graph.node.remove(consumer)

                    # set inputs and outputs correctly
                    consumer.input[0] = start_name
                    consumer.output[1] = middle_name
                    model.set_tensor_shape(consumer.output[0], (b, h, w, k))

                    n.input[0] = middle_name
                    n.output[0] = end_name

                    # insert them back in
                    graph.node.insert(node_ind - 1, consumer)
                    graph.node.insert(node_ind, n)

                    graph_modified = True

        model = model.transform(InferShapes())
        return (model, graph_modified)


class MoveFlattenPastAffine(Transformation):
    """Moves a node that implements a (1, -1) reshape past a MatMul, Mul or Add node."""

    def apply(self, model):
        graph = model.graph
        graph_modified = False
        node_ind = 0
        for n in graph.node:
            node_ind += 1
            if n.op_type == "Flatten" and not model.is_fork_node(n) and not model.is_join_node(n):
                consumer = model.find_consumer(n.output[0])
                if (
                    consumer is not None
                    and (
                        consumer.op_type == "MatMul"
                        or consumer.op_type == "Mul"
                        or consumer.op_type == "Add"
                    )
                    and not model.is_join_node(consumer)
                ):
                    # move flatten past operation and rewire tensors
                    start_name = n.input[0]
                    # check if datalyout is set to NHWC and H=W=1
                    datalayout = model.get_tensor_layout(start_name)
                    if datalayout == DataLayout.NHWC:
                        (b, h, w, c) = model.get_tensor_shape(start_name)
                        if h != 1 or w != 1:
                            warnings.warn(
                                """The Transformation can only be performed if
                            H=W=1."""
                            )
                            continue
                    else:
                        warnings.warn(
                            """The Transformation can only be performed on
                            operations that operate on data layout NHWC."""
                        )
                        continue
                    middle_name = n.output[0]
                    end_name = consumer.output[0]
                    op_param_name = consumer.input[1]
                    A = model.get_initializer(op_param_name)
                    if A is None:
                        warnings.warn("Param is not constant, skipping")
                        continue
                    op_in_dt = model.get_tensor_datatype(consumer.input[0])
                    op_out_dt = model.get_tensor_datatype(consumer.output[0])
                    start_shape = model.get_tensor_shape(start_name)
                    dummy_in = np.random.uniform(low=0, high=1, size=(start_shape))

                    if consumer.op_type == "MatMul":
                        dummy_out = np.matmul(dummy_in, A)
                    elif consumer.op_type == "Mul":
                        dummy_out = dummy_in * A
                    elif consumer.op_type == "Add":
                        dummy_out = dummy_in + A

                    new_op = oh.make_node(
                        consumer.op_type,
                        [start_name, op_param_name],
                        [middle_name],
                        name=consumer.name,
                    )
                    new_flatten = oh.make_node("Flatten", [middle_name], [end_name])
                    graph.node.insert(node_ind, new_op)
                    graph.node.insert(node_ind + 1, new_flatten)
                    model.set_tensor_shape(middle_name, dummy_out.shape)
                    # because a flatten node doesn't change the datatype we need
                    # only the datatype of the op node
                    model.set_tensor_datatype(start_name, op_in_dt)
                    model.set_tensor_datatype(middle_name, op_out_dt)
                    model.set_tensor_datatype(end_name, op_out_dt)
                    # set datalayout
                    model.set_tensor_layout(start_name, DataLayout.NHWC)
                    model.set_tensor_layout(middle_name, DataLayout.NHWC)
                    # remove old nodes
                    graph.node.remove(n)
                    graph.node.remove(consumer)
                    graph_modified = True

        model = model.transform(InferShapes())
        model = model.transform(InferDataTypes())
        model = model.transform(InferDataLayouts())
        return (model, graph_modified)


class MoveTransposePastScalarMul(Transformation):
    """Moves a Transpose node past a scalar Mul node"""

    def apply(self, model):
        graph = model.graph
        node_ind = 0
        graph_modified = False
        for n in graph.node:
            node_ind += 1
            if n.op_type == "Transpose" and not model.is_fork_node(n) and not model.is_join_node(n):
                consumer = model.find_consumer(n.output[0])
                if (
                    consumer is not None
                    and consumer.op_type == "Mul"
                    and not model.is_join_node(consumer)
                ):
                    mul_weight_name = consumer.input[1]
                    A = model.get_initializer(mul_weight_name)
                    if A is None:
                        warnings.warn("Mul param is not constant, skipping")
                        continue
                    transp_node = n
                    mul_node = consumer
                    start_name = transp_node.input[0]
                    middle_name = transp_node.output[0]
                    end_name = mul_node.output[0]
                    transp_in_shape = model.get_tensor_shape(start_name)
                    transp_out_shape = model.get_tensor_shape(middle_name)
                    transp_in_layout = model.get_tensor_layout(start_name)
                    transp_out_layout = model.get_tensor_layout(middle_name)
                    if transp_in_layout is None or transp_out_layout is None:
                        warnings.warn(
                            """Datalayout is not set for tensors.
                            Transformation can't be applied."""
                        )
                        continue
                    if all(x == 1 for x in A.shape):
                        # if the mul is scalar, we can simply swap the order of ops
                        # rewire transpose input to be mul input
                        mul_node.input[0] = start_name
                        model.set_tensor_shape(start_name, transp_in_shape)
                        model.set_tensor_layout(start_name, transp_in_layout)
                        mul_node.output[0] = middle_name
                        model.set_tensor_shape(middle_name, transp_in_shape)
                        model.set_tensor_layout(middle_name, transp_in_layout)
                        transp_node.input[0] = middle_name
                        transp_node.output[0] = end_name
                        model.set_tensor_shape(end_name, transp_out_shape)
                        model.set_tensor_layout(end_name, transp_out_layout)
                        graph.node.remove(transp_node)
                        graph.node.insert(node_ind, transp_node)
                        graph_modified = True

        if graph_modified is True:
            model = model.transform(InferDataLayouts())
            model = model.transform(InferShapes())
        return (model, graph_modified)


class MoveIdenticalOpPastJoinOp(Transformation):
    """
    Move multiple identical operations on different branches past the common join node.
    It assumes the shape to be preserved by the join op in the default move_node() method
    """

    def __init__(self, identical_op_list, join_node_list):
        super().__init__()
        self.ops_to_move = identical_op_list
        self.join_node_op = join_node_list

    def move_node(self, model, n, producers):
        """
        Should be overwritten for some operations

        Returns:
            bool: whether moving the node was successful
        """
        identical_ops_inputs = [p.input[0] for p in producers]
        # join_in0 = n.input[0]
        join_out = n.output[0]

        # Rewire join op inputs
        for i in range(len(n.input)):
            n.input[i] = identical_ops_inputs[i]

        # Output tensor of the join node must have the same shape as
        # its input tensor (original shape is preserved)
        new_join_output = model.make_new_valueinfo_name()
        new_shape = model.get_tensor_shape(identical_ops_inputs[0])
        new_layout = model.get_tensor_layout(identical_ops_inputs[0])

        # Set new tensor shape
        model.set_tensor_shape(new_join_output, new_shape)
        if new_layout:
            model.set_tensor_layout(new_join_output, new_layout)

        # Rewire join op outputs (reuse the first join input tensor)
        n.output[0] = new_join_output
        producers[0].input[0] = new_join_output
        producers[0].output[0] = join_out

        for prod in producers[1:]:
            model.graph.node.remove(prod)

        return True

    def are_producers_identical(self, model, producers):
        """
        Checks only op_types
        Should be overwritten for additional checks
        """
        op_types = [prod.op_type for prod in producers]
        for op in op_types:
            if op != op_types[0]:
                return False
        return True

    def apply(self, model):
        graph = model.graph
        graph_modified = False
        for n in graph.node:
            if n.op_type in self.join_node_op and model.is_join_node(n):
                inputs = n.input
                if None in inputs:
                    continue

                producers = [model.find_producer(inp) for inp in inputs]
                if producers[0].op_type not in self.ops_to_move:
                    continue
                identical_ops = self.are_producers_identical(model, producers)
                if not identical_ops:
                    warnings.warn("Producers not identical, skipping")
                    continue

                # check for producers that are fork nodes (need to fork them before our transform)
                for prod in producers:
                    if model.is_fork_node(prod) and not model.is_join_node(prod):
                        model = model.transform(MoveOpPastFork(self.ops_to_move))
                        # topology modified, "ask" ModelWrapper to apply this transform again
                        return (model, True)
                graph_modified = self.move_node(model, n, producers)

        if graph_modified:
            model = model.transform(SortGraph(), make_deepcopy=False, cleanup=False)

        return (model, graph_modified)


class MoveTransposePastJoinAdd(MoveIdenticalOpPastJoinOp):
    def __init__(self):
        super().__init__(["Transpose"], ["Add"])

    def are_producers_identical(self, model, producers):
        if not super().are_producers_identical(model, producers):
            return False
        first_perm = get_by_name(producers[0].attribute, "perm").ints
        for producer in producers:
            if first_perm != get_by_name(producer.attribute, "perm").ints:
                False
        return True


class MoveTransposePastJoinMul(MoveIdenticalOpPastJoinOp):
    def __init__(self):
        super().__init__(["Transpose"], ["Mul"])

    def are_producers_identical(self, model, producers):
        if not super().are_producers_identical(model, producers):
            return False
        first_perm = get_by_name(producers[0].attribute, "perm").ints
        for producer in producers:
            if first_perm != get_by_name(producer.attribute, "perm").ints:
                False
        return True


class MoveMulPastJoinAdd(MoveIdenticalOpPastJoinOp):
    def __init__(self):
        super().__init__(["Mul"], ["Add"])

    def are_producers_identical(self, model, producers):
        if not super().are_producers_identical(model, producers):
            return False
        first_mul = model.get_initializer(producers[0].input[1])
        if first_mul is None:
            return False
        for producer in producers:
            if first_mul != model.get_initializer(producer.input[1]):
                return False
        return True


class MoveAddPastJoinAdd(MoveIdenticalOpPastJoinOp):
    def __init__(self):
        super().__init__(["Add"], ["Add"])

    def are_producers_identical(self, model, producers):
        if not super().are_producers_identical(model, producers):
            return False
        for producer in producers:
            if model.get_initializer(producer.input[1]) is None:
                return False
        return True

    def move_node(self, model, n, producers):
        """
        We use the base move_node method to move the first producer
        past the join node (and delete the rest)
        """
        add_inits = [model.get_initializer(producer.input[1]) for producer in producers]
        new_init = np.sum(add_inits)
        model.set_initializer(producers[0].input[1], new_init)
        super().move_node(model, n, producers)

        return True


class MoveTransposePastJoinConcat(MoveIdenticalOpPastJoinOp):
    def __init__(self):
        super().__init__(["Transpose"], ["Concat"])

    def are_producers_identical(self, model, producers):
        if not super().are_producers_identical(model, producers):
            return False
        first_perm = get_by_name(producers[0].attribute, "perm").ints
        for producer in producers:
            if first_perm != get_by_name(producer.attribute, "perm").ints:
                False
        return True

    def move_node(self, model, n, producers):
        trans_inputs = [prod.input[0] for prod in producers]
        # concat_in0 = n.input[0]
        concat_out = n.output[0]
        # Rewire concat inputs
        for i in range(len(n.input)):
            n.input[i] = trans_inputs[i]

        new_concat_out = model.make_new_valueinfo_name()  # reuse tensor
        # reverse the permutation of the concat output
        transpose_perm = get_by_name(producers[0].attribute, "perm").ints
        reverse_perm = np.argsort(transpose_perm)
        new_concat_out_shape = permute_shape(model.get_tensor_shape(concat_out), reverse_perm)
        new_concat_out_layout = model.get_tensor_layout(trans_inputs[0])
        # Set tensor layout and shape of the new concatenation output
        model.set_tensor_shape(new_concat_out, new_concat_out_shape)
        if new_concat_out_layout:
            model.set_tensor_layout(new_concat_out, new_concat_out_layout)
        # Change concatenation axis
        old_concat_axis = get_by_name(n.attribute, "axis").i
        get_by_name(n.attribute, "axis").i = transpose_perm[old_concat_axis]

        # Rewire concat output
        n.output[0] = new_concat_out
        producers[0].input[0] = new_concat_out
        producers[0].output[0] = concat_out

        for prod in producers[1:]:
            model.graph.node.remove(prod)

        return True


class MoveAffinePastJoinConcat(MoveIdenticalOpPastJoinOp):
    """
    Applies to scalar linear or channelwise affine ops with the same parameter value
    """

    def __init__(self, linear_ops=["Mul", "Add"]):
        super().__init__(linear_ops, ["Concat"])

    def are_producers_identical_scalar_ops(self, model, producers):
        first_param = model.get_initializer(producers[0].input[1])
        for producer in producers:
            producer_param = model.get_initializer(producer.input[1])
            if (first_param != producer_param).any() or np.prod(producer_param.shape) != 1:
                return False

        return True

    def are_producers_channelwise_ops(self, channel_dim, model, producers):
        for producer in producers:
            producer_input = producer.input[0]
            num_channels = model.get_tensor_shape(producer_input)[channel_dim]
            producer_param = model.get_initializer(producer.input[1])
            if (
                len(producer_param.shape) < channel_dim
                or producer_param.shape[channel_dim] != num_channels
            ):
                return False

        return True

    def move_node(self, model, n, producers):
        # check if single input
        for producer in producers:
            producer_init = model.get_initializer(producer.input[1])
            if len(producer.input) != 2 or producer_init is None:
                warnings.warn("Producer found that is not single-input, skipping")
                return False

        # decide if producers are identical scalar ops or channelwise ops
        channelwise_op = False
        identical_scalar_op = self.are_producers_identical_scalar_ops(model, producers)
        if not identical_scalar_op:
            channel_dim = get_by_name(n.attribute, "axis").i
            channelwise_op = self.are_producers_channelwise_ops(channel_dim, model, producers)
            if not channelwise_op:
                warnings.warn(
                    "Producers are neither identical scalar ops nor channelwise ops, skipping"
                )
                return False

        # Rewire concat inputs
        producers_inputs = [prod.input[0] for prod in producers]
        concat_out = n.output[0]
        for i in range(len(n.input)):
            n.input[i] = producers_inputs[i]
        # Set tensor layout and shape of the new concatenation output
        new_concat_out = model.make_new_valueinfo_name()
        new_concat_out_layout = model.get_tensor_layout(producers_inputs[0])
        model.set_tensor_shape(new_concat_out, model.get_tensor_shape(concat_out))
        if new_concat_out_layout:
            model.set_tensor_layout(new_concat_out, new_concat_out_layout)
        model.set_tensor_datatype(new_concat_out, model.get_tensor_datatype(producers_inputs[0]))

        if channelwise_op:
            # concatenate op params of producers into one mul tensor
            producers_params = [model.get_initializer(prod.input[1]) for prod in producers]
            new_mul_tensor = np.concatenate(producers_params, axis=channel_dim)
            model.set_initializer(producers[0].input[1], new_mul_tensor)

        # Rewire concat output
        n.output[0] = new_concat_out
        producers[0].input[0] = new_concat_out
        producers[0].output[0] = concat_out

        for prod in producers[1:]:
            model.graph.node.remove(prod)

        return True


class MoveMulPastJoinConcat(MoveAffinePastJoinConcat):
    def __init__(self):
        super().__init__(["Mul"])


class MoveAddPastJoinConcat(MoveAffinePastJoinConcat):
    def __init__(self):
        super().__init__(["Add"])


# Moves a Squeeze operation past MultiThresholds
# TODO: extend to all operations invariant to or compatible with squeezing
class MoveSqueezePastMultiThreshold(Transformation):
    # Applies the transform to a whole model graph
    def apply(self, model: ModelWrapper):  # noqa
        # Get the model graph out of the model wrapper object
        graph = model.graph
        # Keep track of whether the graph has been modified
        graph_modified = False
        # Iterate all nodes in the graph keeping track of the index
        for index, node in enumerate(graph.node):
            # Applies to Squeeze operation types
            if node.op_type == "Squeeze":
                # Currently does not handle fork- or join-nodes
                if model.is_fork_node(node) or model.is_join_node(node):
                    # Softly skip this node
                    continue
                # As this is not a fork-node, there can be at most one successor
                successor = model.find_direct_successors(node)
                # If Squeeze is the final operation in the graph, there might
                # be no successor
                if successor is None:
                    # Softly skip this node
                    continue
                # Now there is exactly one successor which needs to be extracted
                # from the list
                successor = successor[0]
                # Applies to MultiThreshold
                if successor.op_type in {"MultiThreshold"}:
                    # Get names of all tensors involved in connecting the nodes
                    inp = node.input[0]  # noqa: Duplicate
                    mid = node.output[0]
                    out = successor.output[0]
                    # Rewire the graph to feed original into the MultiThreshold
                    # node first
                    successor.input[0] = inp
                    # Repurpose the middle tensor for the output of the
                    # MultiThreshold
                    successor.output[0] = mid
                    # The Squeeze operator now gets the middle tensor as its
                    # input
                    node.input[0] = mid
                    # Squeeze now produces the original output tensor
                    node.output[0] = out
                    # Delete the shape annotation of the connecting tensors
                    # to be re-done later
                    model.set_tensor_shape(mid, None)
                    model.set_tensor_shape(out, None)
                    # Track whether the graph has been modified, never
                    # resets to False
                    graph_modified = True
                    # Break the loop after deleting shape annotations to
                    # immediately re-do these before changing the next
                    # operator
                    break
        # Need to redo the shape inference after potentially deleting them
        model = model.transform(InferShapes())  # noqa: Shadows model
        # Return the transformed model and indicate whether the graph
        # actually has been transformed
        return model, graph_modified


# Moves a Squeeze operation past MatMul
# TODO: extend to all operations invariant to or compatible with squeezing
class MoveSqueezePastMatMul(Transformation):
    # Applies the transform to a whole model graph
    def apply(self, model: ModelWrapper):  # noqa
        # Get the model graph out of the model wrapper object
        graph = model.graph
        # Keep track of whether the graph has been modified
        graph_modified = False
        # Iterate all nodes in the graph keeping track of the index
        for index, node in enumerate(graph.node):
            # Applies to Squeeze operation types
            if node.op_type == "Squeeze":
                # Currently does not handle fork- or join-nodes
                if model.is_fork_node(node) or model.is_join_node(node):
                    # Softly skip this node
                    continue
                # As this is not a fork-node, there can be at most one successor
                successor = model.find_direct_successors(node)
                # If Squeeze is the final operation in the graph, there might
                # be no successor
                if successor is None:
                    # Softly skip this node
                    continue
                # Now there is exactly one successor which needs to be extracted
                # from the list
                successor = successor[0]
                # Applies to MatMul
                # TODO: Check behavior for multi-dimensional and potentially
                #  broadcasting MatMuls...
                if successor.op_type in {"MatMul"}:
                    # Get names of all tensors involved in  # noqa: Duplicate
                    # connecting the nodes
                    inp = node.input[0]  # noqa: Duplicate
                    mid = node.output[0]
                    out = successor.output[0]
                    # Rewire the graph to feed original into the MultiThreshold
                    # node first
                    successor.input[0] = inp
                    # Repurpose the middle tensor for the output of the
                    # MultiThreshold
                    successor.output[0] = mid
                    # The Squeeze operator now gets the middle tensor as its
                    # input
                    node.input[0] = mid
                    # Squeeze now produces the original output tensor
                    node.output[0] = out
                    # Delete the shape annotation of the connecting tensors
                    # to be re-done later
                    model.set_tensor_shape(mid, None)
                    model.set_tensor_shape(out, None)
                    # Track whether the graph has been modified, never
                    # resets to False
                    graph_modified = True
                    # Break the loop after deleting shape annotations to
                    # immediately re-do these before changing the next
                    # operator
                    break
        # Need to redo the shape inference after potentially deleting them
        model = model.transform(InferShapes())  # noqa: Shadows model
        # Return the transformed model and indicate whether the graph
        # actually has been transformed
        return model, graph_modified


# Moves a transpose operator past elementwise addition or multiplication
class MoveTransposePastEltwise(Transformation):
    # Applies the transform to a whole model graph
    def apply(self, model: ModelWrapper):  # noqa
        # Get the model graph out of the model wrapper object
        graph = model.graph
        # Keep track of whether the graph has been modified
        graph_modified = False
        # Iterate all nodes in the graph keeping track of the index
        for index, node in enumerate(graph.node):
            # Applies to Transpose operation types
            if node.op_type == "Transpose":
                # Currently does not handle fork- or join-nodes
                if model.is_fork_node(node) or model.is_join_node(node):
                    # Softly skip this node
                    continue
                # As this is not a fork-node, there can be at most one successor
                successor = model.find_direct_successors(node)
                # If Transpose is the final operation in the graph, there might
                # be no successor
                if successor is None:
                    # Softly skip this node
                    continue
                # Now there is exactly one successor which needs to be extracted
                # from the list
                successor = successor[0]
                # Applies to elementwise add and mul operations
                if successor.op_type in {"Add", "Mul"}:
                    # Get names of all tensors involved in connecting the nodes
                    inp = node.input[0]
                    mid = node.output[0]
                    out = successor.output[0]

                    # y = x^T + a <=> y = (x + a^T)^T

                    # Assume left-to-right order of input to the Add operator
                    xt, a = successor.input
                    # Check whether the assumption holds true
                    if xt != mid:
                        # Leaves only the option of a and xt commuting
                        xt, a = a, xt
                    # If this assumption still does not hold true, something is
                    # wrong with the graph
                    assert xt == mid, f"Messed up graph pattern at {node.name}"

                    # Get the (optional) permutation indices of the transpose in
                    # case it is a multi-axis transpose
                    perm = get_by_name(node.attribute, "perm")
                    # Convert permutation indices to list of integers
                    perm = list(perm.ints) if perm is not None else None

                    # Inverse permutation needs to be applied to the initializer
                    # fmt: off
                    inverse_perm = None if not perm else [
                        perm.index(i) for i in range(len(perm))
                    ]
                    # fmt: on

                    # This transformation does only apply to Add nodes where the
                    # second input is a constant initializer
                    if (value := model.get_initializer(a)) is not None:
                        # Do not transpose scalar or effectively scalar
                        # initializers
<<<<<<< HEAD
                        if not (value.shape is None or all(
                                x == 1 for x in value.shape)):
=======
                        if not (value.shape is None or all(x == 1 for x in value.shape)):
>>>>>>> 83174a4d
                            # Transpose the initializer and re-insert into the
                            # model
                            # fmt: off
                            model.set_initializer(
                                a, value.transpose(inverse_perm)
                            )
                            # fmt: on
                        # Rewire the graph to feed original input and the
                        # transposed initializer into the Add node first
                        successor.input[:] = [inp, a]
                        # Repurpose the middle tensor for the output of the
                        # addition
                        successor.output[0] = mid
                        # The Transpose operator now gets the middle tensor as
                        # its input
                        node.input[0] = mid
                        # Transpose now produces the original output tensor
                        node.output[0] = out
                        # Delete the shape annotation of the connecting tensors
                        # to be re-done later
                        model.set_tensor_shape(inp, None)
                        model.set_tensor_shape(mid, None)
                        model.set_tensor_shape(out, None)
                        # Track whether the graph has been modified, never
                        # resets to False
                        graph_modified = True
                        # Break the loop after deleting shape annotations to
                        # immediately re-do these before changing the next
                        # operator
                        break
        # Need to redo the shape inference after potentially removing nodes
        model = model.transform(InferShapes())  # noqa: Shadows model
        # Return the transformed model and indicate whether the graph actually
        # has been transformed
<<<<<<< HEAD
=======
        return model, graph_modified


# Moves elementwise additions past MatMul operations: Applicable if each
# operation has one initializer input
class MoveAddPastMatMul(Transformation):
    # Applies the transform to a whole model graph  # noqa: Duplicate
    def apply(self, model: ModelWrapper):  # noqa
        # Get the model graph out of the model wrapper object
        graph = model.graph
        # Keep track of whether the graph has been modified
        graph_modified = False
        # Iterate all nodes in the graph keeping track of the index
        for index, node in enumerate(graph.node):
            # Applies to Add operations
            if node.op_type == "Add":
                # If the add is a join operation, we do not have a constant
                # added to the input
                if model.is_join_node(node):
                    # Skip transforming this
                    continue
                # If the Add is a fork operation we should first distribute the
                # Add into the branches
                if model.is_fork_node(node):
                    # Issue a warning to make the use aware of this potential
                    # transformation if the fork is moved first
                    warnings.warn(
                        f"{self.__class__.__name__}:"
                        f" Skipping near match: {node.name} is a fork-node,"
                        f" try MoveLinearPastFork first"
                    )
                    # Skip transforming this node as moving this would lead
                    # to messed up or detached graph
                    continue
                # Decompose the inputs into the dynamic and the constant
                # initializer input
                (x_name,), (c_name,) = group_inputs_by_category(node, model)
                # Now check the successor node which must be a MatMul
                consumer = model.find_direct_successors(node)
                # If there is no consumer, this Add seems to be last node of the
                # graph
                if not consumer:
                    # Skip transforming this
                    continue
                # There must be exactly one consumer now
                consumer = consumer[0]
                # This transformation only applies to Add in front of MatMul
                if not consumer.op_type == "MatMul":
                    # Skip this if not MatMul
                    continue
                # MatMul may not be a join operation to apply this
                # transformation
                if model.is_join_node(consumer):
                    # Skip transforming without warning (there is nothing we can
                    # do about this)
                    continue
                # Decompose the inputs to the MatMul to get the weight tensor
                # name (the other input is the output of the Add)
                _, (w_name,) = group_inputs_by_category(consumer, model)
                # Read the weights and the constant addition tensor
                w = model.get_initializer(w_name)
                c = model.get_initializer(c_name)
                # Determine whether the weights are the left or right input to
                # the MatMul
                left = w_name == consumer.input[0]
                # Apply the weights to the constant tensor
                c = np.matmul(w, c) if left else np.matmul(c, w)
                # Insert the transformed tensor back into the mode as an
                # initializer
                model.set_initializer(c_name, c)
                # The connecting tensors of this pattern
                inp = x_name
                mid = node.output[0]
                out = consumer.output[0]
                # Rewire the graph pattern connecting the input to the MatMul
                # and the MatMul output to the Add node
                consumer.input[1 if left else 0] = inp
                # The Add now produces the original MatMul output
                node.output[0] = out
                # The middel tensor connects to the Add input
                node.input[0 if node.input[0] == x_name else 1] = mid
                # The MatMul feeds the middle tensors
                consumer.output[0] = mid
                # Delete the shape annotation of the connecting tensors
                # to be re-done later
                model.set_tensor_shape(mid, None)
                model.set_tensor_shape(out, None)
                # Delete the type annotations of the connecting tensors
                # to be re-done later
                # model.set_tensor_datatype(mid, None)
                # model.set_tensor_datatype(out, None)
                # Track whether the graph has been modified, never
                # resets to False
                graph_modified = True
                # Break the loop after deleting shape annotations to
                # immediately re-do these before changing the next
                # operator
                break
        # Redo datatype and shape annotations
        model = model.transform(InferShapes())
        model = model.transform(InferDataTypes())
        # Return the transformed model and indicate whether the transformation
        # needs to be applied again
        return model, graph_modified


# Moves constant elementwise multiplication past another joining multiplication
class MoveConstMulPastJoinMul(Transformation):
    # Applies the transform to a whole model graph  # noqa: Duplicate
    def apply(self, model: ModelWrapper):  # noqa
        # Get the model graph out of the model wrapper object
        graph = model.graph
        # Keep track of whether the graph has been modified
        graph_modified = False
        # Iterate all nodes in the graph keeping track of the index
        for index, node in enumerate(graph.node):
            # Applies to Mul operation types
            if node.op_type == "Mul":
                # Currently does not handle fork- or join-nodes
                if model.is_fork_node(node) or model.is_join_node(node):
                    # Softly skip this node
                    continue
                # As this is not a fork-node, there can be at most one successor
                successor = model.find_direct_successors(node)
                # If Squeeze is the final operation in the graph, there might
                # be no successor
                if successor is None:
                    # Softly skip this node
                    continue
                # Now there is exactly one successor which needs to be extracted
                # from the list
                successor = successor[0]
                # Applies to Multiplications
                if successor.op_type in {"Mul"}:
                    # Applies only if the second multiplication is a join-node
                    if model.is_join_node(successor):
                        # Get names of all tensors involved in connecting the
                        # nodes
                        inp = node.input[0]  # noqa: Duplicate
                        mid = node.output[0]
                        out = successor.output[0]
                        # Need to match the correct input of the joining second
                        # multiplication
                        for i, name in enumerate(successor.input):
                            # If the successors input currently matches the
                            # intermediate tensors, this input needs to be
                            # rewired
                            if name == mid:
                                # Rewire the graph to feed original into the
                                # second Mul node first
                                successor.input[i] = inp
                                # Note: Do not break here as it is perfectly
                                # legal to connect the same tensor multiple
                                # times to different inputs
                        # Repurpose the middle tensor for the output of the
                        # second Mul
                        successor.output[0] = mid
                        # The first Mul operator now gets the middle tensor as
                        # its input
                        node.input[0] = mid
                        # The first Mul now produces the original output tensor
                        node.output[0] = out
                        # Delete the shape annotation of the connecting tensors
                        # to be re-done later
                        model.set_tensor_shape(mid, None)
                        model.set_tensor_shape(out, None)
                        # Track whether the graph has been modified, never
                        # resets to False
                        graph_modified = True
                        # Break the loop after deleting shape annotations to
                        # immediately re-do these before changing the next
                        # operator
                        break
        # Redo datatype and shape annotations
        model = model.transform(InferShapes())
        model = model.transform(InferDataTypes())
        # Return the transformed model and indicate whether the transformation
        # needs to be applied again
        return model, graph_modified


# Moves elementwise multiplication past elementwise addition if one input to
# each of the operators is a known constant
# Note: Reverse of MoveAddPastMul
class MoveMulPastAdd(Transformation):
    # Applies the transform to a whole model graph
    def apply(self, model: ModelWrapper):  # noqa
        # Get the model graph out of the model wrapper object
        graph = model.graph
        # Keep track of whether the graph has been modified
        graph_modified = False
        # Iterate all nodes in the graph keeping track of the index
        for index, node in enumerate(graph.node):
            # Applies to Mul operation types
            if node.op_type == "Mul":
                # Currently does not handle fork- or join-nodes
                if model.is_fork_node(node) or model.is_join_node(node):
                    # Softly skip this node
                    continue
                # As this is not a fork-node, there can be at most one successor
                successor = model.find_direct_successors(node)
                # If Squeeze is the final operation in the graph, there might
                # be no successor
                if successor is None:
                    # Softly skip this node
                    continue
                # Now there is exactly one successor which needs to be extracted
                # from the list
                successor = successor[0]
                # Applies to additions
                if successor.op_type in {"Add"}:
                    # The addition may not join as we need to know the second
                    # input
                    if not model.is_join_node(successor):
                        # Get the constant initializer tensors for both
                        # operations: y = s * x + b
                        _, s_name = group_inputs_by_category(node, model)
                        _, b_name = group_inputs_by_category(successor, model)
                        # Skip if either node has no constant initializer
                        if not s_name or not b_name:
                            # Skip without warning ok?
                            continue
                        # There must be exactly one constant per operations
                        assert len(s_name) == 1, f"To many constant inputs for {node}"
                        assert len(b_name) == 1, f"To many constant inputs for {successor}"
                        # Now read the initializer tensors
                        s = model.get_initializer(*s_name)
                        b = model.get_initializer(*b_name)
                        # Update the addition initializer according to the
                        # distributive law
                        model.set_initializer(*b_name, b / s)
                        # Get names of all tensors involved in connecting the
                        # nodes
                        inp = node.input[0]  # noqa: Duplicate
                        mid = node.output[0]
                        out = successor.output[0]
                        # Rewire the graph to feed original input into the
                        # Add node first
                        successor.input[0] = inp
                        # Repurpose the middle tensor for the output of the Add
                        successor.output[0] = mid
                        # The Mul operator now gets the middle tensor as its
                        # input
                        node.input[0] = mid
                        # Mul now produces the original output tensor
                        node.output[0] = out
                        # Delete the shape annotation of the connecting tensors
                        # to be re-done later
                        model.set_tensor_shape(mid, None)
                        model.set_tensor_shape(out, None)
                        # Track whether the graph has been modified, never
                        # resets to False
                        graph_modified = True
                        # Break the loop after deleting shape annotations to
                        # immediately re-do these before changing the next
                        # operator
                        break
        # Redo datatype and shape annotations
        model = model.transform(InferShapes())
        model = model.transform(InferDataTypes())
        # Return the transformed model and indicate whether the transformation
        # needs to be applied again
        return model, graph_modified


# Moves scalar linear elementwise operations past fork nodes, applies to Add,
# Mul, Sub, Div, etc.
class MoveScalarLinearPastFork(Transformation):
    # Applies the transform to a whole model graph
    def apply(self, model: ModelWrapper):  # noqa
        # Get the model graph out of the model wrapper object
        graph = model.graph
        # Keep track of whether the graph has been modified
        graph_modified = False
        # Iterate all nodes in the graph keeping track of the index
        for index, node in enumerate(graph.node):
            # Applies to Mul-like and Add-like operation types
            if node.op_type in {"Add", "Sub", "Mul", "Div"}:
                # Only handles non-joining forks for now
                if not model.is_fork_node(node) or model.is_join_node(node):
                    # Softly skip this node
                    continue
                # Only handles one forking output for now
                if len(node.output) > 1:
                    # Softly skip this node
                    continue
                # Left and right side of the operation
                (inp,), (const,) = group_inputs_by_category(node, model)
                # Test whether the node initializer is a scalar...
                if not is_scalar(model.get_initializer(const)):
                    # Softly skip this node
                    continue
                # We need to insert a replica of this operation in front of each
                # consumer node
                for consumer in model.find_direct_successors(node):
                    # Create an exact replica of this operator
                    copy = deepcopy(node)
                    # Insert a new unique tensor connecting the output of the
                    # copy to the consumer
                    copy.output[0] = model.make_new_valueinfo_name()
                    # The original node might be connecting to multiple inputs
                    # of the consumer...
                    for idx, inp in enumerate(consumer.input):
                        # Find each instance of connection from original node
                        if inp == node.output[0]:
                            # Rewire to connect to the replica
                            consumer.input[idx] = copy.output[0]
                    # Insert the new replica node into the graph
                    graph.node.insert(index + 1, copy)
                # Remove the original node from the graph
                graph.node.remove(node)
        # Redo datatype and shape annotations
        model = model.transform(InferShapes())
        model = model.transform(InferDataTypes())
        # Return the transformed model and indicate whether the transformation
        # needs to be applied again
        return model, graph_modified


# Moves scalar linear channel-wise operations past fork nodes, applies to Add,
# Mul, Sub, Div, etc.
class MoveChannelwiseLinearPastFork(Transformation):
    # Applies the transform to a whole model graph
    def apply(self, model: ModelWrapper):  # noqa
        # Get the model graph out of the model wrapper object
        graph = model.graph
        # Keep track of whether the graph has been modified
        graph_modified = False
        # Iterate all nodes in the graph keeping track of the index
        for index, node in enumerate(graph.node):
            # Applies to Mul-like and Add-like operation types
            if node.op_type in {"Add", "Sub", "Mul", "Div"}:
                # Only handles non-joining forks for now
                if not model.is_fork_node(node) or model.is_join_node(node):
                    # Softly skip this node
                    continue
                # Only handles one forking output for now
                if len(node.output) > 1:
                    # Softly skip this node
                    continue

                # Left and right side of the operation
                (inp,), (const,) = group_inputs_by_category(node, model)

                # First try to consider the tensor layout of the input for
                # determining the number of input channels
                layout = model.get_tensor_layout(inp)
                # If there is no layout annotation, guess based on rank of the
                # tensor
                if layout is None:
                    # Maps tensor rank to layout annotation
                    rank_to_layout = {0: None, 1: "C", 2: "NC", 3: "NWC", 4: "NCHW"}
                    # Lookup the layout required by this input shape
                    layout = rank_to_layout[len(model.get_tensor_shape(inp))]
                # If there is a layout annotation, use this to determine the
                # index of the channel dimension
                if layout is not None and "C" in layout:
                    # Lookup the index in list
                    cdim = layout.index("C")
                # If no layout has been annotated or there is no channel
                # dimension, fall back to the previous default assumption
                else:
                    # Assume the channels to be in axis 1
                    cdim = 1
                    # Issue a warning to the user, so they are aware of this
                    warnings.warn(
                        f"{self.__class__.__name__}: No layout for {inp}:"
                        f" Assuming channel dimension at index {cdim}"
                    )

                # Tests whether two shapes can be broadcast according to NumPy
                # semantics
                def can_broadcast_to(lhs, rhs):
                    # Broadcasting might raise an exception
                    try:
                        # Try broadcasting the shapes
                        if np.broadcast_to(np.zeros(lhs), rhs).shape == rhs:
                            # These tensors can be broadcast, preserving the
                            # left-hand-side shape
                            return True
                        # These tensors cannot be broadcast
                        return False
                    # Failing to broadcast the tensors raises ValueError
                    except ValueError:
                        # These tensors cannot be broadcast
                        return False

                # Per-tensor or per-channel means we have some parameter tensor
                # which can be broadcast to the channel dimension of the output
                if not can_broadcast_to(
                    model.get_tensor_shape(const), (model.get_tensor_shape(node.output[0])[cdim],)
                ):
                    # Issue a warning to the user, so they are aware of this
                    warnings.warn(f"{self.__class__.__name__}: Not channel-wise {const}:")
                    # Softly skip this node
                    continue

                # We need to insert a replica of this operation in front of each
                # consumer node
                for consumer in model.find_direct_successors(node):
                    # Create an exact replica of this operator
                    copy = deepcopy(node)
                    # Insert a new unique tensor connecting the output of the
                    # copy to the consumer
                    copy.output[0] = model.make_new_valueinfo_name()
                    # The original node might be connecting to multiple inputs
                    # of the consumer...
                    for idx, inp in enumerate(consumer.input):
                        # Find each instance of connection from original node
                        if inp == node.output[0]:
                            # Rewire to connect to the replica
                            consumer.input[idx] = copy.output[0]
                    # Insert the new replica node into the graph
                    graph.node.insert(index + 1, copy)
                # Remove the original node from the graph
                graph.node.remove(node)
        # Redo datatype and shape annotations
        model = model.transform(InferShapes())
        model = model.transform(InferDataTypes())
        # Return the transformed model and indicate whether the transformation
        # needs to be applied again
        return model, graph_modified


# Moves scale factor, i.e., scalar Mul and Div, past Im2Col (and Col2Im): These
# cannot be handled by MoveScalarLinearPastInvariants as potential padding makes
# Add-Im2Col not commute to Im2Col-Add
class MoveScalesPastIm2Col(Transformation):
    # Applies the transform to a whole model graph
    def apply(self, model: ModelWrapper):  # noqa
        # Get the model graph out of the model wrapper object
        graph = model.graph
        # Keep track of whether the graph has been modified
        graph_modified = False
        # Iterate all nodes in the graph keeping track of the index
        for index, node in enumerate(graph.node):
            # Applies to Mul operation types
            if node.op_type in {"Mul", "Div"}:
                # Cannot handle fork- or join-multiplications
                if model.is_fork_node(node) or model.is_join_node(node):
                    # Softly skip this node
                    continue
                # Only handles one forking output for now
                if len(node.output) > 1:
                    # Softly skip this node
                    continue
                # The first input must be dynamically received from upstream
                if model.get_initializer(node.input[0]) is not None:
                    # Softly skip this node
                    continue
                # Test whether the node initializer is a scalar...
                if not is_scalar(model.get_initializer(node.input[1])):
                    # Softly skip this node
                    continue
                # As this is not a fork-node, there can be at most one successor
                successor = model.find_direct_successors(node)
                # If this is the final operation in the graph, there might be no
                # successor
                if successor is None:
                    # Softly skip this node
                    continue
                # Now there is exactly one successor which needs to be extracted
                # from the list
                successor = successor[0]
                # Handle both, Im2Col and the inverse Col2Im, as well as padding
                if successor.op_type in {"Im2Col", "Col2Im", "Pad"}:
                    # Get names of all tensors involved in connecting the
                    # nodes
                    inp = node.input[0]  # noqa: Duplicate
                    mid = node.output[0]
                    out = successor.output[0]
                    # Rewire the graph to feed original input into the
                    # Add node first
                    successor.input[0] = inp
                    # Repurpose the middle tensor for the output of the Add
                    successor.output[0] = mid
                    # The Mul operator now gets the middle tensor as its
                    # input
                    node.input[0] = mid
                    # Mul now produces the original output tensor
                    node.output[0] = out
                    # Delete the shape annotation of the connecting tensors
                    # to be re-done later
                    model.set_tensor_shape(mid, None)
                    model.set_tensor_shape(out, None)
                    # Track whether the graph has been modified, never
                    # resets to False
                    graph_modified = True
                    # Break the loop after deleting shape annotations to
                    # immediately re-do these before changing the next
                    # operator
                    break
        # Redo datatype and shape annotations
        model = model.transform(InferShapes())
        model = model.transform(InferDataTypes())
        # Return the transformed model and indicate whether the transformation
        # needs to be applied again
>>>>>>> 83174a4d
        return model, graph_modified<|MERGE_RESOLUTION|>--- conflicted
+++ resolved
@@ -122,7 +122,6 @@
 # Tests whether a tensor is a scalar, i.e., whether all dimensions are 1
 def is_scalar(tensor):
     return tensor is not None and all(x == 1 for x in tensor.shape)
-<<<<<<< HEAD
 
 
 # Tests whether a node is a scalar multiplication with a constant scale factor
@@ -138,23 +137,6 @@
     return False
 
 
-=======
-
-
-# Tests whether a node is a scalar multiplication with a constant scale factor
-def is_const_scalar_mul(node, model):
-    # Only handle existing Mul type nodes
-    if node is not None and node.op_type == "Mul":
-        # The constant must be an initializer
-        #   Note: Assumes the constant parameter to always be the second input
-        scale = model.get_initializer(node.input[1])
-        # Test for existence of a constant scale factor
-        return scale is not None and is_scalar(scale)
-    # Did not match the operator type
-    return False
-
-
->>>>>>> 83174a4d
 # Refactored version of the MoveScalarMulPastMatMul transform capable of
 # transforming two-input MatMul, like those being part of the attention operator
 class MoveScalarMulPastMatMul(Transformation):
@@ -1926,12 +1908,7 @@
                     if (value := model.get_initializer(a)) is not None:
                         # Do not transpose scalar or effectively scalar
                         # initializers
-<<<<<<< HEAD
-                        if not (value.shape is None or all(
-                                x == 1 for x in value.shape)):
-=======
                         if not (value.shape is None or all(x == 1 for x in value.shape)):
->>>>>>> 83174a4d
                             # Transpose the initializer and re-insert into the
                             # model
                             # fmt: off
@@ -1966,8 +1943,6 @@
         model = model.transform(InferShapes())  # noqa: Shadows model
         # Return the transformed model and indicate whether the graph actually
         # has been transformed
-<<<<<<< HEAD
-=======
         return model, graph_modified
 
 
@@ -2465,5 +2440,4 @@
         model = model.transform(InferDataTypes())
         # Return the transformed model and indicate whether the transformation
         # needs to be applied again
->>>>>>> 83174a4d
         return model, graph_modified