--- conflicted
+++ resolved
@@ -42,12 +42,9 @@
 from qonnx.transformation.infer_shapes import InferShapes
 from qonnx.util.basic import get_by_name
 
-<<<<<<< HEAD
 from finn.util.logging import log
-=======
 # Groups node inputs by dynamic vs. initializer category
 from finn.transformation.util import group_inputs_by_category
->>>>>>> e16eaede
 
 
 class MoveAddPastMul(Transformation):
@@ -152,23 +149,6 @@
         graph = model.graph
         # Keep track of whether the graph has been modified
         graph_modified = False
-<<<<<<< HEAD
-        for n in graph.node:
-            node_ind += 1
-            if n.op_type == "Mul" and not model.is_fork_node(n) and not model.is_join_node(n):
-                consumer = model.find_consumer(n.output[0])
-                if (
-                    consumer is not None
-                    and consumer.op_type == "MatMul"
-                    and not model.is_join_node(consumer)
-                ):
-                    mul_weight_name = n.input[1]
-                    matmul_weight_name = consumer.input[1]
-                    A = model.get_initializer(mul_weight_name)
-                    W = model.get_initializer(matmul_weight_name)
-                    if (A is None) or (W is None):
-                        log.warning("MatMul or Mul params are not constant, skipping")
-=======
 
         # Iterate all nodes in the graph keeping track of the index
         for index, node in enumerate(graph.node):
@@ -197,7 +177,6 @@
                     #  more difficult and apparently not necessary right now.
                     if model.is_fork_node(lhs):
                         # Softly skip this node
->>>>>>> e16eaede
                         continue
                     # Unpack the connection pattern of a scalar mul feeding the
                     # lhs input of the matmul
@@ -1545,7 +1524,7 @@
                     continue
                 identical_ops = self.are_producers_identical(model, producers)
                 if not identical_ops:
-                    warnings.warn("Producers not identical, skipping")
+                    log.warning("Producers not identical, skipping")
                     continue
 
                 # check for producers that are fork nodes (need to fork them before our transform)
@@ -1712,7 +1691,7 @@
         for producer in producers:
             producer_init = model.get_initializer(producer.input[1])
             if len(producer.input) != 2 or producer_init is None:
-                warnings.warn("Producer found that is not single-input, skipping")
+                log.warning("Producer found that is not single-input, skipping")
                 return False
 
         # decide if producers are identical scalar ops or channelwise ops
@@ -1722,7 +1701,7 @@
             channel_dim = get_by_name(n.attribute, "axis").i
             channelwise_op = self.are_producers_channelwise_ops(channel_dim, model, producers)
             if not channelwise_op:
-                warnings.warn(
+                log.warning(
                     "Producers are neither identical scalar ops nor channelwise ops, skipping"
                 )
                 return False
@@ -2021,7 +2000,7 @@
                 if model.is_fork_node(node):
                     # Issue a warning to make the use aware of this potential
                     # transformation if the fork is moved first
-                    warnings.warn(
+                    log.warning(
                         f"{self.__class__.__name__}:"
                         f" Skipping near match: {node.name} is a fork-node,"
                         f" try MoveLinearPastFork first"
@@ -2360,7 +2339,7 @@
                     # Assume the channels to be in axis 1
                     cdim = 1
                     # Issue a warning to the user, so they are aware of this
-                    warnings.warn(
+                    log.warning(
                         f"{self.__class__.__name__}: No layout for {inp}:"
                         f" Assuming channel dimension at index {cdim}"
                     )
@@ -2388,7 +2367,7 @@
                     model.get_tensor_shape(const), (model.get_tensor_shape(node.output[0])[cdim],)
                 ):
                     # Issue a warning to the user, so they are aware of this
-                    warnings.warn(f"{self.__class__.__name__}: Not channel-wise {const}:")
+                    log.warning(f"{self.__class__.__name__}: Not channel-wise {const}:")
                     # Softly skip this node
                     continue
 
