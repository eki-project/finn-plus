# Copyright (c) 2020, Xilinx
# All rights reserved.
#
# Redistribution and use in source and binary forms, with or without
# modification, are permitted provided that the following conditions are met:
#
# * Redistributions of source code must retain the above copyright notice, this
#   list of conditions and the following disclaimer.
#
# * Redistributions in binary form must reproduce the above copyright notice,
#   this list of conditions and the following disclaimer in the documentation
#   and/or other materials provided with the distribution.
#
# * Neither the name of FINN nor the names of its
#   contributors may be used to endorse or promote products derived from
#   this software without specific prior written permission.
#
# THIS SOFTWARE IS PROVIDED BY THE COPYRIGHT HOLDERS AND CONTRIBUTORS "AS IS"
# AND ANY EXPRESS OR IMPLIED WARRANTIES, INCLUDING, BUT NOT LIMITED TO, THE
# IMPLIED WARRANTIES OF MERCHANTABILITY AND FITNESS FOR A PARTICULAR PURPOSE ARE
# DISCLAIMED. IN NO EVENT SHALL THE COPYRIGHT HOLDER OR CONTRIBUTORS BE LIABLE
# FOR ANY DIRECT, INDIRECT, INCIDENTAL, SPECIAL, EXEMPLARY, OR CONSEQUENTIAL
# DAMAGES (INCLUDING, BUT NOT LIMITED TO, PROCUREMENT OF SUBSTITUTE GOODS OR
# SERVICES; LOSS OF USE, DATA, OR PROFITS; OR BUSINESS INTERRUPTION) HOWEVER
# CAUSED AND ON ANY THEORY OF LIABILITY, WHETHER IN CONTRACT, STRICT LIABILITY,
# OR TORT (INCLUDING NEGLIGENCE OR OTHERWISE) ARISING IN ANY WAY OUT OF THE USE
# OF THIS SOFTWARE, EVEN IF ADVISED OF THE POSSIBILITY OF SUCH DAMAGE.

import numpy as np
import qonnx.core.data_layout as DataLayout
import warnings
from copy import deepcopy
from onnx import TensorProto
from onnx import helper as oh
from qonnx.core.datatype import DataType
from qonnx.core.modelwrapper import ModelWrapper
from qonnx.core.onnx_exec import execute_node
from qonnx.custom_op.registry import getCustomOp
from qonnx.transformation.base import Transformation
from qonnx.transformation.general import SortGraph
from qonnx.transformation.infer_data_layouts import InferDataLayouts
from qonnx.transformation.infer_datatypes import InferDataTypes
from qonnx.transformation.infer_shapes import InferShapes
from qonnx.util.basic import get_by_name


class MoveAddPastMul(Transformation):
    """Move add operations past multiply operations on linear segments of the graph.
    The aim is to have them next to each other such that they can be collapsed into
    a single add."""

    def apply(self, model):
        graph = model.graph
        node_ind = 0
        graph_modified = False
        for n in graph.node:
            node_ind += 1
            if n.op_type == "Add" and not model.is_fork_node(n) and not model.is_join_node(n):
                consumer = model.find_consumer(n.output[0])
                if (
                    consumer is not None
                    and consumer.op_type == "Mul"
                    and not model.is_join_node(consumer)
                ):
                    # have: (x) -> add(,B) -> (x+B) -> mul(,A) -> (xA+BA)
                    # want: (x) -> mul(,A) -> (xA) -> add(,BA) -> (xA+BA)
                    # assume input 0 is from the previous layer, input 1 is the
                    # trained (constant) parameter
                    mul_weight_name = consumer.input[1]
                    add_weight_name = n.input[1]
                    A = model.get_initializer(mul_weight_name)
                    B = model.get_initializer(add_weight_name)
                    if (A is None) or (B is None):
                        warnings.warn("Mul or add does not have constant params, skipping")
                        continue
                    start_name = n.input[0]
                    middle_name = n.output[0]
                    end_name = consumer.output[0]
                    # compute new param value for add
                    BA = B * A

                    # make and insert new nodes
                    new_mul = oh.make_node(
                        "Mul",
                        [start_name, mul_weight_name],
                        [middle_name],
                        name=consumer.name,
                    )
                    new_add = oh.make_node(
                        "Add", [middle_name, add_weight_name], [end_name], name=n.name
                    )
                    graph.node.insert(node_ind, new_mul)
                    graph.node.insert(node_ind + 1, new_add)
                    # replace add value
                    model.set_initializer(add_weight_name, BA)
                    # Delete the datatype annotation of the parameter tensor
                    # TODO: Maybe we should derive the new type properly...
                    model.set_tensor_datatype(add_weight_name, None)
                    # Delete the shape annotation of the connecting tensors
                    # to be re-done later. This prevents shapes from propagating
                    # backwards.
                    # Note: Do not delete annotation for the input tensor, as
                    # this prevents future shape inference.
                    model.set_tensor_shape(middle_name, None)
                    model.set_tensor_shape(end_name, None)
                    # remove old nodes
                    graph.node.remove(n)
                    graph.node.remove(consumer)
                    graph_modified = True
        # Note: Running shape inference is necessary as shape
        # annotations have been deleted above
        model = model.transform(InferShapes())
        # Note. Running datatype inference is necessary as datatype
        # annotations have been deleted above
        model = model.transform(InferDataTypes())
        return model, graph_modified


# Tests whether a tensor is a scalar, i.e., whether all dimensions are 1
def is_scalar(tensor):
    return tensor is not None and all(x == 1 for x in tensor.shape)


# Tests whether a node is a scalar multiplication with a constant scale factor
def is_const_scalar_mul(node, model):
    # Only handle existing Mul type nodes
    if node is not None and node.op_type == "Mul":
        # The constant must be an initializer
        #   Note: Assumes the constant parameter to always be the second input
        scale = model.get_initializer(node.input[1])
        # Test for existence of a constant scale factor
        return scale is not None and is_scalar(scale)
    # Did not match the operator type
    return False


# Refactored version of the MoveScalarMulPastMatMul transform capable of
# transforming two-input MatMul, like those being part of the attention operator
class MoveScalarMulPastMatMul(Transformation):
    """Move scalar mul operations past matmul operations. We want to have muls
    next to each other such that they can be collapsed into a single mul."""

    # Applies the transform to a whole model graph
    def apply(self, model):
        # Get the model graph out of the model wrapper object
        graph = model.graph
        # Keep track of whether the graph has been modified
        graph_modified = False

        # Iterate all nodes in the graph keeping track of the index
        for index, node in enumerate(graph.node):
            # First pattern matching condition: For the transform to be
            # applicable, the node has to be a MatMul operator
            if node.op_type == "MatMul":
                # Note: When touching the following code, remember to treat both
                # branches equivalently!
                # TODO: Can this be enforced or at least be made easier by
                #  extracting common code patterns to a function?

                # Get the left hand side and right hand side inputs
                #   Note: Assumes the ordering of left to right inputs to match
                #   indices 0 to 1. However, it does not "hurt" if it is
                #   reversed as both sides are treated equivalently.
                lhs = model.find_producer(node.input[0])
                rhs = model.find_producer(node.input[1])

                # Give precedence to the left hand side input testing for the
                # presence of a scalar multiplication
                if is_const_scalar_mul(lhs, model):
                    # Cannot handle fork nodes: We would have to distribute the
                    # Mul into all branches
                    # TODO: Maybe reconsider this at some point, there is
                    #  probably nothing preventing this in general, it is just
                    #  more difficult and apparently not necessary right now.
                    if model.is_fork_node(lhs):
                        # Softly skip this node
                        continue
                    # Unpack the connection pattern of a scalar mul feeding the
                    # lhs input of the matmul
                    # Names of the three input tensors to the mul-matmul complex
                    a, b, c = lhs.input[0], lhs.input[1], node.input[1]
                    # Names of the intermediate and the global output
                    m, o = lhs.output[0], node.output[0]  # noqa: Duplicate code
                    # Rewire the operator connections locally, swapping mul and
                    # matmul operator order
                    matmul = oh.make_node("MatMul", [a, c], [m], node.name)
                    mul = oh.make_node("Mul", [m, b], [o], lhs.name)
                    # Insert the rewired nodes into the graph
                    graph.node.insert(index, matmul)
                    graph.node.insert(index + 1, mul)
                    # Adapt the shape of the intermediate tensor as it changed
                    # according to the output shape of the matmul
                    model.set_tensor_shape(m, model.get_tensor_shape(o))
                    # Remove the old nodes from the graph
                    graph.node.remove(lhs)
                    graph.node.remove(node)
                    # The graph has been modified, this needs to be reported
                    # back to the caller
                    graph_modified = True
                    # Cannot further modify the node (i.e., the rhs) as the
                    # index and state of the nodes changed and need to be
                    # queried again from the graph.node at the start of the next
                    # iteration.
                    continue

                # Next try whether the right hand side matches the pattern of a
                # scalar multiplication
                if is_const_scalar_mul(rhs, model):
                    # Cannot handle fork nodes: We would have to distribute the
                    # Mul into all branches
                    # TODO: Maybe reconsider this at some point, there is
                    #  probably nothing preventing this in general, it is just
                    #  more difficult and apparently not necessary right now.
                    if model.is_fork_node(rhs):
                        # Softly skip this node
                        continue
                    # Unpack the connection pattern of a scalar mul feeding the
                    # rhs input of the matmul
                    # Names of the three input tensors to the mul-matmul complex
                    a, b, c = node.input[0], rhs.input[0], rhs.input[1]
                    # Names of the intermediate and the global output
                    m, o = rhs.output[0], node.output[0]  # noqa: Duplicate code
                    # Rewire the operator connections locally, swapping mul and
                    # matmul operator order
                    matmul = oh.make_node("MatMul", [a, b], [m], node.name)
                    mul = oh.make_node("Mul", [m, c], [o], rhs.name)
                    # Insert the rewired nodes into the graph
                    graph.node.insert(index, matmul)
                    graph.node.insert(index + 1, mul)
                    # Adapt the shape of the intermediate tensor as it changed
                    # according to the output shape of the matmul
                    model.set_tensor_shape(m, model.get_tensor_shape(o))
                    # Remove the old nodes from the graph
                    graph.node.remove(rhs)
                    graph.node.remove(node)
                    # The graph has been modified, this needs to be reported
                    # back to the caller
                    graph_modified = True

        # Finalize the transformation by inferring shapes again (as these might
        # have changed)
        model = model.transform(InferShapes())
        # Return the transformed model and indicate whether the graph actually
        # has been transformed
        return model, graph_modified


class MoveScalarAddPastMatMul(Transformation):
    """Move scalar add operations past matmul operations. We want to have adds
    next to each other such that they can be collapsed into a single add."""

    def apply(self, model):
        graph = model.graph
        node_ind = 0
        graph_modified = False
        for n in graph.node:
            node_ind += 1
            if n.op_type == "Add" and not model.is_fork_node(n) and not model.is_join_node(n):
                consumer = model.find_consumer(n.output[0])
                if (
                    consumer is not None
                    and consumer.op_type == "MatMul"
                    and not model.is_join_node(consumer)
                ):
                    add_weight_name = n.input[1]
                    matmul_weight_name = consumer.input[1]
                    A = model.get_initializer(add_weight_name)
                    W = model.get_initializer(matmul_weight_name)
                    if (A is None) or (W is None):
                        warnings.warn("MatMul or Add params are not constant, skipping")
                        continue
                    start_name = n.input[0]
                    middle_name = n.output[0]
                    end_name = consumer.output[0]
                    mm_out_shape = model.get_tensor_shape(end_name)
                    if all(x == 1 for x in A.shape):
                        # if the add is scalar, we can move it past the matmul
                        # by taking it past the matmul with a dot product
                        Anew = np.dot(A * np.ones(W.shape[0], dtype=np.float32), W)
                        # update the add weight
                        model.set_initializer(add_weight_name, Anew)
                        new_matmul = oh.make_node(
                            "MatMul",
                            [start_name, matmul_weight_name],
                            [middle_name],
                            name=consumer.name,
                        )
                        new_add = oh.make_node(
                            "Add",
                            [middle_name, add_weight_name],
                            [end_name],
                            name=n.name,
                        )
                        graph.node.insert(node_ind, new_matmul)
                        graph.node.insert(node_ind + 1, new_add)
                        model.set_tensor_shape(middle_name, mm_out_shape)
                        # remove old nodes
                        graph.node.remove(n)
                        graph.node.remove(consumer)
                        graph_modified = True
        model = model.transform(InferShapes())
        return (model, graph_modified)


class MoveAddPastConv(Transformation):
    """Move scalar and channelwise add operations past conv operations. We want to have adds
    next to each other such that they can be collapsed into a single add."""

    def apply(self, model):
        graph = model.graph
        node_ind = 0
        graph_modified = False
        for n in graph.node:
            node_ind += 1
            if n.op_type == "Add" and not model.is_fork_node(n) and not model.is_join_node(n):
                consumer = model.find_consumer(n.output[0])
                if (
                    consumer is not None
                    and consumer.op_type == "Conv"
                    and not model.is_join_node(consumer)
                ):
                    conv_node = consumer
                    add_node = n
                    add_weight_name = n.input[1]
                    conv_in_name = consumer.input[0]
                    conv_in_shape = model.get_tensor_shape(conv_in_name)
                    # assume datalayout to be NCHW
                    channels = conv_in_shape[1]
                    A = model.get_initializer(add_weight_name)
                    if A is None:
                        warnings.warn("Add param is not constant, skipping")
                        continue
                    start_name = n.input[0]
                    end_name = consumer.output[0]
                    conv_out_shape = model.get_tensor_shape(end_name)

                    using_padding = True
                    pads = list(get_by_name(consumer.attribute, "pads").ints)
                    if sum(pads) == 0:
                        using_padding = False
                    if (
                        all(x == 1 for x in A.shape) or A.shape == (1, channels, 1, 1)
                    ) and not using_padding:
                        # create a tensor filled with the add constant, in
                        # the shape expected by the convolution
                        conv_in_const = np.zeros(conv_in_shape, dtype=np.float32)
                        if A.shape == (1, channels, 1, 1):
                            for ch in range(channels):
                                conv_in_const[0][ch].fill(A[0][ch].item())
                        else:
                            conv_in_const.fill(A.item())
                        # create an execution context and put in const input
                        exec_ctx = model.make_empty_exec_context()
                        exec_ctx[conv_in_name] = conv_in_const
                        # execute the conv node only
                        execute_node(conv_node, exec_ctx, model.graph)
                        # retrieve the conv output
                        Anew = exec_ctx[end_name]

                        # strip out repetition if no padding
                        Anew = Anew[0, :, 0, 0].reshape(1, -1, 1, 1)
                        # update the add weight
                        model.set_initializer(add_weight_name, Anew)
                        # rewire add input to be conv input
                        conv_node.input[0] = start_name
                        model.set_tensor_shape(start_name, conv_in_shape)
                        # use old conv input tensor as conv output
                        conv_node.output[0] = conv_in_name
                        model.set_tensor_shape(conv_in_name, conv_out_shape)
                        # use new conv output as new add node input
                        add_node.input[0] = conv_in_name
                        # use old conv output as new add node output
                        add_node.output[0] = end_name
                        # move add node past conv node
                        graph.node.remove(add_node)
                        graph.node.insert(node_ind, add_node)
                        graph_modified = True

        model = model.transform(InferShapes())
        return (model, graph_modified)


class MoveScalarMulPastConv(Transformation):
    """Move scalar mul operations past conv operations. We want to have muls
    next to each other such that they can be collapsed into a single mul."""

    def apply(self, model):
        graph = model.graph
        node_ind = 0
        graph_modified = False
        for n in graph.node:
            node_ind += 1
            if n.op_type == "Mul" and not model.is_fork_node(n) and not model.is_join_node(n):
                consumer = model.find_consumer(n.output[0])
                if (
                    consumer is not None
                    and consumer.op_type == "Conv"
                    and not model.is_join_node(consumer)
                ):
                    mul_weight_name = n.input[1]
                    A = model.get_initializer(mul_weight_name)
                    if A is None:
                        warnings.warn("Mul param is not constant, skipping")
                        continue
                    conv_node = consumer
                    mul_node = n
                    start_name = mul_node.input[0]
                    conv_in_name = conv_node.input[0]
                    conv_in_shape = model.get_tensor_shape(conv_in_name)
                    conv_out_name = conv_node.output[0]
                    conv_out_shape = model.get_tensor_shape(conv_out_name)
                    if all(x == 1 for x in A.shape):
                        # if the mul is scalar, we can simply swap the order of ops
                        # rewire mul input to be conv input
                        conv_node.input[0] = start_name
                        model.set_tensor_shape(start_name, conv_in_shape)
                        # use old conv input tensor as conv output
                        conv_node.output[0] = conv_in_name
                        model.set_tensor_shape(conv_in_name, conv_out_shape)
                        # use new conv output as new mul node input
                        mul_node.input[0] = conv_in_name
                        # use old conv output as new mul node output
                        mul_node.output[0] = conv_out_name
                        # move add node past conv node
                        graph.node.remove(mul_node)
                        graph.node.insert(node_ind, mul_node)
                        graph_modified = True
        model = model.transform(InferShapes())
        return (model, graph_modified)


class MoveScalarMulPastConvTranspose(Transformation):
    """Move scalar mul operations past ConvTranspose operations. We want to have muls
    next to each other such that they can be collapsed into a single mul."""

    def apply(self, model):
        graph = model.graph
        node_ind = 0
        graph_modified = False
        for n in graph.node:
            node_ind += 1
            if n.op_type == "Mul" and not model.is_fork_node(n) and not model.is_join_node(n):
                consumer = model.find_consumer(n.output[0])
                if (
                    consumer is not None
                    and consumer.op_type == "ConvTranspose"
                    and not model.is_join_node(consumer)
                ):
                    mul_weight_name = n.input[1]
                    A = model.get_initializer(mul_weight_name)
                    if A is None:
                        warnings.warn("Mul param is not constant, skipping")
                        continue
                    conv_node = consumer
                    mul_node = n
                    start_name = mul_node.input[0]
                    conv_in_name = conv_node.input[0]
                    conv_in_shape = model.get_tensor_shape(conv_in_name)
                    conv_out_name = conv_node.output[0]
                    conv_out_shape = model.get_tensor_shape(conv_out_name)
                    if all(x == 1 for x in A.shape):
                        # if the mul is scalar, we can simply swap the order of ops
                        # rewire mul input to be conv input
                        conv_node.input[0] = start_name
                        model.set_tensor_shape(start_name, conv_in_shape)
                        # use old conv input tensor as conv output
                        conv_node.output[0] = conv_in_name
                        model.set_tensor_shape(conv_in_name, conv_out_shape)
                        # use new conv output as new mul node input
                        mul_node.input[0] = conv_in_name
                        # use old conv output as new mul node output
                        mul_node.output[0] = conv_out_name
                        # move add node past conv node
                        graph.node.remove(mul_node)
                        graph.node.insert(node_ind, mul_node)
                        graph_modified = True
        model = model.transform(InferShapes())
        return (model, graph_modified)


class MoveMulPastDWConv(Transformation):
    """Move channelwise mul operations past depthwise conv operations. We want to have muls
    next to each other such that they can be collapsed into a single mul."""

    def apply(self, model):
        graph = model.graph
        node_ind = 0
        graph_modified = False
        for n in graph.node:
            node_ind += 1
            if n.op_type == "Mul" and not model.is_fork_node(n) and not model.is_join_node(n):
                consumer = model.find_consumer(n.output[0])
                if (
                    consumer is not None
                    and consumer.op_type == "Conv"
                    and not model.is_join_node(consumer)
                ):
                    mul_weight_name = n.input[1]
                    A = model.get_initializer(mul_weight_name)
                    if A is None:
                        warnings.warn(
                            """Mul weight tensor is not set. If it is a constant,
                                please use set_initializer to set the tensor."""
                        )
                        continue
                    conv_node = consumer
                    mul_node = n
                    start_name = mul_node.input[0]
                    conv_in_name = conv_node.input[0]
                    conv_in_shape = model.get_tensor_shape(conv_in_name)
                    ifm_ch = conv_in_shape[1]
                    group_attribute = get_by_name(consumer.attribute, "group")
                    if group_attribute is None:
                        continue
                    group_attribute = group_attribute.i
                    conv_out_name = conv_node.output[0]
                    conv_out_shape = model.get_tensor_shape(conv_out_name)
                    if A.shape == (1, ifm_ch, 1, 1) and ifm_ch == group_attribute:
                        # if the mul is channelwise and conv is depthwise,
                        # we can simply swap the order of ops
                        # rewire mul input to be conv input
                        conv_node.input[0] = start_name
                        model.set_tensor_shape(start_name, conv_in_shape)
                        model.set_tensor_datatype(start_name, DataType["FLOAT32"])
                        # use old conv input tensor as conv output
                        conv_node.output[0] = conv_in_name
                        model.set_tensor_shape(conv_in_name, conv_out_shape)
                        model.set_tensor_datatype(conv_in_name, DataType["FLOAT32"])
                        # use new conv output as new mul node input
                        mul_node.input[0] = conv_in_name
                        # use old conv output as new mul node output
                        mul_node.output[0] = conv_out_name
                        model.set_tensor_datatype(conv_out_name, DataType["FLOAT32"])
                        # move mul node past conv node
                        graph.node.remove(mul_node)
                        graph.node.insert(node_ind, mul_node)
                        graph_modified = True
        model = model.transform(InferShapes())
        return (model, graph_modified)


class MoveMulPastMaxPool(Transformation):
    """Move non-negative scalar or channelwise mul operations past max pool operations.
    We want to have muls next to each other such that they can be collapsed into a
    single mul."""

    def apply(self, model):
        graph = model.graph
        node_ind = 0
        graph_modified = False
        for n in graph.node:
            node_ind += 1
            if n.op_type == "Mul" and not model.is_fork_node(n) and not model.is_join_node(n):
                consumer = model.find_consumer(n.output[0])
                if (
                    consumer is not None
                    and consumer.op_type == "MaxPool"
                    and not model.is_join_node(consumer)
                ):
                    mul_weight_name = n.input[1]
                    A = model.get_initializer(mul_weight_name)
                    if A is None:
                        warnings.warn(
                            """Mul weight tensor is not set. If it is a constant,
                                please use set_initializer to set the tensor."""
                        )
                        continue
                    maxpool_node = consumer
                    mul_node = n
                    start_name = mul_node.input[0]
                    maxpool_in_name = maxpool_node.input[0]
                    maxpool_in_shape = model.get_tensor_shape(maxpool_in_name)
                    ifm_ch = maxpool_in_shape[1]
                    maxpool_out_name = maxpool_node.output[0]
                    maxpool_out_shape = model.get_tensor_shape(maxpool_out_name)

                    # do not support non-2D MaxPool
                    kernel_shape = list(get_by_name(maxpool_node.attribute, "kernel_shape").ints)
                    if len(kernel_shape) != 2:
                        continue

                    # do not move negative multiplication factor(s)
                    if (A < 0).any():
                        continue

                    if all(x == 1 for x in A.shape) or A.shape == (1, ifm_ch, 1, 1):
                        # if the mul is scalar or channelwise,
                        # we can simply swap the order of ops
                        # rewire mul input to be maxpool input
                        maxpool_node.input[0] = start_name
                        model.set_tensor_shape(start_name, maxpool_in_shape)
                        model.set_tensor_datatype(start_name, DataType["FLOAT32"])
                        # use old maxpool input tensor as maxpool output
                        maxpool_node.output[0] = maxpool_in_name
                        model.set_tensor_shape(maxpool_in_name, maxpool_out_shape)
                        model.set_tensor_datatype(maxpool_in_name, DataType["FLOAT32"])
                        # use new maxpool output as new mul node input
                        mul_node.input[0] = maxpool_in_name
                        # use old maxpool output as new mul node output
                        mul_node.output[0] = maxpool_out_name
                        model.set_tensor_datatype(maxpool_out_name, DataType["FLOAT32"])
                        # move mul node past maxpool node
                        graph.node.remove(mul_node)
                        graph.node.insert(node_ind, mul_node)
                        graph_modified = True
        model = model.transform(InferShapes())
        return (model, graph_modified)


class MoveLinearPastEltwiseAdd(Transformation):
    """Move linear operations (mul, add) past elementwise add operations where possible.
    Specifically,matches and transforms the following patterns:
    (x*C) + (y*C) -> (x + y) * C
    (x+A) + (y+B) -> (x + y) + (A + B)
    where x and y are dynamic inputs, A, B, C are constant tensors (in general).
    """

    def move_node(self, graph, n, prod0, prod1, node_ind):
        # found! move one of the muls to output, remove the other one
        lin0_in0 = prod0.input[0]
        lin1_in0 = prod1.input[0]
        in0 = n.input[0]
        out = n.output[0]
        # TODO: check shapes don't change through scalar mul or add
        # connect the eltwise add inputs to mul inputs
        n.input[0] = lin0_in0
        n.input[1] = lin1_in0
        # connect mul0 output to eltwise add output
        prod0.output[0] = out
        # connect the input of mul0 and output of eltwise add together
        n.output[0] = in0
        prod0.input[0] = in0
        # move prod0 node past eltwise add node, and remove prod1
        graph.node.remove(prod1)
        graph.node.remove(prod0)
        graph.node.insert(node_ind - 2, prod0)

    def apply(self, model):
        graph = model.graph
        node_ind = 0
        graph_modified = False
        nodes = [n for n in graph.node]
        for n in nodes:
            node_ind += 1
            if n.op_type == "Add":
                # check for tensors on both inputs (eltwise add)
                # scalar add has an initializer on one input
                in0 = n.input[0]
                in1 = n.input[1]
                if in0 is None or in1 is None:
                    continue
                A = model.get_initializer(in0)
                B = model.get_initializer(in1)
                if A is not None or B is not None:
                    continue
                # check for mul with same initializer on both inputs
                prod0 = model.find_producer(in0)
                prod1 = model.find_producer(in1)
                # Also check case when both branches are empty and come
                # from the same node: (prod0 == prod1)
                # Other transform should handle that
                if prod0 is None or prod1 is None or (prod0 == prod1):
                    continue
                if len(prod0.input) < 2 or len(prod1.input) < 2:
                    continue
                init0 = model.get_initializer(prod0.input[1])
                init1 = model.get_initializer(prod1.input[1])
                # if either initializer is None, skip
                if init0 is None or init1 is None:
                    continue
                if prod0.op_type == "Mul" and prod1.op_type == "Mul":
                    if np.array_equal(init0, init1):
                        self.move_node(graph, n, prod0, prod1, node_ind)
<<<<<<< HEAD
=======
                        # Delete shape annotations of connecting tensors to be
                        # re-done later. This prevents wrong shape propagation,
                        # for example in cases where the Add broadcasts shapes.
                        model.set_tensor_shape(n.output[0], None)
                        model.set_tensor_shape(prod0.output[0], None)
>>>>>>> a0b90077
                        node_ind -= 1
                        graph_modified = True
                elif prod0.op_type == "Add" and prod1.op_type == "Add":
                    init = init0 + init1
                    # update initializer of prod0, which we'll move
                    model.set_initializer(prod0.input[1], init)
                    self.move_node(graph, n, prod0, prod1, node_ind)
<<<<<<< HEAD
=======
                    # Delete shape annotations of connecting tensors to be
                    # re-done later. This prevents wrong shape propagation,
                    # for example in cases where the Add broadcasts shapes.
                    model.set_tensor_shape(n.output[0], None)
                    model.set_tensor_shape(prod0.output[0], None)
>>>>>>> a0b90077
                    node_ind -= 1
                    graph_modified = True
                else:
                    continue
<<<<<<< HEAD
        model = model.transform(InferShapes())
        return (model, graph_modified)
=======
        # Note: Running shape inference is necessary as shape annotations have
        # been deleted above
        model = model.transform(InferShapes())
        model = model.transform(InferDataTypes())
        return model, graph_modified
>>>>>>> a0b90077


class MoveScalarLinearPastInvariants(Transformation):
    """Move scalar linear operations (mul, add) past functions which are invariant
    to them. Specifically, matches and transforms the following patterns:
    f(x*C) -> f(x) * C
    f(x+C) -> f(x) + C
    where x is a dynamic input, C is a constant tensor.
    Known f which obey this property are: Reshape, Flatten, Transpose,
    GlobalAveragePool
    """

    # Op-types of currently supported invariants
    # Op-types of currently supported invariants
    SUPPORTED_INVARIANTS = {
        "GlobalAveragePool",
        "Identity",
        "Reshape",
        "Transpose",
        "Flatten",
        "Expand",
        "Slice",
        "Squeeze",
        "Unsqueeze",
    }

    def apply(self, model):
        graph = model.graph
        node_ind = 0
        graph_modified = False
        nodes = [n for n in graph.node]
        for n in nodes:
            node_ind += 1
            is_nearest_neighbor_resample = False
            if n.op_type == "Upsample" or n.op_type == "Resize":
                # Extract mode and scales and input shape
                mode = get_by_name(n.attribute, "mode").s.decode("ascii")
                is_nearest_neighbor_resample = mode == "nearest"
            if n.op_type in self.SUPPORTED_INVARIANTS or is_nearest_neighbor_resample:
                in0 = n.input[0]
                if in0 is None:
                    continue
                # find and check producer on our input
                prod0 = model.find_producer(in0)
                if prod0 is None:
                    continue

                if prod0.op_type in ["Mul", "Div", "Add", "Sub"]:
                    # Cannot handle fork-nodes, try MoveLinearPastFork first
                    if model.is_fork_node(prod0):
                        warnings.warn(
                            f"{self.__class__.__name__}:"
                            f" Skipping near match: {prod0.name} is a fork-node,"
                            f" try MoveLinearPastFork first"
                        )
                        # Skip transforming this node as moving this would lead
                        # to messed up or detached graph
                        continue
                    # check if second input of producer is an initializer
                    init0 = model.get_initializer(prod0.input[1])
                    # if either initializer is None, skip
                    if init0 is None:
                        continue
                    # if initializer is not scalar, skip
                    if np.prod(init0.shape) != 1:
                        continue
                    if model.is_fork_node(prod0):
                        model = model.transform(MoveOpPastFork(prod0.op_type))
                        # topology modified, "ask" ModelWrapper to apply this transform again
                        return (model, True)
                    # Flatten input if required
                    if len(init0.shape) > 0:
                        init0 = init0.flatten()[0]
                        model.set_initializer(prod0.input[1], init0)
                    # move prod0 from input to output,
                    old_prod0_in = prod0.input[0]
                    old_prod0_out = prod0.output[0]
                    scalar_op_odt = model.get_tensor_datatype(old_prod0_out)
                    old_n_out = n.output[0]
                    in_shape = model.get_tensor_shape(n.input[0])
                    out_shape = model.get_tensor_shape(n.output[0])
                    n.input[0] = old_prod0_in
                    n.output[0] = old_prod0_out
                    prod0.input[0] = old_prod0_out
                    prod0.output[0] = old_n_out
                    model.set_tensor_shape(n.input[0], in_shape)
                    model.set_tensor_shape(n.output[0], out_shape)
                    model.set_tensor_shape(prod0.output[0], out_shape)
                    model.set_tensor_datatype(prod0.output[0], scalar_op_odt)
                    model.set_tensor_datatype(n.output[0], DataType["FLOAT32"])
                    graph.node.remove(prod0)
                    graph.node.insert(node_ind - 1, prod0)
                    graph_modified = True
                else:
                    continue
        if graph_modified:
            model = model.transform(InferShapes())
            model = model.transform(InferDataTypes())
        return (model, graph_modified)


class MakeMaxPoolNHWC(Transformation):
    """Convert (MaxPool, NHWCTranspose) into (NHWCTranspose, MaxPoolNHWC)
    and (NCHWTranspose, MaxPool) into (MaxPoolNHWC, NCHWTranspose)."""

    def apply(self, model):
        graph = model.graph
        node_ind = 0
        graph_modified = False
        for n in graph.node:
            node_ind += 1
            if n.op_type == "MaxPool":
                consumer = model.find_consumer(n.output[0])
                producer = model.find_producer(n.input[0])
                if consumer is not None and consumer.op_type == "Transpose":
                    perms = list(get_by_name(consumer.attribute, "perm").ints)
                    if perms == [0, 2, 3, 1]:
                        ceil_mode = get_by_name(n.attribute, "ceil_mode")
                        if ceil_mode is not None:
                            ceil_mode = ceil_mode.i
                        else:
                            ceil_mode = 0  # default to ceil_mode=0 (equivalent to np.floor)
                        n.op_type = "MaxPoolNHWC"
                        n.domain = "qonnx.custom_op.general"
                        start_name = n.input[0]
                        mid_name = consumer.input[0]
                        end_name = consumer.output[0]
                        (b, c, hi, wi) = model.get_tensor_shape(start_name)
                        (b, c, ho, wo) = model.get_tensor_shape(mid_name)
                        consumer.input[0] = start_name
                        consumer.output[0] = mid_name
                        n.input[0] = mid_name
                        n.output[0] = end_name
                        model.set_tensor_shape(mid_name, (b, hi, wi, c))
                        model.set_tensor_shape(end_name, (b, ho, wo, c))
                        getCustomOp(n).set_nodeattr("ceil_mode", ceil_mode)
                        graph.node.remove(consumer)
                        graph.node.insert(node_ind - 1, consumer)
                        graph_modified = True
                elif producer is not None and producer.op_type == "Transpose":
                    perms = list(get_by_name(producer.attribute, "perm").ints)
                    if perms == [0, 3, 1, 2]:
                        # check if the producer is a fork node
                        # (need to move it past the fork before this transform)
                        if model.is_fork_node(producer):
                            model = model.transform(MoveTransposePastFork())
                            # topology modified, "ask" ModelWrapper to apply this transform again
                            return (model, True)
                        ceil_mode = get_by_name(n.attribute, "ceil_mode")
                        if ceil_mode is not None:
                            ceil_mode = ceil_mode.i
                        else:
                            ceil_mode = 0  # default to ceil_mode=0 (equivalent to np.floor)
                        n.op_type = "MaxPoolNHWC"
                        n.domain = "qonnx.custom_op.general"
                        start_name = producer.input[0]
                        mid_name = n.input[0]
                        end_name = n.output[0]
                        (b, hi, wi, c) = model.get_tensor_shape(start_name)
                        (b, c, ho, wo) = model.get_tensor_shape(end_name)
                        producer.input[0] = mid_name
                        producer.output[0] = end_name
                        n.input[0] = start_name
                        n.output[0] = mid_name
                        model.set_tensor_shape(mid_name, (b, ho, wo, c))
                        model.set_tensor_shape(end_name, (b, c, ho, wo))
                        getCustomOp(n).set_nodeattr("ceil_mode", ceil_mode)
                        graph.node.remove(producer)
                        graph.node.insert(node_ind, producer)
                        graph_modified = True
        return (model, graph_modified)


class MakeScaleResizeNHWC(Transformation):
    """
    Converts the inputs and outputs for all scales Resize and Upsample nodes
    from NCHW to NHWC.
    """

    def apply(self, model):
        graph = model.graph
        node_ind = 0
        for n in graph.node:
            node_ind += 1
            if n.op_type == "Upsample" or n.op_type == "Resize":
                if model.get_tensor_layout(n.input[0]) != DataLayout.NCHW:
                    warnings.warn(
                        "%s: Input not NCHW. Can't operate transformation on node." % n.name
                    )
                    continue
                consumer = model.find_consumer(n.output[0])
                producer = model.find_producer(n.input[0])
                if n.op_type == "Upsample":
                    scales_ind = 1
                else:
                    scales_ind = 2
                if producer is not None and producer.op_type == "Transpose":
                    perms = list(get_by_name(producer.attribute, "perm").ints)
                    if perms == [0, 3, 1, 2]:
                        # check if the producer is a fork node
                        # (need to move it past the fork before this transform)
                        if model.is_fork_node(producer):
                            model = model.transform(MoveTransposePastFork())
                            # topology modified, "ask" ModelWrapper to apply this transform again
                            return (model, True)
                        old_value = model.get_initializer(n.input[scales_ind])
                        new_value = np.array(
                            [old_value[idx] for idx in (0, 2, 3, 1)],
                            dtype=np.dtype("float32"),
                        )
                        model.set_initializer(n.input[scales_ind], new_value)
                        start_name = producer.input[0]
                        mid_name = n.input[0]
                        end_name = n.output[0]
                        (b, hi, wi, c) = model.get_tensor_shape(start_name)
                        (b, c, ho, wo) = model.get_tensor_shape(end_name)
                        producer.input[0] = mid_name
                        producer.output[0] = end_name
                        n.input[0] = start_name
                        n.output[0] = mid_name
                        model.set_tensor_shape(mid_name, (b, ho, wo, c))
                        model.set_tensor_shape(end_name, (b, c, ho, wo))
                        graph.node.remove(producer)
                        graph.node.insert(node_ind, producer)
                elif consumer is not None and consumer.op_type == "Transpose":
                    perms = list(get_by_name(consumer.attribute, "perm").ints)
                    if perms == [0, 2, 3, 1]:
                        old_value = model.get_initializer(n.input[scales_ind])
                        new_value = np.array(
                            [old_value[idx] for idx in (0, 2, 3, 1)],
                            dtype=np.dtype("float32"),
                        )
                        model.set_initializer(n.input[scales_ind], new_value)
                        start_name = n.input[0]
                        mid_name = consumer.input[0]
                        end_name = consumer.output[0]
                        (b, c, hi, wi) = model.get_tensor_shape(start_name)
                        (b, c, ho, wo) = model.get_tensor_shape(mid_name)
                        consumer.input[0] = start_name
                        consumer.output[0] = mid_name
                        n.input[0] = mid_name
                        n.output[0] = end_name
                        model.set_tensor_shape(mid_name, (b, hi, wi, c))
                        model.set_tensor_shape(end_name, (b, ho, wo, c))
                        graph.node.remove(consumer)
                        graph.node.insert(node_ind - 1, consumer)
        return (model, False)


class MoveOpPastFork(Transformation):
    """Move node operations past graph forks. Used when a node before a fork
    can be merged with nodes in the branches
    """

    def __init__(self, op_name_list):
        super().__init__()
        self.ops_to_move = op_name_list

    def apply(self, model):
        graph = model.graph
        graph_modified = False
        nodes = [n for n in graph.node]
        node_ind = 0
        for n in nodes:
            node_ind += 1
            if (
                n.op_type in self.ops_to_move
                and model.is_fork_node(n)
                and not model.is_join_node(n)
            ):
                # Restrict this transform to operations with constant parameters
                # Assuming parameters is in input 1
                if len(n.input) > 1:
                    op_init_param = model.get_initializer(n.input[1])
                else:
                    op_init_param = None

                # Check case when branches are empty and go
                # to the same node
                consumers = model.find_consumers(n.output[0])
                assert len(consumers) > 1, "Must have >1 consumer"
                unique_consumer = True
                for consum_node in consumers[1:]:
                    if consumers[0] != consum_node:
                        unique_consumer = False
                        break

                if unique_consumer:
                    continue

                for consumer_node in consumers[1:]:
                    # create new node
                    new_output_tensor_name = model.make_new_valueinfo_name()
                    if op_init_param is None:
                        new_inp_list = [n.input[0]]
                    else:
                        new_param_name = model.make_new_valueinfo_name()
                        new_inp_list = [n.input[0], new_param_name]
                        model.set_initializer(new_param_name, op_init_param)
                    new_node = deepcopy(n)
                    new_node.input[:] = new_inp_list
                    new_node.output[:] = [new_output_tensor_name]
                    graph.node.insert(node_ind, new_node)
                    node_ind += 1

                    # change consumer input tensor
                    graph.node.remove(consumer_node)
                    for idx, consumer_input in enumerate(consumer_node.input):
                        if consumer_input == n.output[0]:
                            consumer_node.input[idx] = new_output_tensor_name
                            break
                    else:
                        raise Exception("Consumer should have the current node output as input")

                    graph.node.insert(node_ind, consumer_node)

                graph_modified = True

        model = model.transform(InferShapes())
        return (model, graph_modified)


class MoveAddPastFork(MoveOpPastFork):
    def __init__(self):
        super().__init__(["Add"])


class MoveMulPastFork(MoveOpPastFork):
    def __init__(self):
        super().__init__(["Mul"])


class MoveLinearPastFork(MoveOpPastFork):
    def __init__(self):
        super().__init__(["Add", "Mul"])


class MoveTransposePastFork(MoveOpPastFork):
    def __init__(self):
        super().__init__(["Transpose"])


def permute_shape(shape, perm):
    new_shape = np.zeros(len(shape))
    for i, p in enumerate(perm):
        new_shape[i] = shape[p]
    return [int(el) for el in new_shape]


class MoveScalarLinearPastSplit(Transformation):
    """
    Move scalar Mul and Add nodes past channel split operation.
    """

    def __init__(self):
        super().__init__()
        self.ops_to_move = ["Mul", "Add"]
        self.fork_ops = ["Split"]

    def apply(self, model):
        graph = model.graph
        graph_modified = False
        node_ind = 0
        for n in graph.node:
            node_ind += 1
            # if n.op_type in self.fork_ops and model.is_fork_node(n):
            if n.op_type in self.fork_ops:
                producer = model.find_producer(n.input[0])
                if producer is not None and producer.op_type in self.ops_to_move:
                    linear_param = model.get_initializer(producer.input[1])
                    # Check if single input
                    if len(producer.input) != 2 or linear_param is None:
                        continue
                    # Check if scalar
                    if np.prod(linear_param.shape) != 1:
                        continue
                    split_outputs = n.output
                    for split_output_idx, old_split_output in enumerate(split_outputs):
                        new_mul_node = deepcopy(producer)
                        new_split_output = model.make_new_valueinfo_name()
                        model.set_tensor_datatype(
                            new_split_output, model.get_tensor_datatype(producer.input[0])
                        )

                        model.set_tensor_shape(
                            new_split_output, model.get_tensor_shape(old_split_output)
                        )

                        n.output[split_output_idx] = new_split_output
                        new_mul_node.input[0] = new_split_output
                        new_mul_node.output[0] = old_split_output

                        graph.node.insert(node_ind, new_mul_node)
                        node_ind += 1

                    # remove the mul node
                    n.input[0] = producer.input[0]
                    graph.node.remove(producer)
                    graph_modified = True

        if graph_modified:
            model = model.transform(SortGraph(), make_deepcopy=False, cleanup=False)

        return (model, graph_modified)


class MoveTransposePastSplit(Transformation):
    def __init__(self):
        super().__init__()
        self.ops_to_move = ["Transpose"]
        self.fork_ops = ["Split"]

    def apply(self, model):
        graph = model.graph
        graph_modified = False
        node_ind = 0
        for n in graph.node:
            node_ind += 1
            # if n.op_type in self.fork_ops and model.is_fork_node(n):
            if n.op_type in self.fork_ops:
                producer = model.find_producer(n.input[0])
                if producer is not None and producer.op_type in self.ops_to_move:
                    initial_perm = get_by_name(producer.attribute, "perm").ints
                    reverse_perm = np.argsort(initial_perm)
                    split_outputs = n.output
                    for split_output_idx, old_split_output in enumerate(split_outputs):
                        new_trans_node = deepcopy(producer)
                        new_split_output = model.make_new_valueinfo_name()
                        old_split_output_shape = model.get_tensor_shape(old_split_output)
                        model.set_tensor_datatype(
                            new_split_output, model.get_tensor_datatype(producer.input[0])
                        )

                        model.set_tensor_shape(
                            new_split_output, permute_shape(old_split_output_shape, reverse_perm)
                        )

                        n.output[split_output_idx] = new_split_output
                        new_trans_node.input[0] = new_split_output
                        new_trans_node.output[0] = old_split_output

                        graph.node.insert(node_ind, new_trans_node)
                        node_ind += 1

                    # remove the transpose node and change the split axis
                    old_split_axis = get_by_name(n.attribute, "axis").i
                    get_by_name(n.attribute, "axis").i = initial_perm[old_split_axis]
                    n.input[0] = producer.input[0]
                    graph.node.remove(producer)
                    graph_modified = True

        if graph_modified:
            model = model.transform(SortGraph(), make_deepcopy=False, cleanup=False)

        return (model, graph_modified)


class MoveMaxPoolPastMultiThreshold(Transformation):
    """Move MaxPool nodes past MultiThreshold nodes on linear segments of the graph."""

    def apply(self, model):
        graph = model.graph
        node_ind = 0
        graph_modified = False
        nodes = [n for n in graph.node]
        for n in nodes:
            node_ind += 1
            if n.op_type == "MaxPool" and not model.is_fork_node(n):
                consumer = model.find_consumer(n.output[0])
                pads = get_by_name(n.attribute, "pads")
                has_padding = False
                if pads is not None:
                    pads = list(pads.ints)
                    has_padding = np.prod(pads) != 0
                if consumer is not None and consumer.op_type == "MultiThreshold":
                    mt_out = consumer.output[0]
                    mt_odt = model.get_tensor_datatype(mt_out)
                    if mt_odt.signed() and has_padding:
                        warnings.warn("Skipping padded MaxPool + signed-output MultiThreshold")
                        continue
                    # check for non-decreasing thresholds and nonnegative
                    # scale factor in MultiThreshold
                    # otherwise we cannot do the reordering
                    T = model.get_initializer(consumer.input[1])
                    T_sorted = np.sort(T, axis=1)
                    assert (
                        T == T_sorted
                    ).all(), "MultiThreshold must have non-decreasing thresholds"
                    mt_inst = getCustomOp(consumer)
                    if mt_inst.get_nodeattr("out_scale") < 0:
                        warnings.warn("Skipping MultiThreshold with negative out_scale")
                        continue

                    # remove old nodes
                    graph.node.remove(n)
                    graph.node.remove(consumer)

                    # swap conections
                    group_in = n.input[0]
                    # new tensor because dims change
                    group_middle = model.make_new_valueinfo_name()
                    group_out = consumer.output[0]

                    consumer.input[0] = group_in
                    consumer.output[0] = group_middle

                    n.input[0] = group_middle
                    n.output[0] = group_out

                    # insert them back in
                    graph.node.insert(node_ind - 1, consumer)
                    graph.node.insert(node_ind, n)

                    graph_modified = True

        model = model.transform(InferShapes())
        return (model, graph_modified)


class MoveFlattenPastTopK(Transformation):
    """Move flatten node past a succeeding topk node, if the "axis" attribute in topk
    is set to -1 and the data layout before the flatten is NHWC with H=W=1"""

    def apply(self, model):
        graph = model.graph
        node_ind = 0
        graph_modified = False
        for n in graph.node:
            node_ind += 1
            if n.op_type == "Flatten":
                consumer = model.find_consumer(n.output[0])
                if consumer is not None and consumer.op_type == "TopK":
                    axis = get_by_name(consumer.attribute, "axis")
                    if axis is None or axis.i != -1:
                        continue
                    start_name = n.input[0]
                    data_layout = model.get_tensor_layout(start_name)
                    if data_layout != DataLayout.NHWC:
                        warnings.warn(
                            """Transformation can't be applied. The input
                            to flatten has to have DataLayout.NHWC"""
                        )
                        continue
                    (b, h, w, c) = model.get_tensor_shape(start_name)
                    if h != 1 or w != 1:
                        continue
                    # get parameter k from topk
                    k = model.get_tensor_shape(consumer.output[1])[-1]

                    # swap conections
                    # new tensor because dims change
                    middle_name = model.make_new_valueinfo_name()
                    topk_indices = oh.make_tensor_value_info(
                        middle_name, TensorProto.INT64, [b, h, w, k]
                    )
                    end_name = consumer.output[1]
                    graph.value_info.append(topk_indices)

                    # remove old nodes
                    graph.node.remove(n)
                    graph.node.remove(consumer)

                    # set inputs and outputs correctly
                    consumer.input[0] = start_name
                    consumer.output[1] = middle_name
                    model.set_tensor_shape(consumer.output[0], (b, h, w, k))

                    n.input[0] = middle_name
                    n.output[0] = end_name

                    # insert them back in
                    graph.node.insert(node_ind - 1, consumer)
                    graph.node.insert(node_ind, n)

                    graph_modified = True

        model = model.transform(InferShapes())
        return (model, graph_modified)


class MoveFlattenPastAffine(Transformation):
    """Moves a node that implements a (1, -1) reshape past a MatMul, Mul or Add node."""

    def apply(self, model):
        graph = model.graph
        graph_modified = False
        node_ind = 0
        for n in graph.node:
            node_ind += 1
            if n.op_type == "Flatten" and not model.is_fork_node(n) and not model.is_join_node(n):
                consumer = model.find_consumer(n.output[0])
                if (
                    consumer is not None
                    and (
                        consumer.op_type == "MatMul"
                        or consumer.op_type == "Mul"
                        or consumer.op_type == "Add"
                    )
                    and not model.is_join_node(consumer)
                ):
                    # move flatten past operation and rewire tensors
                    start_name = n.input[0]
                    # check if datalyout is set to NHWC and H=W=1
                    datalayout = model.get_tensor_layout(start_name)
                    if datalayout == DataLayout.NHWC:
                        (b, h, w, c) = model.get_tensor_shape(start_name)
                        if h != 1 or w != 1:
                            warnings.warn(
                                """The Transformation can only be performed if
                            H=W=1."""
                            )
                            continue
                    else:
                        warnings.warn(
                            """The Transformation can only be performed on
                            operations that operate on data layout NHWC."""
                        )
                        continue
                    middle_name = n.output[0]
                    end_name = consumer.output[0]
                    op_param_name = consumer.input[1]
                    A = model.get_initializer(op_param_name)
                    if A is None:
                        warnings.warn("Param is not constant, skipping")
                        continue
                    op_in_dt = model.get_tensor_datatype(consumer.input[0])
                    op_out_dt = model.get_tensor_datatype(consumer.output[0])
                    start_shape = model.get_tensor_shape(start_name)
                    dummy_in = np.random.uniform(low=0, high=1, size=(start_shape))

                    if consumer.op_type == "MatMul":
                        dummy_out = np.matmul(dummy_in, A)
                    elif consumer.op_type == "Mul":
                        dummy_out = dummy_in * A
                    elif consumer.op_type == "Add":
                        dummy_out = dummy_in + A

                    new_op = oh.make_node(
                        consumer.op_type,
                        [start_name, op_param_name],
                        [middle_name],
                        name=consumer.name,
                    )
                    new_flatten = oh.make_node("Flatten", [middle_name], [end_name])
                    graph.node.insert(node_ind, new_op)
                    graph.node.insert(node_ind + 1, new_flatten)
                    model.set_tensor_shape(middle_name, dummy_out.shape)
                    # because a flatten node doesn't change the datatype we need
                    # only the datatype of the op node
                    model.set_tensor_datatype(start_name, op_in_dt)
                    model.set_tensor_datatype(middle_name, op_out_dt)
                    model.set_tensor_datatype(end_name, op_out_dt)
                    # set datalayout
                    model.set_tensor_layout(start_name, DataLayout.NHWC)
                    model.set_tensor_layout(middle_name, DataLayout.NHWC)
                    # remove old nodes
                    graph.node.remove(n)
                    graph.node.remove(consumer)
                    graph_modified = True

        model = model.transform(InferShapes())
        model = model.transform(InferDataTypes())
        model = model.transform(InferDataLayouts())
        return (model, graph_modified)


class MoveTransposePastScalarMul(Transformation):
    """Moves a Transpose node past a scalar Mul node"""

    def apply(self, model):
        graph = model.graph
        node_ind = 0
        graph_modified = False
        for n in graph.node:
            node_ind += 1
            if n.op_type == "Transpose" and not model.is_fork_node(n) and not model.is_join_node(n):
                consumer = model.find_consumer(n.output[0])
                if (
                    consumer is not None
                    and consumer.op_type == "Mul"
                    and not model.is_join_node(consumer)
                ):
                    mul_weight_name = consumer.input[1]
                    A = model.get_initializer(mul_weight_name)
                    if A is None:
                        warnings.warn("Mul param is not constant, skipping")
                        continue
                    transp_node = n
                    mul_node = consumer
                    start_name = transp_node.input[0]
                    middle_name = transp_node.output[0]
                    end_name = mul_node.output[0]
                    transp_in_shape = model.get_tensor_shape(start_name)
                    transp_out_shape = model.get_tensor_shape(middle_name)
                    transp_in_layout = model.get_tensor_layout(start_name)
                    transp_out_layout = model.get_tensor_layout(middle_name)
                    if transp_in_layout is None or transp_out_layout is None:
                        warnings.warn(
                            """Datalayout is not set for tensors.
                            Transformation can't be applied."""
                        )
                        continue
                    if all(x == 1 for x in A.shape):
                        # if the mul is scalar, we can simply swap the order of ops
                        # rewire transpose input to be mul input
                        mul_node.input[0] = start_name
                        model.set_tensor_shape(start_name, transp_in_shape)
                        model.set_tensor_layout(start_name, transp_in_layout)
                        mul_node.output[0] = middle_name
                        model.set_tensor_shape(middle_name, transp_in_shape)
                        model.set_tensor_layout(middle_name, transp_in_layout)
                        transp_node.input[0] = middle_name
                        transp_node.output[0] = end_name
                        model.set_tensor_shape(end_name, transp_out_shape)
                        model.set_tensor_layout(end_name, transp_out_layout)
                        graph.node.remove(transp_node)
                        graph.node.insert(node_ind, transp_node)
                        graph_modified = True

        if graph_modified is True:
            model = model.transform(InferDataLayouts())
            model = model.transform(InferShapes())
        return (model, graph_modified)


class MoveIdenticalOpPastJoinOp(Transformation):
    """
    Move multiple identical operations on different branches past the common join node.
    It assumes the shape to be preserved by the join op in the default move_node() method
    """

    def __init__(self, identical_op_list, join_node_list):
        super().__init__()
        self.ops_to_move = identical_op_list
        self.join_node_op = join_node_list

    def move_node(self, model, n, producers):
        """
        Should be overwritten for some operations

        Returns:
            bool: whether moving the node was successful
        """
        identical_ops_inputs = [p.input[0] for p in producers]
        # join_in0 = n.input[0]
        join_out = n.output[0]

        # Rewire join op inputs
        for i in range(len(n.input)):
            n.input[i] = identical_ops_inputs[i]

        # Output tensor of the join node must have the same shape as
        # its input tensor (original shape is preserved)
        new_join_output = model.make_new_valueinfo_name()
        new_shape = model.get_tensor_shape(identical_ops_inputs[0])
        new_layout = model.get_tensor_layout(identical_ops_inputs[0])

        # Set new tensor shape
        model.set_tensor_shape(new_join_output, new_shape)
        if new_layout:
            model.set_tensor_layout(new_join_output, new_layout)

        # Rewire join op outputs (reuse the first join input tensor)
        n.output[0] = new_join_output
        producers[0].input[0] = new_join_output
        producers[0].output[0] = join_out

        for prod in producers[1:]:
            model.graph.node.remove(prod)

        return True

    def are_producers_identical(self, model, producers):
        """
        Checks only op_types
        Should be overwritten for additional checks
        """
        op_types = [prod.op_type for prod in producers]
        for op in op_types:
            if op != op_types[0]:
                return False
        return True

    def apply(self, model):
        graph = model.graph
        graph_modified = False
        for n in graph.node:
            if n.op_type in self.join_node_op and model.is_join_node(n):
                inputs = n.input
                if None in inputs:
                    continue

                producers = [model.find_producer(inp) for inp in inputs]
                if producers[0].op_type not in self.ops_to_move:
                    continue
                identical_ops = self.are_producers_identical(model, producers)
                if not identical_ops:
                    warnings.warn("Producers not identical, skipping")
                    continue

                # check for producers that are fork nodes (need to fork them before our transform)
                for prod in producers:
                    if model.is_fork_node(prod) and not model.is_join_node(prod):
                        model = model.transform(MoveOpPastFork(self.ops_to_move))
                        # topology modified, "ask" ModelWrapper to apply this transform again
                        return (model, True)
                graph_modified = self.move_node(model, n, producers)

        if graph_modified:
            model = model.transform(SortGraph(), make_deepcopy=False, cleanup=False)

        return (model, graph_modified)


class MoveTransposePastJoinAdd(MoveIdenticalOpPastJoinOp):
    def __init__(self):
        super().__init__(["Transpose"], ["Add"])

    def are_producers_identical(self, model, producers):
        if not super().are_producers_identical(model, producers):
            return False
        first_perm = get_by_name(producers[0].attribute, "perm").ints
        for producer in producers:
            if first_perm != get_by_name(producer.attribute, "perm").ints:
                False
        return True


class MoveTransposePastJoinMul(MoveIdenticalOpPastJoinOp):
    def __init__(self):
        super().__init__(["Transpose"], ["Mul"])

    def are_producers_identical(self, model, producers):
        if not super().are_producers_identical(model, producers):
            return False
        first_perm = get_by_name(producers[0].attribute, "perm").ints
        for producer in producers:
            if first_perm != get_by_name(producer.attribute, "perm").ints:
                False
        return True


class MoveMulPastJoinAdd(MoveIdenticalOpPastJoinOp):
    def __init__(self):
        super().__init__(["Mul"], ["Add"])

    def are_producers_identical(self, model, producers):
        if not super().are_producers_identical(model, producers):
            return False
        first_mul = model.get_initializer(producers[0].input[1])
        if first_mul is None:
            return False
        for producer in producers:
            if first_mul != model.get_initializer(producer.input[1]):
                return False
        return True


class MoveAddPastJoinAdd(MoveIdenticalOpPastJoinOp):
    def __init__(self):
        super().__init__(["Add"], ["Add"])

    def are_producers_identical(self, model, producers):
        if not super().are_producers_identical(model, producers):
            return False
        for producer in producers:
            if model.get_initializer(producer.input[1]) is None:
                return False
        return True

    def move_node(self, model, n, producers):
        """
        We use the base move_node method to move the first producer
        past the join node (and delete the rest)
        """
        add_inits = [model.get_initializer(producer.input[1]) for producer in producers]
        new_init = np.sum(add_inits)
        model.set_initializer(producers[0].input[1], new_init)
        super().move_node(model, n, producers)

        return True


class MoveTransposePastJoinConcat(MoveIdenticalOpPastJoinOp):
    def __init__(self):
        super().__init__(["Transpose"], ["Concat"])

    def are_producers_identical(self, model, producers):
        if not super().are_producers_identical(model, producers):
            return False
        first_perm = get_by_name(producers[0].attribute, "perm").ints
        for producer in producers:
            if first_perm != get_by_name(producer.attribute, "perm").ints:
                False
        return True

    def move_node(self, model, n, producers):
        trans_inputs = [prod.input[0] for prod in producers]
        # concat_in0 = n.input[0]
        concat_out = n.output[0]
        # Rewire concat inputs
        for i in range(len(n.input)):
            n.input[i] = trans_inputs[i]

        new_concat_out = model.make_new_valueinfo_name()  # reuse tensor
        # reverse the permutation of the concat output
        transpose_perm = get_by_name(producers[0].attribute, "perm").ints
        reverse_perm = np.argsort(transpose_perm)
        new_concat_out_shape = permute_shape(model.get_tensor_shape(concat_out), reverse_perm)
        new_concat_out_layout = model.get_tensor_layout(trans_inputs[0])
        # Set tensor layout and shape of the new concatenation output
        model.set_tensor_shape(new_concat_out, new_concat_out_shape)
        if new_concat_out_layout:
            model.set_tensor_layout(new_concat_out, new_concat_out_layout)
        # Change concatenation axis
        old_concat_axis = get_by_name(n.attribute, "axis").i
        get_by_name(n.attribute, "axis").i = transpose_perm[old_concat_axis]

        # Rewire concat output
        n.output[0] = new_concat_out
        producers[0].input[0] = new_concat_out
        producers[0].output[0] = concat_out

        for prod in producers[1:]:
            model.graph.node.remove(prod)

        return True


class MoveAffinePastJoinConcat(MoveIdenticalOpPastJoinOp):
    """
    Applies to scalar linear or channelwise affine ops with the same parameter value
    """

    def __init__(self, linear_ops=["Mul", "Add"]):
        super().__init__(linear_ops, ["Concat"])

    def are_producers_identical_scalar_ops(self, model, producers):
        first_param = model.get_initializer(producers[0].input[1])
        for producer in producers:
            producer_param = model.get_initializer(producer.input[1])
            if (first_param != producer_param).any() or np.prod(producer_param.shape) != 1:
                return False

        return True

    def are_producers_channelwise_ops(self, channel_dim, model, producers):
        for producer in producers:
            producer_input = producer.input[0]
            num_channels = model.get_tensor_shape(producer_input)[channel_dim]
            producer_param = model.get_initializer(producer.input[1])
            if (
                len(producer_param.shape) < channel_dim
                or producer_param.shape[channel_dim] != num_channels
            ):
                return False

        return True

    def move_node(self, model, n, producers):
        # check if single input
        for producer in producers:
            producer_init = model.get_initializer(producer.input[1])
            if len(producer.input) != 2 or producer_init is None:
                warnings.warn("Producer found that is not single-input, skipping")
                return False

        # decide if producers are identical scalar ops or channelwise ops
        channelwise_op = False
        identical_scalar_op = self.are_producers_identical_scalar_ops(model, producers)
        if not identical_scalar_op:
            channel_dim = get_by_name(n.attribute, "axis").i
            channelwise_op = self.are_producers_channelwise_ops(channel_dim, model, producers)
            if not channelwise_op:
                warnings.warn(
                    "Producers are neither identical scalar ops nor channelwise ops, skipping"
                )
                return False

        # Rewire concat inputs
        producers_inputs = [prod.input[0] for prod in producers]
        concat_out = n.output[0]
        for i in range(len(n.input)):
            n.input[i] = producers_inputs[i]
        # Set tensor layout and shape of the new concatenation output
        new_concat_out = model.make_new_valueinfo_name()
        new_concat_out_layout = model.get_tensor_layout(producers_inputs[0])
        model.set_tensor_shape(new_concat_out, model.get_tensor_shape(concat_out))
        if new_concat_out_layout:
            model.set_tensor_layout(new_concat_out, new_concat_out_layout)
        model.set_tensor_datatype(new_concat_out, model.get_tensor_datatype(producers_inputs[0]))

        if channelwise_op:
            # concatenate op params of producers into one mul tensor
            producers_params = [model.get_initializer(prod.input[1]) for prod in producers]
            new_mul_tensor = np.concatenate(producers_params, axis=channel_dim)
            model.set_initializer(producers[0].input[1], new_mul_tensor)

        # Rewire concat output
        n.output[0] = new_concat_out
        producers[0].input[0] = new_concat_out
        producers[0].output[0] = concat_out

        for prod in producers[1:]:
            model.graph.node.remove(prod)

        return True


class MoveMulPastJoinConcat(MoveAffinePastJoinConcat):
    def __init__(self):
        super().__init__(["Mul"])


class MoveAddPastJoinConcat(MoveAffinePastJoinConcat):
    def __init__(self):
        super().__init__(["Add"])


# Moves a Squeeze operation past MultiThresholds
# TODO: extend to all operations invariant to or compatible with squeezing
class MoveSqueezePastMultiThreshold(Transformation):
    # Applies the transform to a whole model graph
    def apply(self, model: ModelWrapper):  # noqa
        # Get the model graph out of the model wrapper object
        graph = model.graph
        # Keep track of whether the graph has been modified
        graph_modified = False
        # Iterate all nodes in the graph keeping track of the index
        for index, node in enumerate(graph.node):
            # Applies to Squeeze operation types
            if node.op_type == "Squeeze":
                # Currently does not handle fork- or join-nodes
                if model.is_fork_node(node) or model.is_join_node(node):
                    # Softly skip this node
                    continue
                # As this is not a fork-node, there can be at most one successor
                successor = model.find_direct_successors(node)
                # If Squeeze is the final operation in the graph, there might
                # be no successor
                if successor is None:
                    # Softly skip this node
                    continue
                # Now there is exactly one successor which needs to be extracted
                # from the list
                successor = successor[0]
                # Applies to MultiThreshold
                if successor.op_type in {"MultiThreshold"}:
                    # Get names of all tensors involved in connecting the nodes
                    inp = node.input[0]  # noqa: Duplicate
                    mid = node.output[0]
                    out = successor.output[0]
                    # Rewire the graph to feed original into the MultiThreshold
                    # node first
                    successor.input[0] = inp
                    # Repurpose the middle tensor for the output of the
                    # MultiThreshold
                    successor.output[0] = mid
                    # The Squeeze operator now gets the middle tensor as its
                    # input
                    node.input[0] = mid
                    # Squeeze now produces the original output tensor
                    node.output[0] = out
                    # Delete the shape annotation of the connecting tensors
                    # to be re-done later
                    model.set_tensor_shape(mid, None)
                    model.set_tensor_shape(out, None)
                    # Track whether the graph has been modified, never
                    # resets to False
                    graph_modified = True
                    # Break the loop after deleting shape annotations to
                    # immediately re-do these before changing the next
                    # operator
                    break
        # Need to redo the shape inference after potentially deleting them
        model = model.transform(InferShapes())  # noqa: Shadows model
        # Return the transformed model and indicate whether the graph
        # actually has been transformed
        return model, graph_modified


# Moves a Squeeze operation past MatMul
# TODO: extend to all operations invariant to or compatible with squeezing
class MoveSqueezePastMatMul(Transformation):
    # Applies the transform to a whole model graph
    def apply(self, model: ModelWrapper):  # noqa
        # Get the model graph out of the model wrapper object
        graph = model.graph
        # Keep track of whether the graph has been modified
        graph_modified = False
        # Iterate all nodes in the graph keeping track of the index
        for index, node in enumerate(graph.node):
            # Applies to Squeeze operation types
            if node.op_type == "Squeeze":
                # Currently does not handle fork- or join-nodes
                if model.is_fork_node(node) or model.is_join_node(node):
                    # Softly skip this node
                    continue
                # As this is not a fork-node, there can be at most one successor
                successor = model.find_direct_successors(node)
                # If Squeeze is the final operation in the graph, there might
                # be no successor
                if successor is None:
                    # Softly skip this node
                    continue
                # Now there is exactly one successor which needs to be extracted
                # from the list
                successor = successor[0]
                # Applies to MatMul
                # TODO: Check behavior for multi-dimensional and potentially
                #  broadcasting MatMuls...
                if successor.op_type in {"MatMul"}:
                    # Get names of all tensors involved in  # noqa: Duplicate
                    # connecting the nodes
                    inp = node.input[0]  # noqa: Duplicate
                    mid = node.output[0]
                    out = successor.output[0]
                    # Rewire the graph to feed original into the MultiThreshold
                    # node first
                    successor.input[0] = inp
                    # Repurpose the middle tensor for the output of the
                    # MultiThreshold
                    successor.output[0] = mid
                    # The Squeeze operator now gets the middle tensor as its
                    # input
                    node.input[0] = mid
                    # Squeeze now produces the original output tensor
                    node.output[0] = out
                    # Delete the shape annotation of the connecting tensors
                    # to be re-done later
                    model.set_tensor_shape(mid, None)
                    model.set_tensor_shape(out, None)
                    # Track whether the graph has been modified, never
                    # resets to False
                    graph_modified = True
                    # Break the loop after deleting shape annotations to
                    # immediately re-do these before changing the next
                    # operator
                    break
        # Need to redo the shape inference after potentially deleting them
        model = model.transform(InferShapes())  # noqa: Shadows model
        # Return the transformed model and indicate whether the graph
        # actually has been transformed
        return model, graph_modified<|MERGE_RESOLUTION|>--- conflicted
+++ resolved
@@ -671,14 +671,11 @@
                 if prod0.op_type == "Mul" and prod1.op_type == "Mul":
                     if np.array_equal(init0, init1):
                         self.move_node(graph, n, prod0, prod1, node_ind)
-<<<<<<< HEAD
-=======
                         # Delete shape annotations of connecting tensors to be
                         # re-done later. This prevents wrong shape propagation,
                         # for example in cases where the Add broadcasts shapes.
                         model.set_tensor_shape(n.output[0], None)
                         model.set_tensor_shape(prod0.output[0], None)
->>>>>>> a0b90077
                         node_ind -= 1
                         graph_modified = True
                 elif prod0.op_type == "Add" and prod1.op_type == "Add":
@@ -686,28 +683,21 @@
                     # update initializer of prod0, which we'll move
                     model.set_initializer(prod0.input[1], init)
                     self.move_node(graph, n, prod0, prod1, node_ind)
-<<<<<<< HEAD
-=======
                     # Delete shape annotations of connecting tensors to be
                     # re-done later. This prevents wrong shape propagation,
                     # for example in cases where the Add broadcasts shapes.
                     model.set_tensor_shape(n.output[0], None)
                     model.set_tensor_shape(prod0.output[0], None)
->>>>>>> a0b90077
                     node_ind -= 1
                     graph_modified = True
                 else:
                     continue
-<<<<<<< HEAD
-        model = model.transform(InferShapes())
-        return (model, graph_modified)
-=======
+
         # Note: Running shape inference is necessary as shape annotations have
         # been deleted above
         model = model.transform(InferShapes())
         model = model.transform(InferDataTypes())
         return model, graph_modified
->>>>>>> a0b90077
 
 
 class MoveScalarLinearPastInvariants(Transformation):
