# Copyright (c) 2020, Xilinx
# All rights reserved.
#
# Redistribution and use in source and binary forms, with or without
# modification, are permitted provided that the following conditions are met:
#
# * Redistributions of source code must retain the above copyright notice, this
#   list of conditions and the following disclaimer.
#
# * Redistributions in binary form must reproduce the above copyright notice,
#   this list of conditions and the following disclaimer in the documentation
#   and/or other materials provided with the distribution.
#
# * Neither the name of FINN nor the names of its
#   contributors may be used to endorse or promote products derived from
#   this software without specific prior written permission.
#
# THIS SOFTWARE IS PROVIDED BY THE COPYRIGHT HOLDERS AND CONTRIBUTORS "AS IS"
# AND ANY EXPRESS OR IMPLIED WARRANTIES, INCLUDING, BUT NOT LIMITED TO, THE
# IMPLIED WARRANTIES OF MERCHANTABILITY AND FITNESS FOR A PARTICULAR PURPOSE ARE
# DISCLAIMED. IN NO EVENT SHALL THE COPYRIGHT HOLDER OR CONTRIBUTORS BE LIABLE
# FOR ANY DIRECT, INDIRECT, INCIDENTAL, SPECIAL, EXEMPLARY, OR CONSEQUENTIAL
# DAMAGES (INCLUDING, BUT NOT LIMITED TO, PROCUREMENT OF SUBSTITUTE GOODS OR
# SERVICES; LOSS OF USE, DATA, OR PROFITS; OR BUSINESS INTERRUPTION) HOWEVER
# CAUSED AND ON ANY THEORY OF LIABILITY, WHETHER IN CONTRACT, STRICT LIABILITY,
# OR TORT (INCLUDING NEGLIGENCE OR OTHERWISE) ARISING IN ANY WAY OUT OF THE USE
# OF THIS SOFTWARE, EVEN IF ADVISED OF THE POSSIBILITY OF SUCH DAMAGE.

import numpy as np
import qonnx.core.data_layout as DataLayout
import warnings
from copy import deepcopy
from onnx import TensorProto
from onnx import helper as oh
from qonnx.core.datatype import DataType
from qonnx.core.modelwrapper import ModelWrapper
from qonnx.core.onnx_exec import execute_node
from qonnx.custom_op.registry import getCustomOp
from qonnx.transformation.base import Transformation
from qonnx.transformation.general import SortGraph
from qonnx.transformation.infer_data_layouts import InferDataLayouts
from qonnx.transformation.infer_datatypes import InferDataTypes
from qonnx.transformation.infer_shapes import InferShapes
from qonnx.util.basic import get_by_name


class MoveAddPastMul(Transformation):
    """Move add operations past multiply operations on linear segments of the graph.
    The aim is to have them next to each other such that they can be collapsed into
    a single add."""

    def apply(self, model):
        graph = model.graph
        node_ind = 0
        graph_modified = False
        for n in graph.node:
            node_ind += 1
            if n.op_type == "Add" and not model.is_fork_node(n) and not model.is_join_node(n):
                consumer = model.find_consumer(n.output[0])
                if (
                    consumer is not None
                    and consumer.op_type == "Mul"
                    and not model.is_join_node(consumer)
                ):
                    # have: (x) -> add(,B) -> (x+B) -> mul(,A) -> (xA+BA)
                    # want: (x) -> mul(,A) -> (xA) -> add(,BA) -> (xA+BA)
                    # assume input 0 is from the previous layer, input 1 is the
                    # trained (constant) parameter
                    mul_weight_name = consumer.input[1]
                    add_weight_name = n.input[1]
                    A = model.get_initializer(mul_weight_name)
                    B = model.get_initializer(add_weight_name)
                    if (A is None) or (B is None):
                        warnings.warn("Mul or add does not have constant params, skipping")
                        continue
                    start_name = n.input[0]
                    middle_name = n.output[0]
                    end_name = consumer.output[0]
                    # compute new param value for add
                    BA = B * A

                    # make and insert new nodes
                    new_mul = oh.make_node(
                        "Mul",
                        [start_name, mul_weight_name],
                        [middle_name],
                        name=consumer.name,
                    )
                    new_add = oh.make_node(
                        "Add", [middle_name, add_weight_name], [end_name], name=n.name
                    )
                    graph.node.insert(node_ind, new_mul)
                    graph.node.insert(node_ind + 1, new_add)
                    # replace add value
                    model.set_initializer(add_weight_name, BA)
                    # remove old nodes
                    graph.node.remove(n)
                    graph.node.remove(consumer)
                    graph_modified = True

        model = model.transform(InferShapes())
        return (model, graph_modified)


# Tests whether a tensor is a scalar, i.e., whether all dimensions are 1
def is_scalar(tensor):
    return tensor is not None and all(x == 1 for x in tensor.shape)


# Tests whether a node is a scalar multiplication with a constant scale factor
def is_const_scalar_mul(node, model):
    # Only handle existing Mul type nodes
    if node is not None and node.op_type == "Mul":
        # The constant must be an initializer
        #   Note: Assumes the constant parameter to always be the second input
        scale = model.get_initializer(node.input[1])
        # Test for existence of a constant scale factor
        return scale is not None and is_scalar(scale)
    # Did not match the operator type
    return False


# Refactored version of the MoveScalarMulPastMatMul transform capable of
# transforming two-input MatMul, like those being part of the attention operator
class MoveScalarMulPastMatMul(Transformation):
    """Move scalar mul operations past matmul operations. We want to have muls
    next to each other such that they can be collapsed into a single mul."""

    # Applies the transform to a whole model graph
    def apply(self, model):
        # Get the model graph out of the model wrapper object
        graph = model.graph
        # Keep track of whether the graph has been modified
        graph_modified = False

        # Iterate all nodes in the graph keeping track of the index
        for index, node in enumerate(graph.node):
            # First pattern matching condition: For the transform to be
            # applicable, the node has to be a MatMul operator
            if node.op_type == "MatMul":
                # Note: When touching the following code, remember to treat both
                # branches equivalently!
                # TODO: Can this be enforced or at least be made easier by
                #  extracting common code patterns to a function?

                # Get the left hand side and right hand side inputs
                #   Note: Assumes the ordering of left to right inputs to match
                #   indices 0 to 1. However, it does not "hurt" if it is
                #   reversed as both sides are treated equivalently.
                lhs = model.find_producer(node.input[0])
                rhs = model.find_producer(node.input[1])

                # Give precedence to the left hand side input testing for the
                # presence of a scalar multiplication
                if is_const_scalar_mul(lhs, model):
                    # Cannot handle fork nodes: We would have to distribute the
                    # Mul into all branches
                    # TODO: Maybe reconsider this at some point, there is
                    #  probably nothing preventing this in general, it is just
                    #  more difficult and apparently not necessary right now.
                    if model.is_fork_node(lhs):
                        # Softly skip this node
                        continue
                    # Unpack the connection pattern of a scalar mul feeding the
                    # lhs input of the matmul
                    # Names of the three input tensors to the mul-matmul complex
                    a, b, c = lhs.input[0], lhs.input[1], node.input[1]
                    # Names of the intermediate and the global output
                    m, o = lhs.output[0], node.output[0]  # noqa: Duplicate code
                    # Rewire the operator connections locally, swapping mul and
                    # matmul operator order
                    matmul = oh.make_node("MatMul", [a, c], [m], node.name)
                    mul = oh.make_node("Mul", [m, b], [o], lhs.name)
                    # Insert the rewired nodes into the graph
                    graph.node.insert(index, matmul)
                    graph.node.insert(index + 1, mul)
                    # Adapt the shape of the intermediate tensor as it changed
                    # according to the output shape of the matmul
                    model.set_tensor_shape(m, model.get_tensor_shape(o))
                    # Remove the old nodes from the graph
                    graph.node.remove(lhs)
                    graph.node.remove(node)
                    # The graph has been modified, this needs to be reported
                    # back to the caller
                    graph_modified = True
                    # Cannot further modify the node (i.e., the rhs) as the
                    # index and state of the nodes changed and need to be
                    # queried again from the graph.node at the start of the next
                    # iteration.
                    continue

                # Next try whether the right hand side matches the pattern of a
                # scalar multiplication
                if is_const_scalar_mul(rhs, model):
                    # Cannot handle fork nodes: We would have to distribute the
                    # Mul into all branches
                    # TODO: Maybe reconsider this at some point, there is
                    #  probably nothing preventing this in general, it is just
                    #  more difficult and apparently not necessary right now.
                    if model.is_fork_node(rhs):
                        # Softly skip this node
                        continue
                    # Unpack the connection pattern of a scalar mul feeding the
                    # rhs input of the matmul
                    # Names of the three input tensors to the mul-matmul complex
                    a, b, c = node.input[0], rhs.input[0], rhs.input[1]
                    # Names of the intermediate and the global output
                    m, o = rhs.output[0], node.output[0]  # noqa: Duplicate code
                    # Rewire the operator connections locally, swapping mul and
                    # matmul operator order
                    matmul = oh.make_node("MatMul", [a, b], [m], node.name)
                    mul = oh.make_node("Mul", [m, c], [o], rhs.name)
                    # Insert the rewired nodes into the graph
                    graph.node.insert(index, matmul)
                    graph.node.insert(index + 1, mul)
                    # Adapt the shape of the intermediate tensor as it changed
                    # according to the output shape of the matmul
                    model.set_tensor_shape(m, model.get_tensor_shape(o))
                    # Remove the old nodes from the graph
                    graph.node.remove(rhs)
                    graph.node.remove(node)
                    # The graph has been modified, this needs to be reported
                    # back to the caller
                    graph_modified = True

        # Finalize the transformation by inferring shapes again (as these might
        # have changed)
        model = model.transform(InferShapes())
        # Return the transformed model and indicate whether the graph actually
        # has been transformed
        return model, graph_modified


class MoveScalarAddPastMatMul(Transformation):
    """Move scalar add operations past matmul operations. We want to have adds
    next to each other such that they can be collapsed into a single add."""

    def apply(self, model):
        graph = model.graph
        node_ind = 0
        graph_modified = False
        for n in graph.node:
            node_ind += 1
            if n.op_type == "Add" and not model.is_fork_node(n) and not model.is_join_node(n):
                consumer = model.find_consumer(n.output[0])
                if (
                    consumer is not None
                    and consumer.op_type == "MatMul"
                    and not model.is_join_node(consumer)
                ):
                    add_weight_name = n.input[1]
                    matmul_weight_name = consumer.input[1]
                    A = model.get_initializer(add_weight_name)
                    W = model.get_initializer(matmul_weight_name)
                    if (A is None) or (W is None):
                        warnings.warn("MatMul or Add params are not constant, skipping")
                        continue
                    start_name = n.input[0]
                    middle_name = n.output[0]
                    end_name = consumer.output[0]
                    mm_out_shape = model.get_tensor_shape(end_name)
                    if all(x == 1 for x in A.shape):
                        # if the add is scalar, we can move it past the matmul
                        # by taking it past the matmul with a dot product
                        Anew = np.dot(A * np.ones(W.shape[0], dtype=np.float32), W)
                        # update the add weight
                        model.set_initializer(add_weight_name, Anew)
                        new_matmul = oh.make_node(
                            "MatMul",
                            [start_name, matmul_weight_name],
                            [middle_name],
                            name=consumer.name,
                        )
                        new_add = oh.make_node(
                            "Add",
                            [middle_name, add_weight_name],
                            [end_name],
                            name=n.name,
                        )
                        graph.node.insert(node_ind, new_matmul)
                        graph.node.insert(node_ind + 1, new_add)
                        model.set_tensor_shape(middle_name, mm_out_shape)
                        # remove old nodes
                        graph.node.remove(n)
                        graph.node.remove(consumer)
                        graph_modified = True
        model = model.transform(InferShapes())
        return (model, graph_modified)


class MoveAddPastConv(Transformation):
    """Move scalar and channelwise add operations past conv operations. We want to have adds
    next to each other such that they can be collapsed into a single add."""

    def apply(self, model):
        graph = model.graph
        node_ind = 0
        graph_modified = False
        for n in graph.node:
            node_ind += 1
            if n.op_type == "Add" and not model.is_fork_node(n) and not model.is_join_node(n):
                consumer = model.find_consumer(n.output[0])
                if (
                    consumer is not None
                    and consumer.op_type == "Conv"
                    and not model.is_join_node(consumer)
                ):
                    conv_node = consumer
                    add_node = n
                    add_weight_name = n.input[1]
                    conv_in_name = consumer.input[0]
                    conv_in_shape = model.get_tensor_shape(conv_in_name)
                    # assume datalayout to be NCHW
                    channels = conv_in_shape[1]
                    A = model.get_initializer(add_weight_name)
                    if A is None:
                        warnings.warn("Add param is not constant, skipping")
                        continue
                    start_name = n.input[0]
                    end_name = consumer.output[0]
                    conv_out_shape = model.get_tensor_shape(end_name)

                    using_padding = True
                    pads = list(get_by_name(consumer.attribute, "pads").ints)
                    if sum(pads) == 0:
                        using_padding = False
                    if (
                        all(x == 1 for x in A.shape) or A.shape == (1, channels, 1, 1)
                    ) and not using_padding:
                        # create a tensor filled with the add constant, in
                        # the shape expected by the convolution
                        conv_in_const = np.zeros(conv_in_shape, dtype=np.float32)
                        if A.shape == (1, channels, 1, 1):
                            for ch in range(channels):
                                conv_in_const[0][ch].fill(A[0][ch].item())
                        else:
                            conv_in_const.fill(A.item())
                        # create an execution context and put in const input
                        exec_ctx = model.make_empty_exec_context()
                        exec_ctx[conv_in_name] = conv_in_const
                        # execute the conv node only
                        execute_node(conv_node, exec_ctx, model.graph)
                        # retrieve the conv output
                        Anew = exec_ctx[end_name]

                        # strip out repetition if no padding
                        Anew = Anew[0, :, 0, 0].reshape(1, -1, 1, 1)
                        # update the add weight
                        model.set_initializer(add_weight_name, Anew)
                        # rewire add input to be conv input
                        conv_node.input[0] = start_name
                        model.set_tensor_shape(start_name, conv_in_shape)
                        # use old conv input tensor as conv output
                        conv_node.output[0] = conv_in_name
                        model.set_tensor_shape(conv_in_name, conv_out_shape)
                        # use new conv output as new add node input
                        add_node.input[0] = conv_in_name
                        # use old conv output as new add node output
                        add_node.output[0] = end_name
                        # move add node past conv node
                        graph.node.remove(add_node)
                        graph.node.insert(node_ind, add_node)
                        graph_modified = True

        model = model.transform(InferShapes())
        return (model, graph_modified)


class MoveScalarMulPastConv(Transformation):
    """Move scalar mul operations past conv operations. We want to have muls
    next to each other such that they can be collapsed into a single mul."""

    def apply(self, model):
        graph = model.graph
        node_ind = 0
        graph_modified = False
        for n in graph.node:
            node_ind += 1
            if n.op_type == "Mul" and not model.is_fork_node(n) and not model.is_join_node(n):
                consumer = model.find_consumer(n.output[0])
                if (
                    consumer is not None
                    and consumer.op_type == "Conv"
                    and not model.is_join_node(consumer)
                ):
                    mul_weight_name = n.input[1]
                    A = model.get_initializer(mul_weight_name)
                    if A is None:
                        warnings.warn("Mul param is not constant, skipping")
                        continue
                    conv_node = consumer
                    mul_node = n
                    start_name = mul_node.input[0]
                    conv_in_name = conv_node.input[0]
                    conv_in_shape = model.get_tensor_shape(conv_in_name)
                    conv_out_name = conv_node.output[0]
                    conv_out_shape = model.get_tensor_shape(conv_out_name)
                    if all(x == 1 for x in A.shape):
                        # if the mul is scalar, we can simply swap the order of ops
                        # rewire mul input to be conv input
                        conv_node.input[0] = start_name
                        model.set_tensor_shape(start_name, conv_in_shape)
                        # use old conv input tensor as conv output
                        conv_node.output[0] = conv_in_name
                        model.set_tensor_shape(conv_in_name, conv_out_shape)
                        # use new conv output as new mul node input
                        mul_node.input[0] = conv_in_name
                        # use old conv output as new mul node output
                        mul_node.output[0] = conv_out_name
                        # move add node past conv node
                        graph.node.remove(mul_node)
                        graph.node.insert(node_ind, mul_node)
                        graph_modified = True
        model = model.transform(InferShapes())
        return (model, graph_modified)


class MoveScalarMulPastConvTranspose(Transformation):
    """Move scalar mul operations past ConvTranspose operations. We want to have muls
    next to each other such that they can be collapsed into a single mul."""

    def apply(self, model):
        graph = model.graph
        node_ind = 0
        graph_modified = False
        for n in graph.node:
            node_ind += 1
            if n.op_type == "Mul" and not model.is_fork_node(n) and not model.is_join_node(n):
                consumer = model.find_consumer(n.output[0])
                if (
                    consumer is not None
                    and consumer.op_type == "ConvTranspose"
                    and not model.is_join_node(consumer)
                ):
                    mul_weight_name = n.input[1]
                    A = model.get_initializer(mul_weight_name)
                    if A is None:
                        warnings.warn("Mul param is not constant, skipping")
                        continue
                    conv_node = consumer
                    mul_node = n
                    start_name = mul_node.input[0]
                    conv_in_name = conv_node.input[0]
                    conv_in_shape = model.get_tensor_shape(conv_in_name)
                    conv_out_name = conv_node.output[0]
                    conv_out_shape = model.get_tensor_shape(conv_out_name)
                    if all(x == 1 for x in A.shape):
                        # if the mul is scalar, we can simply swap the order of ops
                        # rewire mul input to be conv input
                        conv_node.input[0] = start_name
                        model.set_tensor_shape(start_name, conv_in_shape)
                        # use old conv input tensor as conv output
                        conv_node.output[0] = conv_in_name
                        model.set_tensor_shape(conv_in_name, conv_out_shape)
                        # use new conv output as new mul node input
                        mul_node.input[0] = conv_in_name
                        # use old conv output as new mul node output
                        mul_node.output[0] = conv_out_name
                        # move add node past conv node
                        graph.node.remove(mul_node)
                        graph.node.insert(node_ind, mul_node)
                        graph_modified = True
        model = model.transform(InferShapes())
        return (model, graph_modified)


class MoveMulPastDWConv(Transformation):
    """Move channelwise mul operations past depthwise conv operations. We want to have muls
    next to each other such that they can be collapsed into a single mul."""

    def apply(self, model):
        graph = model.graph
        node_ind = 0
        graph_modified = False
        for n in graph.node:
            node_ind += 1
            if n.op_type == "Mul" and not model.is_fork_node(n) and not model.is_join_node(n):
                consumer = model.find_consumer(n.output[0])
                if (
                    consumer is not None
                    and consumer.op_type == "Conv"
                    and not model.is_join_node(consumer)
                ):
                    mul_weight_name = n.input[1]
                    A = model.get_initializer(mul_weight_name)
                    if A is None:
                        warnings.warn(
                            """Mul weight tensor is not set. If it is a constant,
                                please use set_initializer to set the tensor."""
                        )
                        continue
                    conv_node = consumer
                    mul_node = n
                    start_name = mul_node.input[0]
                    conv_in_name = conv_node.input[0]
                    conv_in_shape = model.get_tensor_shape(conv_in_name)
                    ifm_ch = conv_in_shape[1]
                    group_attribute = get_by_name(consumer.attribute, "group")
                    if group_attribute is None:
                        continue
                    group_attribute = group_attribute.i
                    conv_out_name = conv_node.output[0]
                    conv_out_shape = model.get_tensor_shape(conv_out_name)
                    if A.shape == (1, ifm_ch, 1, 1) and ifm_ch == group_attribute:
                        # if the mul is channelwise and conv is depthwise,
                        # we can simply swap the order of ops
                        # rewire mul input to be conv input
                        conv_node.input[0] = start_name
                        model.set_tensor_shape(start_name, conv_in_shape)
                        model.set_tensor_datatype(start_name, DataType["FLOAT32"])
                        # use old conv input tensor as conv output
                        conv_node.output[0] = conv_in_name
                        model.set_tensor_shape(conv_in_name, conv_out_shape)
                        model.set_tensor_datatype(conv_in_name, DataType["FLOAT32"])
                        # use new conv output as new mul node input
                        mul_node.input[0] = conv_in_name
                        # use old conv output as new mul node output
                        mul_node.output[0] = conv_out_name
                        model.set_tensor_datatype(conv_out_name, DataType["FLOAT32"])
                        # move mul node past conv node
                        graph.node.remove(mul_node)
                        graph.node.insert(node_ind, mul_node)
                        graph_modified = True
        model = model.transform(InferShapes())
        return (model, graph_modified)


class MoveMulPastMaxPool(Transformation):
    """Move non-negative scalar or channelwise mul operations past max pool operations.
    We want to have muls next to each other such that they can be collapsed into a
    single mul."""

    def apply(self, model):
        graph = model.graph
        node_ind = 0
        graph_modified = False
        for n in graph.node:
            node_ind += 1
            if n.op_type == "Mul" and not model.is_fork_node(n) and not model.is_join_node(n):
                consumer = model.find_consumer(n.output[0])
                if (
                    consumer is not None
                    and consumer.op_type == "MaxPool"
                    and not model.is_join_node(consumer)
                ):
                    mul_weight_name = n.input[1]
                    A = model.get_initializer(mul_weight_name)
                    if A is None:
                        warnings.warn(
                            """Mul weight tensor is not set. If it is a constant,
                                please use set_initializer to set the tensor."""
                        )
                        continue
                    maxpool_node = consumer
                    mul_node = n
                    start_name = mul_node.input[0]
                    maxpool_in_name = maxpool_node.input[0]
                    maxpool_in_shape = model.get_tensor_shape(maxpool_in_name)
                    ifm_ch = maxpool_in_shape[1]
                    maxpool_out_name = maxpool_node.output[0]
                    maxpool_out_shape = model.get_tensor_shape(maxpool_out_name)

                    # do not support non-2D MaxPool
                    kernel_shape = list(get_by_name(maxpool_node.attribute, "kernel_shape").ints)
                    if len(kernel_shape) != 2:
                        continue

                    # do not move negative multiplication factor(s)
                    if (A < 0).any():
                        continue

                    if all(x == 1 for x in A.shape) or A.shape == (1, ifm_ch, 1, 1):
                        # if the mul is scalar or channelwise,
                        # we can simply swap the order of ops
                        # rewire mul input to be maxpool input
                        maxpool_node.input[0] = start_name
                        model.set_tensor_shape(start_name, maxpool_in_shape)
                        model.set_tensor_datatype(start_name, DataType["FLOAT32"])
                        # use old maxpool input tensor as maxpool output
                        maxpool_node.output[0] = maxpool_in_name
                        model.set_tensor_shape(maxpool_in_name, maxpool_out_shape)
                        model.set_tensor_datatype(maxpool_in_name, DataType["FLOAT32"])
                        # use new maxpool output as new mul node input
                        mul_node.input[0] = maxpool_in_name
                        # use old maxpool output as new mul node output
                        mul_node.output[0] = maxpool_out_name
                        model.set_tensor_datatype(maxpool_out_name, DataType["FLOAT32"])
                        # move mul node past maxpool node
                        graph.node.remove(mul_node)
                        graph.node.insert(node_ind, mul_node)
                        graph_modified = True
        model = model.transform(InferShapes())
        return (model, graph_modified)


class MoveScalarLinearPastInvariants(Transformation):
    """Move scalar linear operations (mul, add) past functions which are invariant
    to them. Specifically, matches and transforms the following patterns:
    f(x*C) -> f(x) * C
    f(x+C) -> f(x) + C
    where x is a dynamic input, C is a constant tensor.
    Known f which obey this property are: Reshape, Flatten, Transpose,
    GlobalAveragePool
    """

    # Op-types of currently supported invariants
    SUPPORTED_INVARIANTS = {
        "GlobalAveragePool",
<<<<<<< HEAD
        "Reshape",
        "Transpose",
        "Flatten",
=======
        "Identity",
        "Reshape",
        "Transpose",
        "Flatten",
        "Expand",
>>>>>>> 957b5c11
        "Slice",
        "Squeeze",
        "Unsqueeze",
    }

    def apply(self, model):
        graph = model.graph
        node_ind = 0
        graph_modified = False
        nodes = [n for n in graph.node]
        for n in nodes:
            node_ind += 1
            is_nearest_neighbor_resample = False
            if n.op_type == "Upsample" or n.op_type == "Resize":
                # Extract mode and scales and input shape
                mode = get_by_name(n.attribute, "mode").s.decode("ascii")
                is_nearest_neighbor_resample = mode == "nearest"
            if n.op_type in self.SUPPORTED_INVARIANTS or is_nearest_neighbor_resample:
                in0 = n.input[0]
                if in0 is None:
                    continue
                # find and check producer on our input
                prod0 = model.find_producer(in0)
                if prod0 is None:
                    continue

<<<<<<< HEAD
                if prod0.op_type in ["Mul", "Add", "Div"]:
=======
                if prod0.op_type in ["Mul", "Div", "Add", "Sub"]:
>>>>>>> 957b5c11
                    # Cannot handle fork-nodes, try MoveLinearPastFork first
                    if model.is_fork_node(prod0):
                        warnings.warn(
                            f"{self.__class__.__name__}:"
                            f" Skipping near match: {prod0.name} is a fork-node,"
                            f" try MoveLinearPastFork first"
                        )
                        # Skip transforming this node as moving this would lead
                        # to messed up or detached graph
                        continue
                    # check if second input of producer is an initializer
                    init0 = model.get_initializer(prod0.input[1])
                    # if either initializer is None, skip
                    if init0 is None:
                        continue
                    # if initializer is not scalar, skip
                    if np.prod(init0.shape) != 1:
                        continue
                    if model.is_fork_node(prod0):
                        model = model.transform(MoveOpPastFork(prod0.op_type))
                        # topology modified, "ask" ModelWrapper to apply this transform again
                        return (model, True)
                    # Flatten input if required
                    if len(init0.shape) > 0:
                        init0 = init0.flatten()[0]
                        model.set_initializer(prod0.input[1], init0)
                    # move prod0 from input to output,
                    old_prod0_in = prod0.input[0]
                    old_prod0_out = prod0.output[0]
                    scalar_op_odt = model.get_tensor_datatype(old_prod0_out)
                    old_n_out = n.output[0]
                    in_shape = model.get_tensor_shape(n.input[0])
                    out_shape = model.get_tensor_shape(n.output[0])
                    n.input[0] = old_prod0_in
                    n.output[0] = old_prod0_out
                    prod0.input[0] = old_prod0_out
                    prod0.output[0] = old_n_out
                    model.set_tensor_shape(n.input[0], in_shape)
                    model.set_tensor_shape(n.output[0], out_shape)
                    model.set_tensor_shape(prod0.output[0], out_shape)
                    model.set_tensor_datatype(prod0.output[0], scalar_op_odt)
                    model.set_tensor_datatype(n.output[0], DataType["FLOAT32"])
                    graph.node.remove(prod0)
                    graph.node.insert(node_ind - 1, prod0)
                    graph_modified = True
                else:
                    continue
        if graph_modified:
            model = model.transform(InferShapes())
            model = model.transform(InferDataTypes())
        return (model, graph_modified)


class MakeMaxPoolNHWC(Transformation):
    """Convert (MaxPool, NHWCTranspose) into (NHWCTranspose, MaxPoolNHWC)
    and (NCHWTranspose, MaxPool) into (MaxPoolNHWC, NCHWTranspose)."""

    def apply(self, model):
        graph = model.graph
        node_ind = 0
        graph_modified = False
        for n in graph.node:
            node_ind += 1
            if n.op_type == "MaxPool":
                consumer = model.find_consumer(n.output[0])
                producer = model.find_producer(n.input[0])
                if consumer is not None and consumer.op_type == "Transpose":
                    perms = list(get_by_name(consumer.attribute, "perm").ints)
                    if perms == [0, 2, 3, 1]:
                        ceil_mode = get_by_name(n.attribute, "ceil_mode")
                        if ceil_mode is not None:
                            ceil_mode = ceil_mode.i
                        else:
                            ceil_mode = 0  # default to ceil_mode=0 (equivalent to np.floor)
                        n.op_type = "MaxPoolNHWC"
                        n.domain = "qonnx.custom_op.general"
                        start_name = n.input[0]
                        mid_name = consumer.input[0]
                        end_name = consumer.output[0]
                        (b, c, hi, wi) = model.get_tensor_shape(start_name)
                        (b, c, ho, wo) = model.get_tensor_shape(mid_name)
                        consumer.input[0] = start_name
                        consumer.output[0] = mid_name
                        n.input[0] = mid_name
                        n.output[0] = end_name
                        model.set_tensor_shape(mid_name, (b, hi, wi, c))
                        model.set_tensor_shape(end_name, (b, ho, wo, c))
                        getCustomOp(n).set_nodeattr("ceil_mode", ceil_mode)
                        graph.node.remove(consumer)
                        graph.node.insert(node_ind - 1, consumer)
                        graph_modified = True
                elif producer is not None and producer.op_type == "Transpose":
                    perms = list(get_by_name(producer.attribute, "perm").ints)
                    if perms == [0, 3, 1, 2]:
                        # check if the producer is a fork node
                        # (need to move it past the fork before this transform)
                        if model.is_fork_node(producer):
                            model = model.transform(MoveTransposePastFork())
                            # topology modified, "ask" ModelWrapper to apply this transform again
                            return (model, True)
                        ceil_mode = get_by_name(n.attribute, "ceil_mode")
                        if ceil_mode is not None:
                            ceil_mode = ceil_mode.i
                        else:
                            ceil_mode = 0  # default to ceil_mode=0 (equivalent to np.floor)
                        n.op_type = "MaxPoolNHWC"
                        n.domain = "qonnx.custom_op.general"
                        start_name = producer.input[0]
                        mid_name = n.input[0]
                        end_name = n.output[0]
                        (b, hi, wi, c) = model.get_tensor_shape(start_name)
                        (b, c, ho, wo) = model.get_tensor_shape(end_name)
                        producer.input[0] = mid_name
                        producer.output[0] = end_name
                        n.input[0] = start_name
                        n.output[0] = mid_name
                        model.set_tensor_shape(mid_name, (b, ho, wo, c))
                        model.set_tensor_shape(end_name, (b, c, ho, wo))
                        getCustomOp(n).set_nodeattr("ceil_mode", ceil_mode)
                        graph.node.remove(producer)
                        graph.node.insert(node_ind, producer)
                        graph_modified = True
        return (model, graph_modified)


class MakeScaleResizeNHWC(Transformation):
    """
    Converts the inputs and outputs for all scales Resize and Upsample nodes
    from NCHW to NHWC.
    """

    def apply(self, model):
        graph = model.graph
        node_ind = 0
        for n in graph.node:
            node_ind += 1
            if n.op_type == "Upsample" or n.op_type == "Resize":
                if model.get_tensor_layout(n.input[0]) != DataLayout.NCHW:
                    warnings.warn(
                        "%s: Input not NCHW. Can't operate transformation on node." % n.name
                    )
                    continue
                consumer = model.find_consumer(n.output[0])
                producer = model.find_producer(n.input[0])
                if n.op_type == "Upsample":
                    scales_ind = 1
                else:
                    scales_ind = 2
                if producer is not None and producer.op_type == "Transpose":
                    perms = list(get_by_name(producer.attribute, "perm").ints)
                    if perms == [0, 3, 1, 2]:
                        # check if the producer is a fork node
                        # (need to move it past the fork before this transform)
                        if model.is_fork_node(producer):
                            model = model.transform(MoveTransposePastFork())
                            # topology modified, "ask" ModelWrapper to apply this transform again
                            return (model, True)
                        old_value = model.get_initializer(n.input[scales_ind])
                        new_value = np.array(
                            [old_value[idx] for idx in (0, 2, 3, 1)],
                            dtype=np.dtype("float32"),
                        )
                        model.set_initializer(n.input[scales_ind], new_value)
                        start_name = producer.input[0]
                        mid_name = n.input[0]
                        end_name = n.output[0]
                        (b, hi, wi, c) = model.get_tensor_shape(start_name)
                        (b, c, ho, wo) = model.get_tensor_shape(end_name)
                        producer.input[0] = mid_name
                        producer.output[0] = end_name
                        n.input[0] = start_name
                        n.output[0] = mid_name
                        model.set_tensor_shape(mid_name, (b, ho, wo, c))
                        model.set_tensor_shape(end_name, (b, c, ho, wo))
                        graph.node.remove(producer)
                        graph.node.insert(node_ind, producer)
                elif consumer is not None and consumer.op_type == "Transpose":
                    perms = list(get_by_name(consumer.attribute, "perm").ints)
                    if perms == [0, 2, 3, 1]:
                        old_value = model.get_initializer(n.input[scales_ind])
                        new_value = np.array(
                            [old_value[idx] for idx in (0, 2, 3, 1)],
                            dtype=np.dtype("float32"),
                        )
                        model.set_initializer(n.input[scales_ind], new_value)
                        start_name = n.input[0]
                        mid_name = consumer.input[0]
                        end_name = consumer.output[0]
                        (b, c, hi, wi) = model.get_tensor_shape(start_name)
                        (b, c, ho, wo) = model.get_tensor_shape(mid_name)
                        consumer.input[0] = start_name
                        consumer.output[0] = mid_name
                        n.input[0] = mid_name
                        n.output[0] = end_name
                        model.set_tensor_shape(mid_name, (b, hi, wi, c))
                        model.set_tensor_shape(end_name, (b, ho, wo, c))
                        graph.node.remove(consumer)
                        graph.node.insert(node_ind - 1, consumer)
        return (model, False)


class MoveOpPastFork(Transformation):
    """Move node operations past graph forks. Used when a node before a fork
    can be merged with nodes in the branches
    """

    def __init__(self, op_name_list):
        super().__init__()
        self.ops_to_move = op_name_list

    def apply(self, model):
        graph = model.graph
        graph_modified = False
        nodes = [n for n in graph.node]
        node_ind = 0
        for n in nodes:
            node_ind += 1
            if (
                n.op_type in self.ops_to_move
                and model.is_fork_node(n)
                and not model.is_join_node(n)
            ):
                # Restrict this transform to operations with constant parameters
                # Assuming parameters is in input 1
                if len(n.input) > 1:
                    op_init_param = model.get_initializer(n.input[1])
                else:
                    op_init_param = None

                # Check case when branches are empty and go
                # to the same node
                consumers = model.find_consumers(n.output[0])
                assert len(consumers) > 1, "Must have >1 consumer"
                unique_consumer = True
                for consum_node in consumers[1:]:
                    if consumers[0] != consum_node:
                        unique_consumer = False
                        break

                if unique_consumer:
                    continue

                for consumer_node in consumers[1:]:
                    # create new node
                    new_output_tensor_name = model.make_new_valueinfo_name()
                    if op_init_param is None:
                        new_inp_list = [n.input[0]]
                    else:
                        new_param_name = model.make_new_valueinfo_name()
                        new_inp_list = [n.input[0], new_param_name]
                        model.set_initializer(new_param_name, op_init_param)
                    new_node = deepcopy(n)
                    new_node.input[:] = new_inp_list
                    new_node.output[:] = [new_output_tensor_name]
                    graph.node.insert(node_ind, new_node)
                    node_ind += 1

                    # change consumer input tensor
                    graph.node.remove(consumer_node)
                    for idx, consumer_input in enumerate(consumer_node.input):
                        if consumer_input == n.output[0]:
                            consumer_node.input[idx] = new_output_tensor_name
                            break
                    else:
                        raise Exception("Consumer should have the current node output as input")

                    graph.node.insert(node_ind, consumer_node)

                graph_modified = True

        model = model.transform(InferShapes())
        return (model, graph_modified)


class MoveAddPastFork(MoveOpPastFork):
    def __init__(self):
        super().__init__(["Add"])


class MoveMulPastFork(MoveOpPastFork):
    def __init__(self):
        super().__init__(["Mul"])


class MoveLinearPastFork(MoveOpPastFork):
    def __init__(self):
        super().__init__(["Add", "Mul"])


class MoveTransposePastFork(MoveOpPastFork):
    def __init__(self):
        super().__init__(["Transpose"])


def permute_shape(shape, perm):
    new_shape = np.zeros(len(shape))
    for i, p in enumerate(perm):
        new_shape[i] = shape[p]
    return [int(el) for el in new_shape]


class MoveScalarLinearPastSplit(Transformation):
    """
    Move scalar Mul and Add nodes past channel split operation.
    """

    def __init__(self):
        super().__init__()
        self.ops_to_move = ["Mul", "Add"]
        self.fork_ops = ["Split"]

    def apply(self, model):
        graph = model.graph
        graph_modified = False
        node_ind = 0
        for n in graph.node:
            node_ind += 1
            # if n.op_type in self.fork_ops and model.is_fork_node(n):
            if n.op_type in self.fork_ops:
                producer = model.find_producer(n.input[0])
                if producer is not None and producer.op_type in self.ops_to_move:
                    linear_param = model.get_initializer(producer.input[1])
                    # Check if single input
                    if len(producer.input) != 2 or linear_param is None:
                        continue
                    # Check if scalar
                    if np.prod(linear_param.shape) != 1:
                        continue
                    split_outputs = n.output
                    for split_output_idx, old_split_output in enumerate(split_outputs):
                        new_mul_node = deepcopy(producer)
                        new_split_output = model.make_new_valueinfo_name()
                        model.set_tensor_datatype(
                            new_split_output, model.get_tensor_datatype(producer.input[0])
                        )

                        model.set_tensor_shape(
                            new_split_output, model.get_tensor_shape(old_split_output)
                        )

                        n.output[split_output_idx] = new_split_output
                        new_mul_node.input[0] = new_split_output
                        new_mul_node.output[0] = old_split_output

                        graph.node.insert(node_ind, new_mul_node)
                        node_ind += 1

                    # remove the mul node
                    n.input[0] = producer.input[0]
                    graph.node.remove(producer)
                    graph_modified = True

        if graph_modified:
            model = model.transform(SortGraph(), make_deepcopy=False, cleanup=False)

        return (model, graph_modified)


class MoveTransposePastSplit(Transformation):
    def __init__(self):
        super().__init__()
        self.ops_to_move = ["Transpose"]
        self.fork_ops = ["Split"]

    def apply(self, model):
        graph = model.graph
        graph_modified = False
        node_ind = 0
        for n in graph.node:
            node_ind += 1
            # if n.op_type in self.fork_ops and model.is_fork_node(n):
            if n.op_type in self.fork_ops:
                producer = model.find_producer(n.input[0])
                if producer is not None and producer.op_type in self.ops_to_move:
                    initial_perm = get_by_name(producer.attribute, "perm").ints
                    reverse_perm = np.argsort(initial_perm)
                    split_outputs = n.output
                    for split_output_idx, old_split_output in enumerate(split_outputs):
                        new_trans_node = deepcopy(producer)
                        new_split_output = model.make_new_valueinfo_name()
                        old_split_output_shape = model.get_tensor_shape(old_split_output)
                        model.set_tensor_datatype(
                            new_split_output, model.get_tensor_datatype(producer.input[0])
                        )

                        model.set_tensor_shape(
                            new_split_output, permute_shape(old_split_output_shape, reverse_perm)
                        )

                        n.output[split_output_idx] = new_split_output
                        new_trans_node.input[0] = new_split_output
                        new_trans_node.output[0] = old_split_output

                        graph.node.insert(node_ind, new_trans_node)
                        node_ind += 1

                    # remove the transpose node and change the split axis
                    old_split_axis = get_by_name(n.attribute, "axis").i
                    get_by_name(n.attribute, "axis").i = initial_perm[old_split_axis]
                    n.input[0] = producer.input[0]
                    graph.node.remove(producer)
                    graph_modified = True

        if graph_modified:
            model = model.transform(SortGraph(), make_deepcopy=False, cleanup=False)

        return (model, graph_modified)


class MoveMaxPoolPastMultiThreshold(Transformation):
    """Move MaxPool nodes past MultiThreshold nodes on linear segments of the graph."""

    def apply(self, model):
        graph = model.graph
        node_ind = 0
        graph_modified = False
        nodes = [n for n in graph.node]
        for n in nodes:
            node_ind += 1
            if n.op_type == "MaxPool" and not model.is_fork_node(n):
                consumer = model.find_consumer(n.output[0])
                pads = get_by_name(n.attribute, "pads")
                has_padding = False
                if pads is not None:
                    pads = list(pads.ints)
                    has_padding = np.prod(pads) != 0
                if consumer is not None and consumer.op_type == "MultiThreshold":
                    mt_out = consumer.output[0]
                    mt_odt = model.get_tensor_datatype(mt_out)
                    if mt_odt.signed() and has_padding:
                        warnings.warn("Skipping padded MaxPool + signed-output MultiThreshold")
                        continue
                    # check for non-decreasing thresholds and nonnegative
                    # scale factor in MultiThreshold
                    # otherwise we cannot do the reordering
                    T = model.get_initializer(consumer.input[1])
                    T_sorted = np.sort(T, axis=1)
                    assert (
                        T == T_sorted
                    ).all(), "MultiThreshold must have non-decreasing thresholds"
                    mt_inst = getCustomOp(consumer)
                    if mt_inst.get_nodeattr("out_scale") < 0:
                        warnings.warn("Skipping MultiThreshold with negative out_scale")
                        continue

                    # remove old nodes
                    graph.node.remove(n)
                    graph.node.remove(consumer)

                    # swap conections
                    group_in = n.input[0]
                    # new tensor because dims change
                    group_middle = model.make_new_valueinfo_name()
                    group_out = consumer.output[0]

                    consumer.input[0] = group_in
                    consumer.output[0] = group_middle

                    n.input[0] = group_middle
                    n.output[0] = group_out

                    # insert them back in
                    graph.node.insert(node_ind - 1, consumer)
                    graph.node.insert(node_ind, n)

                    graph_modified = True

        model = model.transform(InferShapes())
        return (model, graph_modified)


class MoveFlattenPastTopK(Transformation):
    """Move flatten node past a succeeding topk node, if the "axis" attribute in topk
    is set to -1 and the data layout before the flatten is NHWC with H=W=1"""

    def apply(self, model):
        graph = model.graph
        node_ind = 0
        graph_modified = False
        for n in graph.node:
            node_ind += 1
            if n.op_type == "Flatten":
                consumer = model.find_consumer(n.output[0])
                if consumer is not None and consumer.op_type == "TopK":
                    axis = get_by_name(consumer.attribute, "axis")
                    if axis is None or axis.i != -1:
                        continue
                    start_name = n.input[0]
                    data_layout = model.get_tensor_layout(start_name)
                    if data_layout != DataLayout.NHWC:
                        warnings.warn(
                            """Transformation can't be applied. The input
                            to flatten has to have DataLayout.NHWC"""
                        )
                        continue
                    (b, h, w, c) = model.get_tensor_shape(start_name)
                    if h != 1 or w != 1:
                        continue
                    # get parameter k from topk
                    k = model.get_tensor_shape(consumer.output[1])[-1]

                    # swap conections
                    # new tensor because dims change
                    middle_name = model.make_new_valueinfo_name()
                    topk_indices = oh.make_tensor_value_info(
                        middle_name, TensorProto.INT64, [b, h, w, k]
                    )
                    end_name = consumer.output[1]
                    graph.value_info.append(topk_indices)

                    # remove old nodes
                    graph.node.remove(n)
                    graph.node.remove(consumer)

                    # set inputs and outputs correctly
                    consumer.input[0] = start_name
                    consumer.output[1] = middle_name
                    model.set_tensor_shape(consumer.output[0], (b, h, w, k))

                    n.input[0] = middle_name
                    n.output[0] = end_name

                    # insert them back in
                    graph.node.insert(node_ind - 1, consumer)
                    graph.node.insert(node_ind, n)

                    graph_modified = True

        model = model.transform(InferShapes())
        return (model, graph_modified)


class MoveFlattenPastAffine(Transformation):
    """Moves a node that implements a (1, -1) reshape past a MatMul, Mul or Add node."""

    def apply(self, model):
        graph = model.graph
        graph_modified = False
        node_ind = 0
        for n in graph.node:
            node_ind += 1
            if n.op_type == "Flatten" and not model.is_fork_node(n) and not model.is_join_node(n):
                consumer = model.find_consumer(n.output[0])
                if (
                    consumer is not None
                    and (
                        consumer.op_type == "MatMul"
                        or consumer.op_type == "Mul"
                        or consumer.op_type == "Add"
                    )
                    and not model.is_join_node(consumer)
                ):
                    # move flatten past operation and rewire tensors
                    start_name = n.input[0]
                    # check if datalyout is set to NHWC and H=W=1
                    datalayout = model.get_tensor_layout(start_name)
                    if datalayout == DataLayout.NHWC:
                        (b, h, w, c) = model.get_tensor_shape(start_name)
                        if h != 1 or w != 1:
                            warnings.warn(
                                """The Transformation can only be performed if
                            H=W=1."""
                            )
                            continue
                    else:
                        warnings.warn(
                            """The Transformation can only be performed on
                            operations that operate on data layout NHWC."""
                        )
                        continue
                    middle_name = n.output[0]
                    end_name = consumer.output[0]
                    op_param_name = consumer.input[1]
                    A = model.get_initializer(op_param_name)
                    if A is None:
                        warnings.warn("Param is not constant, skipping")
                        continue
                    op_in_dt = model.get_tensor_datatype(consumer.input[0])
                    op_out_dt = model.get_tensor_datatype(consumer.output[0])
                    start_shape = model.get_tensor_shape(start_name)
                    dummy_in = np.random.uniform(low=0, high=1, size=(start_shape))

                    if consumer.op_type == "MatMul":
                        dummy_out = np.matmul(dummy_in, A)
                    elif consumer.op_type == "Mul":
                        dummy_out = dummy_in * A
                    elif consumer.op_type == "Add":
                        dummy_out = dummy_in + A

                    new_op = oh.make_node(
                        consumer.op_type,
                        [start_name, op_param_name],
                        [middle_name],
                        name=consumer.name,
                    )
                    new_flatten = oh.make_node("Flatten", [middle_name], [end_name])
                    graph.node.insert(node_ind, new_op)
                    graph.node.insert(node_ind + 1, new_flatten)
                    model.set_tensor_shape(middle_name, dummy_out.shape)
                    # because a flatten node doesn't change the datatype we need
                    # only the datatype of the op node
                    model.set_tensor_datatype(start_name, op_in_dt)
                    model.set_tensor_datatype(middle_name, op_out_dt)
                    model.set_tensor_datatype(end_name, op_out_dt)
                    # set datalayout
                    model.set_tensor_layout(start_name, DataLayout.NHWC)
                    model.set_tensor_layout(middle_name, DataLayout.NHWC)
                    # remove old nodes
                    graph.node.remove(n)
                    graph.node.remove(consumer)
                    graph_modified = True

        model = model.transform(InferShapes())
        model = model.transform(InferDataTypes())
        model = model.transform(InferDataLayouts())
        return (model, graph_modified)


class MoveTransposePastScalarMul(Transformation):
    """Moves a Transpose node past a scalar Mul node"""

    def apply(self, model):
        graph = model.graph
        node_ind = 0
        graph_modified = False
        for n in graph.node:
            node_ind += 1
            if n.op_type == "Transpose" and not model.is_fork_node(n) and not model.is_join_node(n):
                consumer = model.find_consumer(n.output[0])
                if (
                    consumer is not None
                    and consumer.op_type == "Mul"
                    and not model.is_join_node(consumer)
                ):
                    mul_weight_name = consumer.input[1]
                    A = model.get_initializer(mul_weight_name)
                    if A is None:
                        warnings.warn("Mul param is not constant, skipping")
                        continue
                    transp_node = n
                    mul_node = consumer
                    start_name = transp_node.input[0]
                    middle_name = transp_node.output[0]
                    end_name = mul_node.output[0]
                    transp_in_shape = model.get_tensor_shape(start_name)
                    transp_out_shape = model.get_tensor_shape(middle_name)
                    transp_in_layout = model.get_tensor_layout(start_name)
                    transp_out_layout = model.get_tensor_layout(middle_name)
                    if transp_in_layout is None or transp_out_layout is None:
                        warnings.warn(
                            """Datalayout is not set for tensors.
                            Transformation can't be applied."""
                        )
                        continue
                    if all(x == 1 for x in A.shape):
                        # if the mul is scalar, we can simply swap the order of ops
                        # rewire transpose input to be mul input
                        mul_node.input[0] = start_name
                        model.set_tensor_shape(start_name, transp_in_shape)
                        model.set_tensor_layout(start_name, transp_in_layout)
                        mul_node.output[0] = middle_name
                        model.set_tensor_shape(middle_name, transp_in_shape)
                        model.set_tensor_layout(middle_name, transp_in_layout)
                        transp_node.input[0] = middle_name
                        transp_node.output[0] = end_name
                        model.set_tensor_shape(end_name, transp_out_shape)
                        model.set_tensor_layout(end_name, transp_out_layout)
                        graph.node.remove(transp_node)
                        graph.node.insert(node_ind, transp_node)
                        graph_modified = True

        if graph_modified is True:
            model = model.transform(InferDataLayouts())
            model = model.transform(InferShapes())
        return (model, graph_modified)


class MoveIdenticalOpPastJoinOp(Transformation):
    """
    Move multiple identical operations on different branches past the common join node.
    It assumes the shape to be preserved by the join op in the default move_node() method
    """

    def __init__(self, identical_op_list, join_node_list):
        super().__init__()
        self.ops_to_move = identical_op_list
        self.join_node_op = join_node_list

    def move_node(self, model, n, producers):
        """
        Should be overwritten for some operations

        Returns:
            bool: whether moving the node was successful
        """
        identical_ops_inputs = [p.input[0] for p in producers]
        # join_in0 = n.input[0]
        join_out = n.output[0]

        # Rewire join op inputs
        for i in range(len(n.input)):
            n.input[i] = identical_ops_inputs[i]

        # Output tensor of the join node must have the same shape as
        # its input tensor (original shape is preserved)
        new_join_output = model.make_new_valueinfo_name()
        new_shape = model.get_tensor_shape(identical_ops_inputs[0])
        new_layout = model.get_tensor_layout(identical_ops_inputs[0])

        # Set new tensor shape
        model.set_tensor_shape(new_join_output, new_shape)
        if new_layout:
            model.set_tensor_layout(new_join_output, new_layout)

        # Rewire join op outputs (reuse the first join input tensor)
        n.output[0] = new_join_output
        producers[0].input[0] = new_join_output
        producers[0].output[0] = join_out

        for prod in producers[1:]:
            model.graph.node.remove(prod)

        return True

    def are_producers_identical(self, model, producers):
        """
        Checks only op_types
        Should be overwritten for additional checks
        """
        op_types = [prod.op_type for prod in producers]
        for op in op_types:
            if op != op_types[0]:
                return False
        return True

    def apply(self, model):
        graph = model.graph
        graph_modified = False
        for n in graph.node:
            if n.op_type in self.join_node_op and model.is_join_node(n):
                inputs = n.input
                if None in inputs:
                    continue

                producers = [model.find_producer(inp) for inp in inputs]
                if producers[0].op_type not in self.ops_to_move:
                    continue
                identical_ops = self.are_producers_identical(model, producers)
                if not identical_ops:
                    warnings.warn("Producers not identical, skipping")
                    continue

                # check for producers that are fork nodes (need to fork them before our transform)
                for prod in producers:
                    if model.is_fork_node(prod) and not model.is_join_node(prod):
                        model = model.transform(MoveOpPastFork(self.ops_to_move))
                        # topology modified, "ask" ModelWrapper to apply this transform again
                        return (model, True)
                graph_modified = self.move_node(model, n, producers)

        if graph_modified:
            model = model.transform(SortGraph(), make_deepcopy=False, cleanup=False)

        return (model, graph_modified)


class MoveTransposePastJoinAdd(MoveIdenticalOpPastJoinOp):
    def __init__(self):
        super().__init__(["Transpose"], ["Add"])

    def are_producers_identical(self, model, producers):
        if not super().are_producers_identical(model, producers):
            return False
        first_perm = get_by_name(producers[0].attribute, "perm").ints
        for producer in producers:
            if first_perm != get_by_name(producer.attribute, "perm").ints:
                False
        return True


class MoveTransposePastJoinMul(MoveIdenticalOpPastJoinOp):
    def __init__(self):
        super().__init__(["Transpose"], ["Mul"])

    def are_producers_identical(self, model, producers):
        if not super().are_producers_identical(model, producers):
            return False
        first_perm = get_by_name(producers[0].attribute, "perm").ints
        for producer in producers:
            if first_perm != get_by_name(producer.attribute, "perm").ints:
                False
        return True


class MoveMulPastJoinAdd(MoveIdenticalOpPastJoinOp):
    def __init__(self):
        super().__init__(["Mul"], ["Add"])

    def are_producers_identical(self, model, producers):
        if not super().are_producers_identical(model, producers):
            return False
        first_mul = model.get_initializer(producers[0].input[1])
        if first_mul is None:
            return False
        for producer in producers:
            if first_mul != model.get_initializer(producer.input[1]):
                return False
        return True


class MoveAddPastJoinAdd(MoveIdenticalOpPastJoinOp):
    def __init__(self):
        super().__init__(["Add"], ["Add"])

    def are_producers_identical(self, model, producers):
        if not super().are_producers_identical(model, producers):
            return False
        for producer in producers:
            if model.get_initializer(producer.input[1]) is None:
                return False
        return True

    def move_node(self, model, n, producers):
        """
        We use the base move_node method to move the first producer
        past the join node (and delete the rest)
        """
        add_inits = [model.get_initializer(producer.input[1]) for producer in producers]
        new_init = np.sum(add_inits)
        model.set_initializer(producers[0].input[1], new_init)
        super().move_node(model, n, producers)

        return True


class MoveTransposePastJoinConcat(MoveIdenticalOpPastJoinOp):
    def __init__(self):
        super().__init__(["Transpose"], ["Concat"])

    def are_producers_identical(self, model, producers):
        if not super().are_producers_identical(model, producers):
            return False
        first_perm = get_by_name(producers[0].attribute, "perm").ints
        for producer in producers:
            if first_perm != get_by_name(producer.attribute, "perm").ints:
                False
        return True

    def move_node(self, model, n, producers):
        trans_inputs = [prod.input[0] for prod in producers]
        # concat_in0 = n.input[0]
        concat_out = n.output[0]
        # Rewire concat inputs
        for i in range(len(n.input)):
            n.input[i] = trans_inputs[i]

        new_concat_out = model.make_new_valueinfo_name()  # reuse tensor
        # reverse the permutation of the concat output
        transpose_perm = get_by_name(producers[0].attribute, "perm").ints
        reverse_perm = np.argsort(transpose_perm)
        new_concat_out_shape = permute_shape(model.get_tensor_shape(concat_out), reverse_perm)
        new_concat_out_layout = model.get_tensor_layout(trans_inputs[0])
        # Set tensor layout and shape of the new concatenation output
        model.set_tensor_shape(new_concat_out, new_concat_out_shape)
        if new_concat_out_layout:
            model.set_tensor_layout(new_concat_out, new_concat_out_layout)
        # Change concatenation axis
        old_concat_axis = get_by_name(n.attribute, "axis").i
        get_by_name(n.attribute, "axis").i = transpose_perm[old_concat_axis]

        # Rewire concat output
        n.output[0] = new_concat_out
        producers[0].input[0] = new_concat_out
        producers[0].output[0] = concat_out

        for prod in producers[1:]:
            model.graph.node.remove(prod)

        return True


class MoveAffinePastJoinConcat(MoveIdenticalOpPastJoinOp):
    """
    Applies to scalar linear or channelwise affine ops with the same parameter value
    """

    def __init__(self, linear_ops=["Mul", "Add"]):
        super().__init__(linear_ops, ["Concat"])

    def are_producers_identical_scalar_ops(self, model, producers):
        first_param = model.get_initializer(producers[0].input[1])
        for producer in producers:
            producer_param = model.get_initializer(producer.input[1])
            if (first_param != producer_param).any() or np.prod(producer_param.shape) != 1:
                return False

        return True

    def are_producers_channelwise_ops(self, channel_dim, model, producers):
        for producer in producers:
            producer_input = producer.input[0]
            num_channels = model.get_tensor_shape(producer_input)[channel_dim]
            producer_param = model.get_initializer(producer.input[1])
            if (
                len(producer_param.shape) < channel_dim
                or producer_param.shape[channel_dim] != num_channels
            ):
                return False

        return True

    def move_node(self, model, n, producers):
        # check if single input
        for producer in producers:
            producer_init = model.get_initializer(producer.input[1])
            if len(producer.input) != 2 or producer_init is None:
                warnings.warn("Producer found that is not single-input, skipping")
                return False

        # decide if producers are identical scalar ops or channelwise ops
        channelwise_op = False
        identical_scalar_op = self.are_producers_identical_scalar_ops(model, producers)
        if not identical_scalar_op:
            channel_dim = get_by_name(n.attribute, "axis").i
            channelwise_op = self.are_producers_channelwise_ops(channel_dim, model, producers)
            if not channelwise_op:
                warnings.warn(
                    "Producers are neither identical scalar ops nor channelwise ops, skipping"
                )
                return False

        # Rewire concat inputs
        producers_inputs = [prod.input[0] for prod in producers]
        concat_out = n.output[0]
        for i in range(len(n.input)):
            n.input[i] = producers_inputs[i]
        # Set tensor layout and shape of the new concatenation output
        new_concat_out = model.make_new_valueinfo_name()
        new_concat_out_layout = model.get_tensor_layout(producers_inputs[0])
        model.set_tensor_shape(new_concat_out, model.get_tensor_shape(concat_out))
        if new_concat_out_layout:
            model.set_tensor_layout(new_concat_out, new_concat_out_layout)
        model.set_tensor_datatype(new_concat_out, model.get_tensor_datatype(producers_inputs[0]))

        if channelwise_op:
            # concatenate op params of producers into one mul tensor
            producers_params = [model.get_initializer(prod.input[1]) for prod in producers]
            new_mul_tensor = np.concatenate(producers_params, axis=channel_dim)
            model.set_initializer(producers[0].input[1], new_mul_tensor)

        # Rewire concat output
        n.output[0] = new_concat_out
        producers[0].input[0] = new_concat_out
        producers[0].output[0] = concat_out

        for prod in producers[1:]:
            model.graph.node.remove(prod)

        return True


class MoveMulPastJoinConcat(MoveAffinePastJoinConcat):
    def __init__(self):
        super().__init__(["Mul"])


class MoveAddPastJoinConcat(MoveAffinePastJoinConcat):
    def __init__(self):
        super().__init__(["Add"])


# Moves a Squeeze operation past MultiThresholds
# TODO: extend to all operations invariant to or compatible with squeezing
class MoveSqueezePastMultiThreshold(Transformation):
    # Applies the transform to a whole model graph
    def apply(self, model: ModelWrapper):  # noqa
        # Get the model graph out of the model wrapper object
        graph = model.graph
        # Keep track of whether the graph has been modified
        graph_modified = False
        # Iterate all nodes in the graph keeping track of the index
        for index, node in enumerate(graph.node):
            # Applies to Squeeze operation types
            if node.op_type == "Squeeze":
                # Currently does not handle fork- or join-nodes
                if model.is_fork_node(node) or model.is_join_node(node):
                    # Softly skip this node
                    continue
                # As this is not a fork-node, there can be at most one successor
                successor = model.find_direct_successors(node)
                # If Squeeze is the final operation in the graph, there might
                # be no successor
                if successor is None:
                    # Softly skip this node
                    continue
                # Now there is exactly one successor which needs to be extracted
                # from the list
                successor = successor[0]
                # Applies to MultiThreshold
                if successor.op_type in {"MultiThreshold"}:
                    # Get names of all tensors involved in connecting the nodes
                    inp = node.input[0]  # noqa: Duplicate
                    mid = node.output[0]
                    out = successor.output[0]
                    # Rewire the graph to feed original into the MultiThreshold
                    # node first
                    successor.input[0] = inp
                    # Repurpose the middle tensor for the output of the
                    # MultiThreshold
                    successor.output[0] = mid
                    # The Squeeze operator now gets the middle tensor as its
                    # input
                    node.input[0] = mid
                    # Squeeze now produces the original output tensor
                    node.output[0] = out
                    # Delete the shape annotation of the connecting tensors
                    # to be re-done later
                    model.set_tensor_shape(mid, None)
                    model.set_tensor_shape(out, None)
                    # Track whether the graph has been modified, never
                    # resets to False
                    graph_modified = True
                    # Break the loop after deleting shape annotations to
                    # immediately re-do these before changing the next
                    # operator
                    break
        # Need to redo the shape inference after potentially deleting them
        model = model.transform(InferShapes())  # noqa: Shadows model
        # Return the transformed model and indicate whether the graph
        # actually has been transformed
        return model, graph_modified


# Moves a Squeeze operation past MatMul
# TODO: extend to all operations invariant to or compatible with squeezing
class MoveSqueezePastMatMul(Transformation):
    # Applies the transform to a whole model graph
    def apply(self, model: ModelWrapper):  # noqa
        # Get the model graph out of the model wrapper object
        graph = model.graph
        # Keep track of whether the graph has been modified
        graph_modified = False
        # Iterate all nodes in the graph keeping track of the index
        for index, node in enumerate(graph.node):
            # Applies to Squeeze operation types
            if node.op_type == "Squeeze":
                # Currently does not handle fork- or join-nodes
                if model.is_fork_node(node) or model.is_join_node(node):
                    # Softly skip this node
                    continue
                # As this is not a fork-node, there can be at most one successor
                successor = model.find_direct_successors(node)
                # If Squeeze is the final operation in the graph, there might
                # be no successor
                if successor is None:
                    # Softly skip this node
                    continue
                # Now there is exactly one successor which needs to be extracted
                # from the list
                successor = successor[0]
                # Applies to MatMul
                # TODO: Check behavior for multi-dimensional and potentially
                #  broadcasting MatMuls...
                if successor.op_type in {"MatMul"}:
                    # Get names of all tensors involved in  # noqa: Duplicate
                    # connecting the nodes
                    inp = node.input[0]  # noqa: Duplicate
                    mid = node.output[0]
                    out = successor.output[0]
                    # Rewire the graph to feed original into the MultiThreshold
                    # node first
                    successor.input[0] = inp
                    # Repurpose the middle tensor for the output of the
                    # MultiThreshold
                    successor.output[0] = mid
                    # The Squeeze operator now gets the middle tensor as its
                    # input
                    node.input[0] = mid
                    # Squeeze now produces the original output tensor
                    node.output[0] = out
                    # Delete the shape annotation of the connecting tensors
                    # to be re-done later
                    model.set_tensor_shape(mid, None)
                    model.set_tensor_shape(out, None)
                    # Track whether the graph has been modified, never
                    # resets to False
                    graph_modified = True
                    # Break the loop after deleting shape annotations to
                    # immediately re-do these before changing the next
                    # operator
                    break
        # Need to redo the shape inference after potentially deleting them
        model = model.transform(InferShapes())  # noqa: Shadows model
        # Return the transformed model and indicate whether the graph
        # actually has been transformed
        return model, graph_modified<|MERGE_RESOLUTION|>--- conflicted
+++ resolved
@@ -593,6 +593,85 @@
         return (model, graph_modified)
 
 
+class MoveLinearPastEltwiseAdd(Transformation):
+    """Move linear operations (mul, add) past elementwise add operations where possible.
+    Specifically,matches and transforms the following patterns:
+    (x*C) + (y*C) -> (x + y) * C
+    (x+A) + (y+B) -> (x + y) + (A + B)
+    where x and y are dynamic inputs, A, B, C are constant tensors (in general).
+    """
+
+    def move_node(self, graph, n, prod0, prod1, node_ind):
+        # found! move one of the muls to output, remove the other one
+        lin0_in0 = prod0.input[0]
+        lin1_in0 = prod1.input[0]
+        in0 = n.input[0]
+        out = n.output[0]
+        # TODO: check shapes don't change through scalar mul or add
+        # connect the eltwise add inputs to mul inputs
+        n.input[0] = lin0_in0
+        n.input[1] = lin1_in0
+        # connect mul0 output to eltwise add output
+        prod0.output[0] = out
+        # connect the input of mul0 and output of eltwise add together
+        n.output[0] = in0
+        prod0.input[0] = in0
+        # move prod0 node past eltwise add node, and remove prod1
+        graph.node.remove(prod1)
+        graph.node.remove(prod0)
+        graph.node.insert(node_ind - 2, prod0)
+
+    def apply(self, model):
+        graph = model.graph
+        node_ind = 0
+        graph_modified = False
+        nodes = [n for n in graph.node]
+        for n in nodes:
+            node_ind += 1
+            if n.op_type == "Add":
+                # check for tensors on both inputs (eltwise add)
+                # scalar add has an initializer on one input
+                in0 = n.input[0]
+                in1 = n.input[1]
+                if in0 is None or in1 is None:
+                    continue
+                A = model.get_initializer(in0)
+                B = model.get_initializer(in1)
+                if A is not None or B is not None:
+                    continue
+                # check for mul with same initializer on both inputs
+                prod0 = model.find_producer(in0)
+                prod1 = model.find_producer(in1)
+                # Also check case when both branches are empty and come
+                # from the same node: (prod0 == prod1)
+                # Other transform should handle that
+                if prod0 is None or prod1 is None or (prod0 == prod1):
+                    continue
+                if len(prod0.input) < 2 or len(prod1.input) < 2:
+                    continue
+                init0 = model.get_initializer(prod0.input[1])
+                init1 = model.get_initializer(prod1.input[1])
+                # if either initializer is None, skip
+                if init0 is None or init1 is None:
+                    continue
+                if prod0.op_type == "Mul" and prod1.op_type == "Mul":
+                    if np.array_equal(init0, init1):
+                        self.move_node(graph, n, prod0, prod1, node_ind)
+                        node_ind -= 1
+                        graph_modified = True
+                elif prod0.op_type == "Add" and prod1.op_type == "Add":
+                    init = init0 + init1
+                    # update initializer of prod0, which we'll move
+                    model.set_initializer(prod0.input[1], init)
+                    self.move_node(graph, n, prod0, prod1, node_ind)
+                    node_ind -= 1
+                    graph_modified = True
+                else:
+                    continue
+        model = model.transform(InferShapes())
+        return (model, graph_modified)
+
+
 class MoveScalarLinearPastInvariants(Transformation):
     """Move scalar linear operations (mul, add) past functions which are invariant
     to them. Specifically, matches and transforms the following patterns:
@@ -604,19 +683,14 @@
     """
 
     # Op-types of currently supported invariants
+    # Op-types of currently supported invariants
     SUPPORTED_INVARIANTS = {
         "GlobalAveragePool",
-<<<<<<< HEAD
-        "Reshape",
-        "Transpose",
-        "Flatten",
-=======
         "Identity",
         "Reshape",
         "Transpose",
         "Flatten",
         "Expand",
->>>>>>> 957b5c11
         "Slice",
         "Squeeze",
         "Unsqueeze",
@@ -643,11 +717,7 @@
                 if prod0 is None:
                     continue
 
-<<<<<<< HEAD
-                if prod0.op_type in ["Mul", "Add", "Div"]:
-=======
                 if prod0.op_type in ["Mul", "Div", "Add", "Sub"]:
->>>>>>> 957b5c11
                     # Cannot handle fork-nodes, try MoveLinearPastFork first
                     if model.is_fork_node(prod0):
                         warnings.warn(
