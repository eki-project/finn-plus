# Copyright (c) 2020, Xilinx
# All rights reserved.
#
# Redistribution and use in source and binary forms, with or without
# modification, are permitted provided that the following conditions are met:
#
# * Redistributions of source code must retain the above copyright notice, this
#   list of conditions and the following disclaimer.
#
# * Redistributions in binary form must reproduce the above copyright notice,
#   this list of conditions and the following disclaimer in the documentation
#   and/or other materials provided with the distribution.
#
# * Neither the name of FINN nor the names of its
#   contributors may be used to endorse or promote products derived from
#   this software without specific prior written permission.
#
# THIS SOFTWARE IS PROVIDED BY THE COPYRIGHT HOLDERS AND CONTRIBUTORS "AS IS"
# AND ANY EXPRESS OR IMPLIED WARRANTIES, INCLUDING, BUT NOT LIMITED TO, THE
# IMPLIED WARRANTIES OF MERCHANTABILITY AND FITNESS FOR A PARTICULAR PURPOSE ARE
# DISCLAIMED. IN NO EVENT SHALL THE COPYRIGHT HOLDER OR CONTRIBUTORS BE LIABLE
# FOR ANY DIRECT, INDIRECT, INCIDENTAL, SPECIAL, EXEMPLARY, OR CONSEQUENTIAL
# DAMAGES (INCLUDING, BUT NOT LIMITED TO, PROCUREMENT OF SUBSTITUTE GOODS OR
# SERVICES; LOSS OF USE, DATA, OR PROFITS; OR BUSINESS INTERRUPTION) HOWEVER
# CAUSED AND ON ANY THEORY OF LIABILITY, WHETHER IN CONTRACT, STRICT LIABILITY,
# OR TORT (INCLUDING NEGLIGENCE OR OTHERWISE) ARISING IN ANY WAY OUT OF THE USE
# OF THIS SOFTWARE, EVEN IF ADVISED OF THE POSSIBILITY OF SUCH DAMAGE.

import numpy as np
import qonnx.core.data_layout as DataLayout
import warnings
from onnx import helper as oh
from qonnx.core.datatype import DataType
<<<<<<< HEAD

# QONNX wrapper of ONNX model graphs
=======
>>>>>>> d7b398ab
from qonnx.core.modelwrapper import ModelWrapper
from qonnx.custom_op.registry import getCustomOp
from qonnx.transformation.base import Transformation
from qonnx.transformation.infer_datatypes import InferDataTypes
from qonnx.transformation.infer_shapes import InferShapes
from qonnx.util.basic import get_by_name

# Protobuf onnx graph node type
from onnx import NodeProto  # noqa


# Note: Old name kept for compatibility reasons but actually allows to absorb
# any bias irrespective of signedness which might result in changed signedness
# of the output type
class AbsorbSignBiasIntoMultiThreshold(Transformation):
    """Absorb scalar bias originating from signed int export back into
    MultiThreshold and re-evaluate the output datatype."""

    def apply(self, model: ModelWrapper):
        # Get the model graph out of the model wrapper object
        graph = model.graph
        # Keep track of whether the graph has been modified
        graph_modified = False
        # Iterate all nodes in the graph keeping track of the index
        for index, node in enumerate(graph.node):
            # Only non-branching threshold operations are supported
            if (
                node.op_type == "MultiThreshold"
                and not model.is_fork_node(node)
                and not model.is_join_node(node)
            ):
                # We now we are not forking, so there is at most one consumer
                consumer = model.find_consumer(node.output[0])
                # At the end of the graph we might have no consumer. If we have
                # one, only handle Adds, turn Sub into Add first...
                if consumer is not None and consumer.op_type == "Add":
                    # Try to get the parameter tensor for the addition: Sanity
                    # check whether this is present, even though we already
                    # tested for non-joining
                    bias = model.get_initializer(consumer.input[1])

                    # Warn and skip if there is no constant bias present
                    if bias is None:
                        warnings.warn(
                            f"{self.__class__.__name__}: Bias not constant for"
                            f" {consumer.name}, skipping."
                        )
                        # Skip to next node, nothing changed so far, no need to
                        # break here
                        continue

                    # Try to get the parameter tensor for the thresholds: Sanity
                    # check whether this is present, even though we already
                    # tested for non-joining
                    thresholds = model.get_initializer(node.input[1])

                    # Warn and skip if there is no constant bias present
                    if thresholds is None:
                        warnings.warn(
                            f"{self.__class__.__name__}: Thresholds not"
                            f" constant for {node.name}, skipping."
                        )
                        # Skip to next node, nothing changed so far, no need to
                        # break here
                        continue

                    # Check whether the bias is as scalar as we cannot absorb
                    # full tensors into node attributes
                    if not (bias.ndim == 0 or all(x == 1 for x in bias.shape)):
                        warnings.warn(
                            f"{self.__class__.__name__}: Bias not scalar"
                            f" for {consumer.name}, skipping."
                        )
                        # Skip to next node, nothing changed so far, no need to
                        # break here
                        continue

                    # Flatten effectively scalar bias tensors and extract to
                    # have "plain" scalar
                    bias = bias.flatten()[0]
                    # CustomOp instance of the thresholding node required for
                    # convenient attribute manipulation
                    threshold_op = getCustomOp(node)
                    # Shift the output bias of the thresholding operator
                    out_bias = threshold_op.get_node_attr("out_bias") + bias
                    # Derive the new output range due to shifting the bias
                    # Note: We count thresholds steps on top of the bias
                    new_min = out_bias
                    new_max = out_bias + thresholds.shape[-1]

                    # Allows the signedness to change depending on the new
                    # output range [new_min,new_max]
                    if abs(new_min) > abs(new_max):
                        odt = DataType.get_smallest_possible(new_min)
                    else:
                        odt = DataType.get_smallest_possible(new_max)

                    # Check whether the new range can be represented with the
                    # derived integer datatype
                    if not (odt.allowed(new_max) and odt.allowed(new_min)):
                        # Cannot be represented, warn and skip transforming
                        warnings.warn(
                            f"{self.__class__.__name__}: Cannot absorb bias"
                            f" from {consumer.name} into {node.name}: {bias}"
                        )
                        # Skip to the next candidate node
                        continue

                    # Remember the old datatype for some further checks and info
                    old_odt = threshold_op.get_node_attr("out_dtype")

                    # Check whether the datatype changes as this is something
                    # the "user" should be aware of
                    if odt.name != old_odt:
                        warnings.warn(
                            f"{self.__class__.__name__}: Output datatype for"
                            f" {node.name} changing from {old_odt} to {odt}"
                        )

                    # Up until now we did not modify the nodes/grap, just did
                    # some checks and derive the new bias and datatype. Start
                    # inserting this back into the graph now...

                    # Set new bias and datatype attributes into the threshold
                    # operator
                    threshold_op.set_nodeattr("out_bias", out_bias)
                    threshold_op.set_nodeattr("out_dtype", odt.name)
                    # Remove the bias operator and rewire the graph to skip the
                    # now-missing node
                    node.output[0] = consumer.output[0]
                    graph.node.remove(consumer)
                    # Update the datatype at the output of the threshold
                    # operation
                    model.set_tensor_datatype(node.output[0], odt)

                    # Graph modified so we need to apply this transformation
                    # again
                    graph_modified = True
                    # Better break now to clean up and recover annotations first
                    break
        # As we might have changes types and removed nodes better redo some
        # annotations
        model = model.transform(InferDataTypes())
        model = model.transform(InferShapes())
        # Transformed model and indication whether the transformation should be
        # applied again
        return model, graph_modified


# Groups inputs by categories, i.e., groups dynamic inputs first, followed by
# initializers. Keeps order of inputs in each category.
def group_inputs_by_category(node: NodeProto, model: ModelWrapper):  # noqa
    # First select all dynamic inputs, which are those without initializer
    # tensor
    dynamics = [i for i in node.input if model.get_initializer(i) is None]
    # Select all input which are initializers, which, by exclusion, are all
    # those not among the dynamic inputs
    initializers = [i for i in node.input if i not in dynamics]
    # Return lists of dynamic anc initializer inputs
    return dynamics, initializers


class AbsorbAddIntoMultiThreshold(Transformation):
    """Absorb preceding Add ops into MultiThreshold by updating the threshold
    values. Only scalar/1D add vectors can be absorbed."""

    def apply(self, model):
        graph = model.graph
        node_ind = 0
        graph_modified = False
        for n in graph.node:
            node_ind += 1
            if n.op_type == "Add" and not model.is_fork_node(n) and not model.is_join_node(n):
                consumer = model.find_consumer(n.output[0])
                if consumer is not None and consumer.op_type == "MultiThreshold":
                    # As Add is not a join node, there must be one initializer
                    # and one dynamic input. We do not know their order, but
                    # can group them accordingly to extract the tensor names
                    (start,), (add_weight,) = group_inputs_by_category(n, model)
                    threshold = consumer.input[1]
                    A = model.get_initializer(add_weight)
                    T = model.get_initializer(threshold)
                    # Test for the thresholds actually being initializers
                    # Note: No need to validate the add_weights anymore, this
                    # is already handled by the grouping and is_join_node test.
                    assert T is not None, "Initializer for thresholds is not set."
                    # we can only absorb 0d or 1d adds
                    is_scalar = A.ndim == 0 or all(x == 1 for x in A.shape)
                    actual_ndims = len(tuple(filter(lambda x: x > 1, A.shape)))
                    is_1d = actual_ndims == 1

                    def can_broadcast_shapes(lhs, rhs):
                        # Broadcasting might raise an exception
                        try:
                            # Try broadcasting the shapes
                            if len(np.broadcast_shapes(lhs, rhs)) == 2:
                                # These tensors can be broadcast, preserving the
                                # left-hand-side shape
                                return True
                            # These tensors cannot be broadcast
                            return False
                        # Failing to broadcast the tensors raises ValueError
                        except ValueError:
                            # These tensors cannot be broadcast
                            return False

                    if is_scalar or is_1d:
                        # Reshape addition parameters to have the elements/PE
                        # dimension first, aligned with the thresholds.
                        A = A.reshape(-1, 1)  # noqa: Not lowercase
                        # Check that we can actually broadcast the addition
                        # weights to the thresholds tensors, i.e., it is adding
                        # along the right axis
                        if can_broadcast_shapes(T.shape, A.shape):
                            Tnew = T - A  # noqa: Not lowercase
                            # Tnew = T - A.reshape(-1, T.shape[1])
                            # compute new thresholds and set initializer
                            model.set_initializer(threshold, Tnew)
                            # wire add input directly to MultiThreshold
                            consumer.input[0] = start
                            # remove the add node
                            graph.node.remove(n)
                            graph_modified = True
        return model, graph_modified


class AbsorbMulIntoMultiThreshold(Transformation):
    """Absorb preceding Mul ops into MultiThreshold by updating the threshold
    values. Only *positive* scalar/1D mul vectors can be absorbed."""

    def apply(self, model):
        graph = model.graph
        node_ind = 0
        graph_modified = False
        for n in graph.node:
            node_ind += 1
            if n.op_type == "Mul" and not model.is_fork_node(n) and not model.is_join_node(n):
                mul_weight_name = n.input[1]
                A = model.get_initializer(mul_weight_name)
                assert A is not None, "Initializer for mul weights is not set."
                is_signed = (A < 0).any()
                is_scalar = A.ndim == 0 or all(x == 1 for x in A.shape)
                actual_ndims = len(tuple(filter(lambda x: x > 1, A.shape)))
                is_1d = actual_ndims == 1
                consumer = model.find_consumer(n.output[0])
                if consumer is not None and consumer.op_type == "MultiThreshold":
                    if not is_signed and (is_1d or is_scalar):
                        threshold_name = consumer.input[1]
                        T = model.get_initializer(threshold_name)
                        assert T is not None, "Initializer for thresholds is not set."
                        start_name = n.input[0]
                        # compute new thresholds and set initializer
                        Tnew = T / A.reshape(-1, 1)
                        # TODO: need to handle negative A values correctly; produce
                        # mul sign mask and merge into preceding matmul?
                        model.set_initializer(threshold_name, Tnew)
                        # wire add input directly to MultiThreshold
                        consumer.input[0] = start_name
                        # remove the mul node
                        graph.node.remove(n)
                        graph_modified = True
        return (model, graph_modified)


class FactorOutMulSignMagnitude(Transformation):
    """Split multiply-by-constant nodes into two multiply-by-constant nodes,
    where the first node is a bipolar vector (of signs) and the second is a
    vector of magnitudes."""

    def apply(self, model):
        graph = model.graph
        node_ind = 0
        graph_modified = False
        for n in graph.node:
            node_ind += 1
            if n.op_type == "Mul" and not model.is_join_node(n):
                mul_weight_name = n.input[1]
                A = model.get_initializer(mul_weight_name)
                assert A is not None, "Initializer for mul weights is not set."
                is_scalar = np.prod(A.shape) == 1
                actual_ndims = len(tuple(filter(lambda x: x > 1, A.shape)))
                is_1d = actual_ndims == 1
                is_not_bipolar = model.get_tensor_datatype(mul_weight_name) != DataType["BIPOLAR"]
                is_signed = (A < 0).any()
                if is_signed and (is_scalar or is_1d) and is_not_bipolar:
                    start_name = n.input[0]
                    in_shape = model.get_tensor_shape(start_name)
                    middle_name = model.make_new_valueinfo_name()
                    model.set_tensor_shape(middle_name, in_shape)
                    sign_mul_param_name = model.make_new_valueinfo_name()
                    # create new mul node with sign(A) as the operand
                    sgn = np.sign(A)
                    model.set_initializer(sign_mul_param_name, sgn)
                    model.set_tensor_datatype(sign_mul_param_name, DataType["BIPOLAR"])
                    # replace original mul weight by magnitudes
                    model.set_initializer(mul_weight_name, np.abs(A))
                    new_mul = oh.make_node("Mul", [start_name, sign_mul_param_name], [middle_name])
                    n.input[0] = middle_name
                    graph.node.insert(node_ind - 1, new_mul)
                    graph_modified = True
        return (model, graph_modified)


class Absorb1BitMulIntoMatMul(Transformation):
    """Absorb bipolar or binary multiplications into the preceding matrix
    multiply."""

    def apply(self, model):
        graph = model.graph
        node_ind = 0
        graph_modified = False
        for n in graph.node:
            node_ind += 1
            # Note: Join-node test is implicitly covered by testing for the
            # initializer below
            # Note: This cannot handle fork-nodes, as only the first consumer is
            # considered below.
            # TODO: Fork-nodes could be handled if the muls are the same in all
            #  branches, but this is not checked nor rewired at all right now.
            if n.op_type == "MatMul" and not model.is_fork_node(n):
                matmul_weight_name = n.input[1]
                W = model.get_initializer(matmul_weight_name)
                Wdt = model.get_tensor_datatype(matmul_weight_name)
                # Just skip matmuls with non-existing weight initializers
                if W is None:
                    continue
                consumer = model.find_consumer(n.output[0])
                # Note: Join-node test is implicitly covered by testing for the
                # initializer below
                if consumer is not None and consumer.op_type == "Mul":
                    mul_weight_name = consumer.input[1]
                    A = model.get_initializer(mul_weight_name)
                    # Just skip muls with non-existing scale initializers
                    if A is None:
                        continue
                    is_1bit = model.get_tensor_datatype(mul_weight_name).bitwidth() == 1
                    if is_1bit:
                        Wnew = A * W
                        assert (
                            Wnew.shape == W.shape
                        ), """Shape of new weights is not
                        the same as the shape of the weight matrix before."""
                        check_fxn = np.vectorize(lambda x: Wdt.allowed(x))
                        # only absorb if permitted by W datatype
                        if check_fxn(Wnew).all():
                            model.set_initializer(matmul_weight_name, Wnew)
                            n.output[0] = consumer.output[0]
                            graph.node.remove(consumer)
                            graph_modified = True
        return (model, graph_modified)


class Absorb1BitMulIntoConv(Transformation):
    """Absorb bipolar or binary multiplications into the preceding convolution."""

    def apply(self, model):
        graph = model.graph
        node_ind = 0
        graph_modified = False
        for n in graph.node:
            node_ind += 1
            # Note: Join-node test is implicitly covered by testing for the
            # initializer below
            # Note: This cannot handle fork-nodes, as only the first consumer is
            # considered below.
            # TODO: Fork-nodes could be handled if the muls are the same in all
            #  branches, but this is not checked nor rewired at all right now.
            if n.op_type == "Conv" and not model.is_fork_node(n):
                conv_weight_name = n.input[1]
                W = model.get_initializer(conv_weight_name)
                Wdt = model.get_tensor_datatype(conv_weight_name)
                # Just skip convs with non-existing weight initializers
                if W is None:
                    continue
                consumer = model.find_consumer(n.output[0])
                # Note: Join-node test is implicitly covered by testing for the
                # initializer below
                if consumer is not None and consumer.op_type == "Mul":
                    mul_weight_name = consumer.input[1]
                    A = model.get_initializer(mul_weight_name)
                    # Just skip muls with non-existing scale initializers
                    if A is None:
                        continue
                    is_1bit = model.get_tensor_datatype(mul_weight_name).bitwidth() == 1
                    is_scalar = np.prod(A.shape) == 1
                    actual_ndims = len(tuple(filter(lambda x: x > 1, A.shape)))
                    is_1d = actual_ndims == 1
                    if is_1bit and (is_1d or is_scalar):
                        # move the mul to the OFM position, since the mul is
                        # applied on the outputs channelwise or as scalar
                        Wnew = A.reshape(-1, 1, 1, 1) * W
                        assert (
                            Wnew.shape == W.shape
                        ), """Shape of new weights is not
                        the same as the shape of the conv weights before."""
                        check_fxn = np.vectorize(lambda x: Wdt.allowed(x))
                        # only absorb if permitted by W datatype
                        if check_fxn(Wnew).all():
                            model.set_initializer(conv_weight_name, Wnew)
                            n.output[0] = consumer.output[0]
                            graph.node.remove(consumer)
                            graph_modified = True
        return (model, graph_modified)


class AbsorbTransposeIntoMultiThreshold(Transformation):
    """For (NCHWTranspose -> MultiThreshold) move Transpose past MultiThreshold
    and set its data_layout mode to NHWC."""

    def apply(self, model):
        graph = model.graph
        node_ind = 0
        graph_modified = False
        nodes = [n for n in model.graph.node]
        for n in nodes:
            node_ind += 1
            if n.op_type == "Transpose" and not model.is_fork_node(n):
                perms = list(get_by_name(n.attribute, "perm").ints)
                if perms == [0, 3, 1, 2]:
                    mt_cand = model.find_consumer(n.output[0])
                    if (
                        mt_cand is not None
                        and mt_cand.op_type == "MultiThreshold"
                        # and not model.is_fork_node(mt_cand)
                    ):
                        mt_cand_orig_output = mt_cand.output[0]
                        mt = getCustomOp(mt_cand)
                        mt.set_nodeattr("data_layout", "NHWC")
                        # Rewire input of MultiThreshold node
                        mt_cand.input[0] = n.input[0]
                        # Make new intermediate tensor
                        intermediate_tensor_name = model.make_new_valueinfo_name()
                        intermediate_tensor_shape = model.get_tensor_shape(n.input[0])
                        intermediate_tensor_finn_dtype = model.get_tensor_datatype(
                            mt_cand.output[0]
                        )
                        # Create a new ValueInfoProto and set the shape
                        model.set_tensor_shape(intermediate_tensor_name, intermediate_tensor_shape)
                        # Set the tensor layout
                        model.set_tensor_layout(intermediate_tensor_name, DataLayout.NHWC)
                        # Set the tensor FINN datatype
                        model.set_tensor_datatype(
                            intermediate_tensor_name, intermediate_tensor_finn_dtype
                        )
                        # Rewire output of MT node
                        mt_cand.output[0] = intermediate_tensor_name
                        # Get rid of first transpose node
                        graph.node.remove(n)
                        # Create new Transpose node
                        new_transpose = oh.make_node(
                            "Transpose",
                            [intermediate_tensor_name],
                            [mt_cand_orig_output],
                            perm=[0, 3, 1, 2],
                        )
                        graph.node.insert(node_ind + 1, new_transpose)
                        graph_modified = True
        if graph_modified:
            model = model.transform(InferDataTypes())
        return (model, graph_modified)


class AbsorbTransposeIntoFlatten(Transformation):
    """Absorb transpose node into succeeding flatten node, if H=W=1 and the first
    dimension stays the same. Can also be applied if flatten is implemented implicitly
    by a reshape node with shape [1, -1] and the first input dimension is 1"""

    def apply(self, model):
        graph = model.graph
        graph_modified = False
        node_ind = 0
        for n in graph.node:
            node_ind += 1
            if (
                n.op_type == "Reshape" and (model.get_initializer(n.input[1]) == [1, -1]).all()
            ) or n.op_type == "Flatten":
                prod = model.find_producer(n.input[0])
                if (
                    prod is not None
                    and prod.op_type == "Transpose"
                    # we ensure that the first dimension is not changed from the
                    # transpose operation
                    and get_by_name(prod.attribute, "perm").ints[0] == 0
                ):
                    data_layout = model.get_tensor_layout(prod.input[0])
                    # check for the data layout to interpret input shape correctly
                    if data_layout is None:
                        warnings.warn(
                            """Data layout for input tensor of Transpose node is not set.
                                To use AbsorbTransposeIntoFlatten transformation
                                please set tensor data layout."""
                        )
                        continue
                    elif data_layout == DataLayout.NCHW:
                        (b, c, h, w) = model.get_tensor_shape(prod.input[0])
                        # if h=w=1 the transposition can be absorbed, otherwise
                        # the absorption would lead to an error in the behavior
                        if h != 1 or w != 1:
                            continue
                        # the flatten node from onnx keeps by default the first
                        # dim and flattens the rest, that is why this transformation
                        # can only work with b != 1 if the model contains already a
                        # flatten node and not a reshape node with shape = [1, -1].
                        # If the first  dim of the input tensor is not 1, flatten and
                        # reshape (with shape = [1, -1]) would lead to different results
                        if n.op_type == "Reshape" and b != 1:
                            continue
                    elif data_layout == DataLayout.NHWC:
                        (b, h, w, c) = model.get_tensor_shape(prod.input[0])
                        if h != 1 or w != 1:
                            continue
                        if n.op_type == "Reshape" and b != 1:
                            continue
                    # create single flatten node and remove obsolete nodes
                    node = oh.make_node("Flatten", [prod.input[0]], [n.output[0]])
                    graph.node.remove(n)
                    graph.node.remove(prod)
                    graph.node.insert(node_ind, node)
                    graph_modified = True
        if graph_modified:
            model = model.transform(InferDataTypes())
        return (model, graph_modified)


class AbsorbScalarMulAddIntoTopK(Transformation):
    """Remove mul/add node prior to topk node if the op is scalar. Note that
    the TopK output probabilities will change, but the indices won't."""

    def apply(self, model):
        graph = model.graph
        node_ind = 0
        graph_modified = False
        for n in graph.node:
            node_ind += 1
            if n.op_type == "TopK":
                prod = model.find_producer(n.input[0])
                if prod is not None and (prod.op_type in ["Mul", "Add"]):
                    prod_input = prod.input[0]
                    param_name = prod.input[1]
                    A = model.get_initializer(param_name)
                    if A is None:
                        warnings.warn("Param is not constant, skipping")
                        continue
                    is_scalar = all(x == 1 for x in A.shape)
                    is_scalar_pos_mul = is_scalar and (prod.op_type == "Mul") and A > 0
                    is_scalar_add = is_scalar and (prod.op_type == "Add")
                    if is_scalar_pos_mul or is_scalar_add:
                        # if the mul is scalar and positive, we can just delete the
                        # mul node and rewire the top k node. Because the top k node
                        # works with probabilities and their relation to each other
                        # the relation doesn't change if every value is multiplied
                        # with a scalar
                        graph.node.remove(prod)
                        n.input[0] = prod_input
                        # to avoid error the dataype is set to float32
                        model.set_tensor_datatype(n.input[0], DataType["FLOAT32"])
                        graph_modified = True
        if graph_modified:
            model = model.transform(InferShapes())
            model = model.transform(InferDataTypes())
        return (model, graph_modified)


class AbsorbConsecutiveTransposes(Transformation):
    """Remove (Transpose -> Transpose) patterns when the input and output
    of the pattern have the same layout."""

    def are_opposite_permutations(self, perms1, perms2):
        if len(perms1) != len(perms2):
            return False
        assert 0 <= max(perms2) < len(perms2), "invalid permutation"
        assert 0 <= max(perms1) < len(perms1), "invalid permutation"

        for i, p in enumerate(perms2):
            if perms1[p] != i:
                return False

        return True

    def apply(self, model):
        graph = model.graph
        graph_modified = False
        for node in graph.node:
            if node.op_type == "Transpose":
                next_nodes = model.find_consumers(node.output[0])
                perms1 = list(get_by_name(node.attribute, "perm").ints)
                if len(next_nodes) == 0:
                    continue
                # check if all nodes after fork are opposite transposes
                all_opposite_transposes = True
                for next_node in next_nodes:
                    if next_node is not None and next_node.op_type == "Transpose":
                        perms2 = list(get_by_name(next_node.attribute, "perm").ints)
                        if not self.are_opposite_permutations(perms1, perms2):
                            all_opposite_transposes = False
                            break
                    else:
                        all_opposite_transposes = False
                        break
                if not all_opposite_transposes:
                    continue
                source_tensor = node.input[0]
                for next_node in next_nodes:
                    # connect next_node's consumers' appropriate input to n's input
                    # TODO how to handle top-level outputs if any?
                    nextnode_out = next_node.output[0]
                    assert nextnode_out not in [x.name for x in model.graph.output]
                    consumers = model.find_consumers(nextnode_out)
                    for cons in consumers:
                        for i, iname in enumerate(cons.input):
                            if iname == nextnode_out:
                                cons.input[i] = source_tensor
                    # remove consumer transpose
                    graph.node.remove(next_node)
                # remove producer transpose
                graph.node.remove(node)
                graph_modified = True

        if graph_modified:
            model = model.transform(InferDataTypes())
        return (model, graph_modified)


class AbsorbTransposeIntoResize(Transformation):
    """For (NCHWTranspose -> Resize) move Transpose past Resize and
    change the Resize node's attributes accordingly."""

    def apply(self, model):
        graph = model.graph
        node_ind = 0
        graph_modified = False
        for node in graph.node:
            node_ind += 1
            if node.op_type == "Transpose" and not model.is_fork_node(node):
                perms = list(get_by_name(node.attribute, "perm").ints)
                if perms == [0, 3, 1, 2]:
                    mt_cand = model.find_consumer(node.output[0])
                    if mt_cand is not None and mt_cand.op_type == "Resize":
                        mode = get_by_name(mt_cand.attribute, "mode").s.decode("ascii")
                        # skip if mode is not nearest
                        if mode != "nearest":
                            continue
                        # if sizes specified, turn into scales
                        if len(mt_cand.input) > 3:
                            sizes = model.get_initializer(mt_cand.input[3])
                        else:
                            sizes = None
                        if sizes is not None:
                            ishape = model.get_tensor_shape(mt_cand.input[0])
                            ns, cs, hs, ws = sizes / np.asarray(ishape)
                            model.set_initializer(mt_cand.input[2], np.asarray([ns, cs, hs, ws]))
                            mt_cand.input.remove(mt_cand.input[3])
                        # scales already specified, transpose indices to NHWC
                        scales = model.get_initializer(mt_cand.input[2])
                        assert scales is not None
                        ns, cs, hs, ws = scales
                        model.set_initializer(mt_cand.input[2], np.asarray([ns, hs, ws, cs]))
                        # get rid of first tranpose node
                        mt_cand.input[0] = node.input[0]
                        graph.node.remove(node)
                        is_last_node = mt_cand.output[0] in [x.name for x in model.graph.output]

                        new_tensor_name = model.make_new_valueinfo_name()
                        if is_last_node:
                            trans_input = new_tensor_name
                            trans_output = mt_cand.output[0]
                        else:
                            trans_input = mt_cand.output[0]
                            trans_output = new_tensor_name
                        # fix tensor shapes for Resize and Transpose
                        n, c, hx, wx = model.get_tensor_shape(mt_cand.output[0])
                        model.set_tensor_shape(trans_input, (n, hx, wx, c))
                        model.set_tensor_shape(trans_output, (n, c, hx, wx))
                        # re-insert Transpose behind Resize
                        new_transpose = oh.make_node(
                            "Transpose",
                            [trans_input],
                            [trans_output],
                            perm=[0, 3, 1, 2],
                        )
                        # rewire nodes
                        final_t_cands = model.find_consumers(mt_cand.output[0])
                        # rewire next nodes' inputs
                        for final_t_cand in final_t_cands:
                            final_t_cand.input[0] = trans_output
                        mt_cand.output[0] = trans_input
                        graph.node.insert(node_ind + 1, new_transpose)
                        graph_modified = True
        if graph_modified:
            model = model.transform(InferDataTypes())
        return (model, graph_modified)<|MERGE_RESOLUTION|>--- conflicted
+++ resolved
@@ -31,11 +31,6 @@
 import warnings
 from onnx import helper as oh
 from qonnx.core.datatype import DataType
-<<<<<<< HEAD
-
-# QONNX wrapper of ONNX model graphs
-=======
->>>>>>> d7b398ab
 from qonnx.core.modelwrapper import ModelWrapper
 from qonnx.custom_op.registry import getCustomOp
 from qonnx.transformation.base import Transformation
