--- conflicted
+++ resolved
@@ -351,14 +351,11 @@
                 matmul_weight_name = n.input[1]
                 W = model.get_initializer(matmul_weight_name)
                 Wdt = model.get_tensor_datatype(matmul_weight_name)
-<<<<<<< HEAD
-=======
                 if W is None:
                     # see if we can find a weight quantizer
                     q_cand = model.find_producer(matmul_weight_name)
                     if q_cand is not None and q_cand.op_type == "Quant":
                         W = model.get_initializer(q_cand.input[0])
->>>>>>> 0975dc02
                 # Just skip matmuls with non-existing weight initializers
                 if W is None:
                     continue
@@ -411,14 +408,11 @@
                 conv_weight_name = n.input[1]
                 W = model.get_initializer(conv_weight_name)
                 Wdt = model.get_tensor_datatype(conv_weight_name)
-<<<<<<< HEAD
-=======
                 if W is None:
                     # see if we can find a weight quantizer
                     q_cand = model.find_producer(conv_weight_name)
                     if q_cand is not None and q_cand.op_type == "Quant":
                         W = model.get_initializer(q_cand.input[0])
->>>>>>> 0975dc02
                 # Just skip convs with non-existing weight initializers
                 if W is None:
                     continue
