# Copyright (c) 2020, Xilinx
# All rights reserved.
#
# Redistribution and use in source and binary forms, with or without
# modification, are permitted provided that the following conditions are met:
#
# * Redistributions of source code must retain the above copyright notice, this
#   list of conditions and the following disclaimer.
#
# * Redistributions in binary form must reproduce the above copyright notice,
#   this list of conditions and the following disclaimer in the documentation
#   and/or other materials provided with the distribution.
#
# * Neither the name of FINN nor the names of its
#   contributors may be used to endorse or promote products derived from
#   this software without specific prior written permission.
#
# THIS SOFTWARE IS PROVIDED BY THE COPYRIGHT HOLDERS AND CONTRIBUTORS "AS IS"
# AND ANY EXPRESS OR IMPLIED WARRANTIES, INCLUDING, BUT NOT LIMITED TO, THE
# IMPLIED WARRANTIES OF MERCHANTABILITY AND FITNESS FOR A PARTICULAR PURPOSE ARE
# DISCLAIMED. IN NO EVENT SHALL THE COPYRIGHT HOLDER OR CONTRIBUTORS BE LIABLE
# FOR ANY DIRECT, INDIRECT, INCIDENTAL, SPECIAL, EXEMPLARY, OR CONSEQUENTIAL
# DAMAGES (INCLUDING, BUT NOT LIMITED TO, PROCUREMENT OF SUBSTITUTE GOODS OR
# SERVICES; LOSS OF USE, DATA, OR PROFITS; OR BUSINESS INTERRUPTION) HOWEVER
# CAUSED AND ON ANY THEORY OF LIABILITY, WHETHER IN CONTRACT, STRICT LIABILITY,
# OR TORT (INCLUDING NEGLIGENCE OR OTHERWISE) ARISING IN ANY WAY OUT OF THE USE
# OF THIS SOFTWARE, EVEN IF ADVISED OF THE POSSIBILITY OF SUCH DAMAGE.

import numpy as np
import qonnx.core.data_layout as DataLayout
from onnx import helper as oh
from qonnx.core.datatype import DataType

# QONNX wrapper of ONNX model graphs
from qonnx.core.modelwrapper import ModelWrapper
from qonnx.custom_op.registry import getCustomOp
from qonnx.transformation.base import Transformation
from qonnx.transformation.infer_datatypes import InferDataTypes
from qonnx.transformation.infer_shapes import InferShapes
from qonnx.util.basic import get_by_name

<<<<<<< HEAD
from finn.util.logging import log

=======
from finn.transformation.util import group_inputs_by_category

# Protobuf onnx graph node type
from onnx import NodeProto  # noqa
>>>>>>> e16eaede


# Note: Old name kept for compatibility reasons but actually allows to absorb
# any bias irrespective of signedness which might result in changed signedness
# of the output type
class AbsorbSignBiasIntoMultiThreshold(Transformation):
    """Absorb scalar bias originating from signed int export back into
    MultiThreshold and re-evaluate the output datatype."""

    def apply(self, model: ModelWrapper):
        # Get the model graph out of the model wrapper object
        graph = model.graph
        # Keep track of whether the graph has been modified
        graph_modified = False
        # Iterate all nodes in the graph keeping track of the index
        for index, node in enumerate(graph.node):
            # Only non-branching threshold operations are supported
            if (
                node.op_type == "MultiThreshold"
                and not model.is_fork_node(node)
                and not model.is_join_node(node)
            ):
                # We now we are not forking, so there is at most one consumer
                consumer = model.find_consumer(node.output[0])
                # At the end of the graph we might have no consumer. If we have
                # one, only handle Adds, turn Sub into Add first...
                if consumer is not None and consumer.op_type == "Add":
<<<<<<< HEAD
                    mt_node = n
                    add_node = consumer
                    threshold_name = mt_node.input[1]
                    add_weight_name = add_node.input[1]
                    T = model.get_initializer(threshold_name)
                    A = model.get_initializer(add_weight_name)
                    if (A is None) or (T is None):
                        log.warning("Threshold or add bias not constant, skipping")
=======
                    # Try to get the parameter tensor for the addition: Sanity
                    # check whether this is present, even though we already
                    # tested for non-joining
                    bias = model.get_initializer(consumer.input[1])

                    # Warn and skip if there is no constant bias present
                    if bias is None:
                        warnings.warn(
                            f"{self.__class__.__name__}: Bias not constant for"
                            f" {consumer.name}, skipping."
                        )
                        # Skip to next node, nothing changed so far, no need to
                        # break here
>>>>>>> e16eaede
                        continue

                    # Try to get the parameter tensor for the thresholds: Sanity
                    # check whether this is present, even though we already
                    # tested for non-joining
                    thresholds = model.get_initializer(node.input[1])

                    # Warn and skip if there is no constant bias present
                    if thresholds is None:
                        warnings.warn(
                            f"{self.__class__.__name__}: Thresholds not"
                            f" constant for {node.name}, skipping."
                        )
                        # Skip to next node, nothing changed so far, no need to
                        # break here
                        continue

                    # Check whether the bias is as scalar as we cannot absorb
                    # full tensors into node attributes
                    if not (bias.ndim == 0 or all(x == 1 for x in bias.shape)):
                        warnings.warn(
                            f"{self.__class__.__name__}: Bias not scalar"
                            f" for {consumer.name}, skipping."
                        )
                        # Skip to next node, nothing changed so far, no need to
                        # break here
                        continue

                    # CustomOp instance of the thresholding node required for
                    # convenient attribute manipulation
                    threshold_op = getCustomOp(node)
                    # Remember the old datatype for some further checks and info
                    old_odt = threshold_op.get_nodeattr("out_dtype")
                    # Get the number of bits currently used to represent the
                    # output values
                    bits = DataType[old_odt].bitwidth()  # noqa: bitwidth?
                    # Check whether these thresholds have been generated from a
                    # narrow range quantizer
                    narrow = int(thresholds.shape[-1] < (2**bits - 1))

                    # Flatten effectively scalar bias tensors and extract to
                    # have "plain" scalar
                    bias = bias.flatten()[0]
                    # Shift the output bias of the thresholding operator
                    out_bias = threshold_op.get_nodeattr("out_bias") + bias
                    # Derive the new output range due to shifting the bias
                    # Note: We count thresholds steps on top of the bias
                    new_min = out_bias - narrow
                    new_max = out_bias + thresholds.shape[-1]

                    # Allows the signedness to change depending on the new
                    # output range [new_min,new_max]
                    if abs(new_min) >= abs(new_max):
                        odt = DataType.get_smallest_possible(new_min)
                    else:
                        odt = DataType.get_smallest_possible(new_max)

                    # Check whether the new range can be represented with the
                    # derived integer datatype
                    if not (odt.allowed(new_max) and odt.allowed(new_min)):
                        # Cannot be represented, warn and skip transforming
                        warnings.warn(
                            f"{self.__class__.__name__}: Cannot absorb bias"
                            f" from {consumer.name} into {node.name}: {bias}"
                        )
                        # Skip to the next candidate node
                        continue

                    # Check whether the datatype changes as this is something
                    # the "user" should be aware of
                    if odt.name != old_odt:
                        warnings.warn(
                            f"{self.__class__.__name__}: Output datatype for"
                            f" {node.name} changing from {old_odt} to {odt}"
                        )

                    # Up until now we did not modify the nodes/grap, just did
                    # some checks and derive the new bias and datatype. Start
                    # inserting this back into the graph now...

                    # Set new bias and datatype attributes into the threshold
                    # operator
                    threshold_op.set_nodeattr("out_bias", out_bias)
                    threshold_op.set_nodeattr("out_dtype", odt.name)
                    # Remove the bias operator and rewire the graph to skip the
                    # now-missing node
                    node.output[0] = consumer.output[0]
                    graph.node.remove(consumer)
                    # Update the datatype at the output of the threshold
                    # operation
                    model.set_tensor_datatype(node.output[0], odt)

                    # Graph modified so we need to apply this transformation
                    # again
                    graph_modified = True
                    # Better break now to clean up and recover annotations first
                    break
        # As we might have changes types and removed nodes better redo some
        # annotations
        model = model.transform(InferDataTypes())
        model = model.transform(InferShapes())
        # Transformed model and indication whether the transformation should be
        # applied again
        return model, graph_modified


class AbsorbAddIntoMultiThreshold(Transformation):
    """Absorb preceding Add ops into MultiThreshold by updating the threshold
    values. Only scalar/1D add vectors can be absorbed."""

    def apply(self, model):
        graph = model.graph
        node_ind = 0
        graph_modified = False
        for n in graph.node:
            node_ind += 1
            if n.op_type == "Add" and not model.is_fork_node(n) and not model.is_join_node(n):
                consumer = model.find_consumer(n.output[0])
                if consumer is not None and consumer.op_type == "MultiThreshold":
                    # As Add is not a join node, there must be one initializer
                    # and one dynamic input. We do not know their order, but
                    # can group them accordingly to extract the tensor names
                    (start,), (add_weight,) = group_inputs_by_category(n, model)
                    threshold = consumer.input[1]
                    A = model.get_initializer(add_weight)
                    T = model.get_initializer(threshold)
                    # Test for the thresholds actually being initializers
                    # Note: No need to validate the add_weights anymore, this
                    # is already handled by the grouping and is_join_node test.
                    assert T is not None, "Initializer for thresholds is not set."
                    # we can only absorb 0d or 1d adds
                    is_scalar = A.ndim == 0 or all(x == 1 for x in A.shape)
                    actual_ndims = len(tuple(filter(lambda x: x > 1, A.shape)))
                    is_1d = actual_ndims == 1

                    def can_broadcast_shapes(lhs, rhs):
                        # Broadcasting might raise an exception
                        try:
                            # Try broadcasting the shapes
                            if len(np.broadcast_shapes(lhs, rhs)) == 2:
                                # These tensors can be broadcast, preserving the
                                # left-hand-side shape
                                return True
                            # These tensors cannot be broadcast
                            return False
                        # Failing to broadcast the tensors raises ValueError
                        except ValueError:
                            # These tensors cannot be broadcast
                            return False

                    if is_scalar or is_1d:
                        # Reshape addition parameters to have the elements/PE
                        # dimension first, aligned with the thresholds.
                        A = A.reshape(-1, 1)  # noqa: Not lowercase
                        # Check that we can actually broadcast the addition
                        # weights to the thresholds tensors, i.e., it is adding
                        # along the right axis
                        if can_broadcast_shapes(T.shape, A.shape):
                            Tnew = T - A  # noqa: Not lowercase
                            # Tnew = T - A.reshape(-1, T.shape[1])
                            # compute new thresholds and set initializer
                            model.set_initializer(threshold, Tnew)
                            # wire add input directly to MultiThreshold
                            consumer.input[0] = start
                            # remove the add node
                            graph.node.remove(n)
                            graph_modified = True
        return model, graph_modified


class AbsorbMulIntoMultiThreshold(Transformation):
    """Absorb preceding Mul ops into MultiThreshold by updating the threshold
    values. Only *positive* scalar/1D mul vectors can be absorbed."""

    def apply(self, model):
        graph = model.graph
        node_ind = 0
        graph_modified = False
        for n in graph.node:
            node_ind += 1
            if n.op_type == "Mul" and not model.is_fork_node(n) and not model.is_join_node(n):
                mul_weight_name = n.input[1]
                A = model.get_initializer(mul_weight_name)
                assert A is not None, "Initializer for mul weights is not set."
                is_signed = (A < 0).any()
                is_scalar = A.ndim == 0 or all(x == 1 for x in A.shape)
                actual_ndims = len(tuple(filter(lambda x: x > 1, A.shape)))
                is_1d = actual_ndims == 1
                consumer = model.find_consumer(n.output[0])
                if consumer is not None and consumer.op_type == "MultiThreshold":
                    if not is_signed and (is_1d or is_scalar):
                        threshold_name = consumer.input[1]
                        T = model.get_initializer(threshold_name)
                        assert T is not None, "Initializer for thresholds is not set."
                        start_name = n.input[0]
                        # compute new thresholds and set initializer
                        Tnew = T / A.reshape(-1, 1)
                        # TODO: need to handle negative A values correctly; produce
                        # mul sign mask and merge into preceding matmul?
                        model.set_initializer(threshold_name, Tnew)
                        # wire add input directly to MultiThreshold
                        consumer.input[0] = start_name
                        # remove the mul node
                        graph.node.remove(n)
                        graph_modified = True
        return (model, graph_modified)


class FactorOutMulSignMagnitude(Transformation):
    """Split multiply-by-constant nodes into two multiply-by-constant nodes,
    where the first node is a bipolar vector (of signs) and the second is a
    vector of magnitudes."""

    def apply(self, model):
        graph = model.graph
        node_ind = 0
        graph_modified = False
        for n in graph.node:
            node_ind += 1
            if n.op_type == "Mul" and not model.is_join_node(n):
                mul_weight_name = n.input[1]
                A = model.get_initializer(mul_weight_name)
                assert A is not None, "Initializer for mul weights is not set."
                is_scalar = np.prod(A.shape) == 1
                actual_ndims = len(tuple(filter(lambda x: x > 1, A.shape)))
                is_1d = actual_ndims == 1
                is_not_bipolar = model.get_tensor_datatype(mul_weight_name) != DataType["BIPOLAR"]
                is_signed = (A < 0).any()
                if is_signed and (is_scalar or is_1d) and is_not_bipolar:
                    start_name = n.input[0]
                    in_shape = model.get_tensor_shape(start_name)
                    middle_name = model.make_new_valueinfo_name()
                    model.set_tensor_shape(middle_name, in_shape)
                    sign_mul_param_name = model.make_new_valueinfo_name()
                    # create new mul node with sign(A) as the operand
                    sgn = np.sign(A)
                    model.set_initializer(sign_mul_param_name, sgn)
                    model.set_tensor_datatype(sign_mul_param_name, DataType["BIPOLAR"])
                    # replace original mul weight by magnitudes
                    model.set_initializer(mul_weight_name, np.abs(A))
                    new_mul = oh.make_node("Mul", [start_name, sign_mul_param_name], [middle_name])
                    n.input[0] = middle_name
                    graph.node.insert(node_ind - 1, new_mul)
                    graph_modified = True
        return (model, graph_modified)


class Absorb1BitMulIntoMatMul(Transformation):
    """Absorb bipolar or binary multiplications into the preceding matrix
    multiply."""

    def apply(self, model):
        graph = model.graph
        node_ind = 0
        graph_modified = False
        for n in graph.node:
            node_ind += 1
            # Note: Join-node test is implicitly covered by testing for the
            # initializer below
            # Note: This cannot handle fork-nodes, as only the first consumer is
            # considered below.
            # TODO: Fork-nodes could be handled if the muls are the same in all
            #  branches, but this is not checked nor rewired at all right now.
            if n.op_type == "MatMul" and not model.is_fork_node(n):
                matmul_weight_name = n.input[1]
                W = model.get_initializer(matmul_weight_name)
                Wdt = model.get_tensor_datatype(matmul_weight_name)
                # Just skip matmuls with non-existing weight initializers
                if W is None:
                    continue
                consumer = model.find_consumer(n.output[0])
                # Note: Join-node test is implicitly covered by testing for the
                # initializer below
                if consumer is not None and consumer.op_type == "Mul":
                    mul_weight_name = consumer.input[1]
                    A = model.get_initializer(mul_weight_name)
                    # Just skip muls with non-existing scale initializers
                    if A is None:
                        continue
                    is_1bit = model.get_tensor_datatype(mul_weight_name).bitwidth() == 1
                    if is_1bit:
                        Wnew = A * W
                        assert (
                            Wnew.shape == W.shape
                        ), """Shape of new weights is not
                        the same as the shape of the weight matrix before."""
                        check_fxn = np.vectorize(lambda x: Wdt.allowed(x))
                        # only absorb if permitted by W datatype
                        if check_fxn(Wnew).all():
                            model.set_initializer(matmul_weight_name, Wnew)
                            n.output[0] = consumer.output[0]
                            graph.node.remove(consumer)
                            graph_modified = True
        return (model, graph_modified)


class Absorb1BitMulIntoConv(Transformation):
    """Absorb bipolar or binary multiplications into the preceding convolution."""

    def apply(self, model):
        graph = model.graph
        node_ind = 0
        graph_modified = False
        for n in graph.node:
            node_ind += 1
            # Note: Join-node test is implicitly covered by testing for the
            # initializer below
            # Note: This cannot handle fork-nodes, as only the first consumer is
            # considered below.
            # TODO: Fork-nodes could be handled if the muls are the same in all
            #  branches, but this is not checked nor rewired at all right now.
            if n.op_type == "Conv" and not model.is_fork_node(n):
                conv_weight_name = n.input[1]
                W = model.get_initializer(conv_weight_name)
                Wdt = model.get_tensor_datatype(conv_weight_name)
                # Just skip convs with non-existing weight initializers
                if W is None:
                    continue
                consumer = model.find_consumer(n.output[0])
                # Note: Join-node test is implicitly covered by testing for the
                # initializer below
                if consumer is not None and consumer.op_type == "Mul":
                    mul_weight_name = consumer.input[1]
                    A = model.get_initializer(mul_weight_name)
                    # Just skip muls with non-existing scale initializers
                    if A is None:
                        continue
                    is_1bit = model.get_tensor_datatype(mul_weight_name).bitwidth() == 1
                    is_scalar = np.prod(A.shape) == 1
                    actual_ndims = len(tuple(filter(lambda x: x > 1, A.shape)))
                    is_1d = actual_ndims == 1
                    if is_1bit and (is_1d or is_scalar):
                        # move the mul to the OFM position, since the mul is
                        # applied on the outputs channelwise or as scalar
                        Wnew = A.reshape(-1, 1, 1, 1) * W
                        assert (
                            Wnew.shape == W.shape
                        ), """Shape of new weights is not
                        the same as the shape of the conv weights before."""
                        check_fxn = np.vectorize(lambda x: Wdt.allowed(x))
                        # only absorb if permitted by W datatype
                        if check_fxn(Wnew).all():
                            model.set_initializer(conv_weight_name, Wnew)
                            n.output[0] = consumer.output[0]
                            graph.node.remove(consumer)
                            graph_modified = True
        return (model, graph_modified)


class AbsorbTransposeIntoMultiThreshold(Transformation):
    """For (NCHWTranspose -> MultiThreshold) move Transpose past MultiThreshold
    and set its data_layout mode to NHWC."""

    def apply(self, model):
        graph = model.graph
        node_ind = 0
        graph_modified = False
        nodes = [n for n in model.graph.node]
        for n in nodes:
            node_ind += 1
            if n.op_type == "Transpose" and not model.is_fork_node(n):
                perms = list(get_by_name(n.attribute, "perm").ints)
                if perms == [0, 3, 1, 2]:
                    mt_cand = model.find_consumer(n.output[0])
                    if (
                        mt_cand is not None
                        and mt_cand.op_type == "MultiThreshold"
                        # and not model.is_fork_node(mt_cand)
                    ):
                        mt_cand_orig_output = mt_cand.output[0]
                        mt = getCustomOp(mt_cand)
                        mt.set_nodeattr("data_layout", "NHWC")
                        # Rewire input of MultiThreshold node
                        mt_cand.input[0] = n.input[0]
                        # Make new intermediate tensor
                        intermediate_tensor_name = model.make_new_valueinfo_name()
                        intermediate_tensor_shape = model.get_tensor_shape(n.input[0])
                        intermediate_tensor_finn_dtype = model.get_tensor_datatype(
                            mt_cand.output[0]
                        )
                        # Create a new ValueInfoProto and set the shape
                        model.set_tensor_shape(intermediate_tensor_name, intermediate_tensor_shape)
                        # Set the tensor layout
                        model.set_tensor_layout(intermediate_tensor_name, DataLayout.NHWC)
                        # Set the tensor FINN datatype
                        model.set_tensor_datatype(
                            intermediate_tensor_name, intermediate_tensor_finn_dtype
                        )
                        # Rewire output of MT node
                        mt_cand.output[0] = intermediate_tensor_name
                        # Get rid of first transpose node
                        graph.node.remove(n)
                        # Create new Transpose node
                        new_transpose = oh.make_node(
                            "Transpose",
                            [intermediate_tensor_name],
                            [mt_cand_orig_output],
                            perm=[0, 3, 1, 2],
                        )
                        graph.node.insert(node_ind + 1, new_transpose)
                        graph_modified = True
        if graph_modified:
            model = model.transform(InferDataTypes())
        return (model, graph_modified)


class AbsorbTransposeIntoFlatten(Transformation):
    """Absorb transpose node into succeeding flatten node, if H=W=1 and the first
    dimension stays the same. Can also be applied if flatten is implemented implicitly
    by a reshape node with shape [1, -1] and the first input dimension is 1"""

    def apply(self, model):
        graph = model.graph
        graph_modified = False
        node_ind = 0
        for n in graph.node:
            node_ind += 1
            if (
                n.op_type == "Reshape" and (model.get_initializer(n.input[1]) == [1, -1]).all()
            ) or n.op_type == "Flatten":
                prod = model.find_producer(n.input[0])
                if (
                    prod is not None
                    and prod.op_type == "Transpose"
                    # we ensure that the first dimension is not changed from the
                    # transpose operation
                    and get_by_name(prod.attribute, "perm").ints[0] == 0
                ):
                    data_layout = model.get_tensor_layout(prod.input[0])
                    # check for the data layout to interpret input shape correctly
                    if data_layout is None:
                        log.warning(
                            """Data layout for input tensor of Transpose node is not set.
                                To use AbsorbTransposeIntoFlatten transformation
                                please set tensor data layout."""
                        )
                        continue
                    elif data_layout == DataLayout.NCHW:
                        (b, c, h, w) = model.get_tensor_shape(prod.input[0])
                        # if h=w=1 the transposition can be absorbed, otherwise
                        # the absorption would lead to an error in the behavior
                        if h != 1 or w != 1:
                            continue
                        # the flatten node from onnx keeps by default the first
                        # dim and flattens the rest, that is why this transformation
                        # can only work with b != 1 if the model contains already a
                        # flatten node and not a reshape node with shape = [1, -1].
                        # If the first  dim of the input tensor is not 1, flatten and
                        # reshape (with shape = [1, -1]) would lead to different results
                        if n.op_type == "Reshape" and b != 1:
                            continue
                    elif data_layout == DataLayout.NHWC:
                        (b, h, w, c) = model.get_tensor_shape(prod.input[0])
                        if h != 1 or w != 1:
                            continue
                        if n.op_type == "Reshape" and b != 1:
                            continue
                    # create single flatten node and remove obsolete nodes
                    node = oh.make_node("Flatten", [prod.input[0]], [n.output[0]])
                    graph.node.remove(n)
                    graph.node.remove(prod)
                    graph.node.insert(node_ind, node)
                    graph_modified = True
        if graph_modified:
            model = model.transform(InferDataTypes())
        return (model, graph_modified)


class AbsorbScalarMulAddIntoTopK(Transformation):
    """Remove mul/add node prior to topk node if the op is scalar. Note that
    the TopK output probabilities will change, but the indices won't."""

    def apply(self, model):
        graph = model.graph
        node_ind = 0
        graph_modified = False
        for n in graph.node:
            node_ind += 1
            if n.op_type == "TopK":
                prod = model.find_producer(n.input[0])
                if prod is not None and (prod.op_type in ["Mul", "Add"]):
                    prod_input = prod.input[0]
                    param_name = prod.input[1]
                    A = model.get_initializer(param_name)
                    if A is None:
                        log.warning("Param is not constant, skipping")
                        continue
                    is_scalar = all(x == 1 for x in A.shape)
                    is_scalar_pos_mul = is_scalar and (prod.op_type == "Mul") and A > 0
                    is_scalar_add = is_scalar and (prod.op_type == "Add")
                    if is_scalar_pos_mul or is_scalar_add:
                        # if the mul is scalar and positive, we can just delete the
                        # mul node and rewire the top k node. Because the top k node
                        # works with probabilities and their relation to each other
                        # the relation doesn't change if every value is multiplied
                        # with a scalar
                        graph.node.remove(prod)
                        n.input[0] = prod_input
                        # to avoid error the dataype is set to float32
                        model.set_tensor_datatype(n.input[0], DataType["FLOAT32"])
                        graph_modified = True
        if graph_modified:
            model = model.transform(InferShapes())
            model = model.transform(InferDataTypes())
        return (model, graph_modified)


class AbsorbConsecutiveTransposes(Transformation):
    """Remove (Transpose -> Transpose) patterns when the input and output
    of the pattern have the same layout."""

    def are_opposite_permutations(self, perms1, perms2):
        if len(perms1) != len(perms2):
            return False
        assert 0 <= max(perms2) < len(perms2), "invalid permutation"
        assert 0 <= max(perms1) < len(perms1), "invalid permutation"

        for i, p in enumerate(perms2):
            if perms1[p] != i:
                return False

        return True

    def apply(self, model):
        graph = model.graph
        graph_modified = False
        for node in graph.node:
            if node.op_type == "Transpose":
                next_nodes = model.find_consumers(node.output[0])
                perms1 = list(get_by_name(node.attribute, "perm").ints)
                if len(next_nodes) == 0:
                    continue
                # check if all nodes after fork are opposite transposes
                all_opposite_transposes = True
                for next_node in next_nodes:
                    if next_node is not None and next_node.op_type == "Transpose":
                        perms2 = list(get_by_name(next_node.attribute, "perm").ints)
                        if not self.are_opposite_permutations(perms1, perms2):
                            all_opposite_transposes = False
                            break
                    else:
                        all_opposite_transposes = False
                        break
                if not all_opposite_transposes:
                    continue
                source_tensor = node.input[0]
                for next_node in next_nodes:
                    # connect next_node's consumers' appropriate input to n's input
                    # TODO how to handle top-level outputs if any?
                    nextnode_out = next_node.output[0]
                    assert nextnode_out not in [x.name for x in model.graph.output]
                    consumers = model.find_consumers(nextnode_out)
                    for cons in consumers:
                        for i, iname in enumerate(cons.input):
                            if iname == nextnode_out:
                                cons.input[i] = source_tensor
                    # remove consumer transpose
                    graph.node.remove(next_node)
                # remove producer transpose
                graph.node.remove(node)
                graph_modified = True

        if graph_modified:
            model = model.transform(InferDataTypes())
        return (model, graph_modified)


class AbsorbTransposeIntoResize(Transformation):
    """For (NCHWTranspose -> Resize) move Transpose past Resize and
    change the Resize node's attributes accordingly."""

    def apply(self, model):
        graph = model.graph
        node_ind = 0
        graph_modified = False
        for node in graph.node:
            node_ind += 1
            if node.op_type == "Transpose" and not model.is_fork_node(node):
                perms = list(get_by_name(node.attribute, "perm").ints)
                if perms == [0, 3, 1, 2]:
                    mt_cand = model.find_consumer(node.output[0])
                    if mt_cand is not None and mt_cand.op_type == "Resize":
                        mode = get_by_name(mt_cand.attribute, "mode").s.decode("ascii")
                        # skip if mode is not nearest
                        if mode != "nearest":
                            continue
                        # if sizes specified, turn into scales
                        if len(mt_cand.input) > 3:
                            sizes = model.get_initializer(mt_cand.input[3])
                        else:
                            sizes = None
                        if sizes is not None:
                            ishape = model.get_tensor_shape(mt_cand.input[0])
                            ns, cs, hs, ws = sizes / np.asarray(ishape)
                            model.set_initializer(mt_cand.input[2], np.asarray([ns, cs, hs, ws]))
                            mt_cand.input.remove(mt_cand.input[3])
                        # scales already specified, transpose indices to NHWC
                        scales = model.get_initializer(mt_cand.input[2])
                        assert scales is not None
                        ns, cs, hs, ws = scales
                        model.set_initializer(mt_cand.input[2], np.asarray([ns, hs, ws, cs]))
                        # get rid of first tranpose node
                        mt_cand.input[0] = node.input[0]
                        graph.node.remove(node)
                        is_last_node = mt_cand.output[0] in [x.name for x in model.graph.output]

                        new_tensor_name = model.make_new_valueinfo_name()
                        if is_last_node:
                            trans_input = new_tensor_name
                            trans_output = mt_cand.output[0]
                        else:
                            trans_input = mt_cand.output[0]
                            trans_output = new_tensor_name
                        # fix tensor shapes for Resize and Transpose
                        n, c, hx, wx = model.get_tensor_shape(mt_cand.output[0])
                        model.set_tensor_shape(trans_input, (n, hx, wx, c))
                        model.set_tensor_shape(trans_output, (n, c, hx, wx))
                        # re-insert Transpose behind Resize
                        new_transpose = oh.make_node(
                            "Transpose",
                            [trans_input],
                            [trans_output],
                            perm=[0, 3, 1, 2],
                        )
                        # rewire nodes
                        final_t_cands = model.find_consumers(mt_cand.output[0])
                        # rewire next nodes' inputs
                        for final_t_cand in final_t_cands:
                            final_t_cand.input[0] = trans_output
                        mt_cand.output[0] = trans_input
                        graph.node.insert(node_ind + 1, new_transpose)
                        graph_modified = True
        if graph_modified:
            model = model.transform(InferDataTypes())
        return (model, graph_modified)<|MERGE_RESOLUTION|>--- conflicted
+++ resolved
@@ -39,15 +39,11 @@
 from qonnx.transformation.infer_shapes import InferShapes
 from qonnx.util.basic import get_by_name
 
-<<<<<<< HEAD
 from finn.util.logging import log
-
-=======
 from finn.transformation.util import group_inputs_by_category
 
 # Protobuf onnx graph node type
 from onnx import NodeProto  # noqa
->>>>>>> e16eaede
 
 
 # Note: Old name kept for compatibility reasons but actually allows to absorb
@@ -75,16 +71,6 @@
                 # At the end of the graph we might have no consumer. If we have
                 # one, only handle Adds, turn Sub into Add first...
                 if consumer is not None and consumer.op_type == "Add":
-<<<<<<< HEAD
-                    mt_node = n
-                    add_node = consumer
-                    threshold_name = mt_node.input[1]
-                    add_weight_name = add_node.input[1]
-                    T = model.get_initializer(threshold_name)
-                    A = model.get_initializer(add_weight_name)
-                    if (A is None) or (T is None):
-                        log.warning("Threshold or add bias not constant, skipping")
-=======
                     # Try to get the parameter tensor for the addition: Sanity
                     # check whether this is present, even though we already
                     # tested for non-joining
@@ -92,13 +78,12 @@
 
                     # Warn and skip if there is no constant bias present
                     if bias is None:
-                        warnings.warn(
+                        log.warning(
                             f"{self.__class__.__name__}: Bias not constant for"
                             f" {consumer.name}, skipping."
                         )
                         # Skip to next node, nothing changed so far, no need to
                         # break here
->>>>>>> e16eaede
                         continue
 
                     # Try to get the parameter tensor for the thresholds: Sanity
@@ -108,7 +93,7 @@
 
                     # Warn and skip if there is no constant bias present
                     if thresholds is None:
-                        warnings.warn(
+                        log.warning(
                             f"{self.__class__.__name__}: Thresholds not"
                             f" constant for {node.name}, skipping."
                         )
@@ -119,7 +104,7 @@
                     # Check whether the bias is as scalar as we cannot absorb
                     # full tensors into node attributes
                     if not (bias.ndim == 0 or all(x == 1 for x in bias.shape)):
-                        warnings.warn(
+                        log.warning(
                             f"{self.__class__.__name__}: Bias not scalar"
                             f" for {consumer.name}, skipping."
                         )
@@ -160,7 +145,7 @@
                     # derived integer datatype
                     if not (odt.allowed(new_max) and odt.allowed(new_min)):
                         # Cannot be represented, warn and skip transforming
-                        warnings.warn(
+                        log.warning(
                             f"{self.__class__.__name__}: Cannot absorb bias"
                             f" from {consumer.name} into {node.name}: {bias}"
                         )
@@ -170,7 +155,7 @@
                     # Check whether the datatype changes as this is something
                     # the "user" should be aware of
                     if odt.name != old_odt:
-                        warnings.warn(
+                        log.warning(
                             f"{self.__class__.__name__}: Output datatype for"
                             f" {node.name} changing from {old_odt} to {odt}"
                         )
