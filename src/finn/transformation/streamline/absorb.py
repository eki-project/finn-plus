# Copyright (c) 2020, Xilinx
# All rights reserved.
#
# Redistribution and use in source and binary forms, with or without
# modification, are permitted provided that the following conditions are met:
#
# * Redistributions of source code must retain the above copyright notice, this
#   list of conditions and the following disclaimer.
#
# * Redistributions in binary form must reproduce the above copyright notice,
#   this list of conditions and the following disclaimer in the documentation
#   and/or other materials provided with the distribution.
#
# * Neither the name of FINN nor the names of its
#   contributors may be used to endorse or promote products derived from
#   this software without specific prior written permission.
#
# THIS SOFTWARE IS PROVIDED BY THE COPYRIGHT HOLDERS AND CONTRIBUTORS "AS IS"
# AND ANY EXPRESS OR IMPLIED WARRANTIES, INCLUDING, BUT NOT LIMITED TO, THE
# IMPLIED WARRANTIES OF MERCHANTABILITY AND FITNESS FOR A PARTICULAR PURPOSE ARE
# DISCLAIMED. IN NO EVENT SHALL THE COPYRIGHT HOLDER OR CONTRIBUTORS BE LIABLE
# FOR ANY DIRECT, INDIRECT, INCIDENTAL, SPECIAL, EXEMPLARY, OR CONSEQUENTIAL
# DAMAGES (INCLUDING, BUT NOT LIMITED TO, PROCUREMENT OF SUBSTITUTE GOODS OR
# SERVICES; LOSS OF USE, DATA, OR PROFITS; OR BUSINESS INTERRUPTION) HOWEVER
# CAUSED AND ON ANY THEORY OF LIABILITY, WHETHER IN CONTRACT, STRICT LIABILITY,
# OR TORT (INCLUDING NEGLIGENCE OR OTHERWISE) ARISING IN ANY WAY OUT OF THE USE
# OF THIS SOFTWARE, EVEN IF ADVISED OF THE POSSIBILITY OF SUCH DAMAGE.

import numpy as np
import qonnx.core.data_layout as DataLayout
import warnings
from onnx import helper as oh
# Protobuf onnx graph node type
from onnx import NodeProto  # noqa
# QONNX wrapper of ONNX model graphs
from qonnx.core.modelwrapper import ModelWrapper
from qonnx.core.datatype import DataType

# QONNX wrapper of ONNX model graphs
from qonnx.core.modelwrapper import ModelWrapper
from qonnx.custom_op.registry import getCustomOp
from qonnx.transformation.base import Transformation
from qonnx.transformation.infer_datatypes import InferDataTypes
from qonnx.transformation.infer_shapes import InferShapes
from qonnx.util.basic import get_by_name

# Protobuf onnx graph node type
from onnx import NodeProto  # noqa


class AbsorbSignBiasIntoMultiThreshold(Transformation):
    """Absorb scalar bias originating from signed int export back into
    MultiThreshold and re-evaluate the output datatype."""

    def apply(self, model):
        graph = model.graph
        node_ind = 0
        graph_modified = False
        for n in graph.node:
            # search for (MultiThreshold, Add) pair
            node_ind += 1
            if (
                n.op_type == "MultiThreshold"
                and not model.is_fork_node(n)
                and not model.is_join_node(n)
            ):
                consumer = model.find_consumer(n.output[0])
                if consumer is not None and consumer.op_type == "Add":
                    mt_node = n
                    add_node = consumer
                    threshold_name = mt_node.input[1]
                    add_weight_name = add_node.input[1]
                    T = model.get_initializer(threshold_name)
                    A = model.get_initializer(add_weight_name)
                    if (A is None) or (T is None):
                        warnings.warn("Threshold or add bias not constant, skipping")
                        continue
                    end_name = add_node.output[0]
                    # we can only absorb scalar adds
                    is_scalar = A.ndim == 0 or all(x == 1 for x in A.shape)
                    if not is_scalar:
                        continue
                    bias = A.flatten()[0]
                    # set MultiThreshold bias property
                    mt_inst = getCustomOp(mt_node)
                    bias += mt_inst.get_nodeattr("out_bias")
                    mt_inst.set_nodeattr("out_bias", bias)
                    graph_modified = True
                    # compute new DataType for MultiThreshold output
                    steps = T.shape[-1]
                    new_min = bias
                    new_max = steps + bias
                    odt = DataType.get_smallest_possible(steps).name.replace("UINT", "INT")
                    odt = DataType[odt]
                    assert odt.allowed(new_max) and odt.allowed(
                        new_min
                    ), """Could
                    not compute new MultiThreshold DataType (min = %d max = %d)""" % (
                        new_min,
                        new_max,
                    )
                    mt_inst.set_nodeattr("out_dtype", odt.name)
                    # remove Add node, rewire MultiThreshold
                    graph.node.remove(add_node)
                    mt_node.output[0] = end_name
                    # set datatype
                    model.set_tensor_datatype(end_name, odt)
        if graph_modified:
            model = model.transform(InferDataTypes())
        return (model, graph_modified)


# Groups inputs by categories, i.e., groups dynamic inputs first, followed by
# initializers. Keeps order of inputs in each category.
def group_inputs_by_category(node: NodeProto, model: ModelWrapper):  # noqa
    # First select all dynamic inputs, which are those without initializer
    # tensor
<<<<<<< HEAD
    dynamics = [
        i for i in node.input if model.get_initializer(i) is None
    ]
    # Select all input which are initializers, which, by exclusion, are all
    # those not among the dynamic inputs
    initializers = [
        i for i in node.input if i not in dynamics
    ]
=======
    dynamics = [i for i in node.input if model.get_initializer(i) is None]
    # Select all input which are initializers, which, by exclusion, are all
    # those not among the dynamic inputs
    initializers = [i for i in node.input if i not in dynamics]
>>>>>>> a0b90077
    # Return lists of dynamic anc initializer inputs
    return dynamics, initializers


class AbsorbAddIntoMultiThreshold(Transformation):
    """Absorb preceding Add ops into MultiThreshold by updating the threshold
    values. Only scalar/1D add vectors can be absorbed."""

    def apply(self, model):
        graph = model.graph
        node_ind = 0
        graph_modified = False
        for n in graph.node:
            node_ind += 1
            if n.op_type == "Add" and not model.is_fork_node(n) and not model.is_join_node(n):
                consumer = model.find_consumer(n.output[0])
                if consumer is not None and consumer.op_type == "MultiThreshold":
                    # As Add is not a join node, there must be one initializer
                    # and one dynamic input. We do not know their order, but
                    # can group them accordingly to extract the tensor names
<<<<<<< HEAD
                    (start,), (add_weight, ) = group_inputs_by_category(
                        n, model
                    )
=======
                    (start,), (add_weight,) = group_inputs_by_category(n, model)
>>>>>>> a0b90077
                    threshold = consumer.input[1]
                    A = model.get_initializer(add_weight)
                    T = model.get_initializer(threshold)
                    # Test for the thresholds actually being initializers
                    # Note: No need to validate the add_weights anymore, this
                    # is already handled by the grouping and is_join_node test.
                    assert T is not None, "Initializer for thresholds is not set."
                    # we can only absorb 0d or 1d adds
                    is_scalar = A.ndim == 0 or all(x == 1 for x in A.shape)
                    actual_ndims = len(tuple(filter(lambda x: x > 1, A.shape)))
                    is_1d = actual_ndims == 1

                    def can_broadcast_shapes(lhs, rhs):
                        # Broadcasting might raise an exception
                        try:
                            # Try broadcasting the shapes
                            if len(np.broadcast_shapes(lhs, rhs)) == 2:
                                # These tensors can be broadcast, preserving the
                                # left-hand-side shape
                                return True
                            # These tensors cannot be broadcast
                            return False
                        # Failing to broadcast the tensors raises ValueError
                        except ValueError:
                            # These tensors cannot be broadcast
                            return False

                    if is_scalar or is_1d:
<<<<<<< HEAD
                        Tnew = T - A.reshape(-1, 1)
                        # Tnew = T - A.reshape(-1, T.shape[1])
                        # compute new thresholds and set initializer
                        model.set_initializer(threshold, Tnew)
                        # wire add input directly to MultiThreshold
                        consumer.input[0] = start
                        # remove the add node
                        graph.node.remove(n)
                        graph_modified = True
=======
                        # Reshape addition parameters to have the elements/PE
                        # dimension first, aligned with the thresholds.
                        A = A.reshape(-1, 1)  # noqa: Not lowercase
                        # Check that we can actually broadcast the addition
                        # weights to the thresholds tensors, i.e., it is adding
                        # along the right axis
                        if can_broadcast_shapes(T.shape, A.shape):
                            Tnew = T - A  # noqa: Not lowercase
                            # Tnew = T - A.reshape(-1, T.shape[1])
                            # compute new thresholds and set initializer
                            model.set_initializer(threshold, Tnew)
                            # wire add input directly to MultiThreshold
                            consumer.input[0] = start
                            # remove the add node
                            graph.node.remove(n)
                            graph_modified = True
>>>>>>> a0b90077
        return model, graph_modified


class AbsorbMulIntoMultiThreshold(Transformation):
    """Absorb preceding Mul ops into MultiThreshold by updating the threshold
    values. Only *positive* scalar/1D mul vectors can be absorbed."""

    def apply(self, model):
        graph = model.graph
        node_ind = 0
        graph_modified = False
        for n in graph.node:
            node_ind += 1
            if n.op_type == "Mul" and not model.is_fork_node(n) and not model.is_join_node(n):
                mul_weight_name = n.input[1]
                A = model.get_initializer(mul_weight_name)
                assert A is not None, "Initializer for mul weights is not set."
                is_signed = (A < 0).any()
                is_scalar = A.ndim == 0 or all(x == 1 for x in A.shape)
                actual_ndims = len(tuple(filter(lambda x: x > 1, A.shape)))
                is_1d = actual_ndims == 1
                consumer = model.find_consumer(n.output[0])
                if consumer is not None and consumer.op_type == "MultiThreshold":
                    if not is_signed and (is_1d or is_scalar):
                        threshold_name = consumer.input[1]
                        T = model.get_initializer(threshold_name)
                        assert T is not None, "Initializer for thresholds is not set."
                        start_name = n.input[0]
                        # compute new thresholds and set initializer
                        Tnew = T / A.reshape(-1, 1)
                        # TODO: need to handle negative A values correctly; produce
                        # mul sign mask and merge into preceding matmul?
                        model.set_initializer(threshold_name, Tnew)
                        # wire add input directly to MultiThreshold
                        consumer.input[0] = start_name
                        # remove the mul node
                        graph.node.remove(n)
                        graph_modified = True
        return (model, graph_modified)


class FactorOutMulSignMagnitude(Transformation):
    """Split multiply-by-constant nodes into two multiply-by-constant nodes,
    where the first node is a bipolar vector (of signs) and the second is a
    vector of magnitudes."""

    def apply(self, model):
        graph = model.graph
        node_ind = 0
        graph_modified = False
        for n in graph.node:
            node_ind += 1
            if n.op_type == "Mul" and not model.is_join_node(n):
                mul_weight_name = n.input[1]
                A = model.get_initializer(mul_weight_name)
                assert A is not None, "Initializer for mul weights is not set."
                is_scalar = np.prod(A.shape) == 1
                actual_ndims = len(tuple(filter(lambda x: x > 1, A.shape)))
                is_1d = actual_ndims == 1
                is_not_bipolar = model.get_tensor_datatype(mul_weight_name) != DataType["BIPOLAR"]
                is_signed = (A < 0).any()
                if is_signed and (is_scalar or is_1d) and is_not_bipolar:
                    start_name = n.input[0]
                    in_shape = model.get_tensor_shape(start_name)
                    middle_name = model.make_new_valueinfo_name()
                    model.set_tensor_shape(middle_name, in_shape)
                    sign_mul_param_name = model.make_new_valueinfo_name()
                    # create new mul node with sign(A) as the operand
                    sgn = np.sign(A)
                    model.set_initializer(sign_mul_param_name, sgn)
                    model.set_tensor_datatype(sign_mul_param_name, DataType["BIPOLAR"])
                    # replace original mul weight by magnitudes
                    model.set_initializer(mul_weight_name, np.abs(A))
                    new_mul = oh.make_node("Mul", [start_name, sign_mul_param_name], [middle_name])
                    n.input[0] = middle_name
                    graph.node.insert(node_ind - 1, new_mul)
                    graph_modified = True
        return (model, graph_modified)


class Absorb1BitMulIntoMatMul(Transformation):
    """Absorb bipolar or binary multiplications into the preceding matrix
    multiply."""

    def apply(self, model):
        graph = model.graph
        node_ind = 0
        graph_modified = False
        for n in graph.node:
            node_ind += 1
            # Note: Join-node test is implicitly covered by testing for the
            # initializer below
            # Note: This cannot handle fork-nodes, as only the first consumer is
            # considered below.
            # TODO: Fork-nodes could be handled if the muls are the same in all
            #  branches, but this is not checked nor rewired at all right now.
            if n.op_type == "MatMul" and not model.is_fork_node(n):
                matmul_weight_name = n.input[1]
                W = model.get_initializer(matmul_weight_name)
                Wdt = model.get_tensor_datatype(matmul_weight_name)
                # Just skip matmuls with non-existing weight initializers
                if W is None:
                    continue
                consumer = model.find_consumer(n.output[0])
                # Note: Join-node test is implicitly covered by testing for the
                # initializer below
                if consumer is not None and consumer.op_type == "Mul":
                    mul_weight_name = consumer.input[1]
                    A = model.get_initializer(mul_weight_name)
                    # Just skip muls with non-existing scale initializers
                    if A is None:
                        continue
                    is_1bit = model.get_tensor_datatype(mul_weight_name).bitwidth() == 1
                    if is_1bit:
                        Wnew = A * W
                        assert (
                            Wnew.shape == W.shape
                        ), """Shape of new weights is not
                        the same as the shape of the weight matrix before."""
                        check_fxn = np.vectorize(lambda x: Wdt.allowed(x))
                        # only absorb if permitted by W datatype
                        if check_fxn(Wnew).all():
                            model.set_initializer(matmul_weight_name, Wnew)
                            n.output[0] = consumer.output[0]
                            graph.node.remove(consumer)
                            graph_modified = True
        return (model, graph_modified)


class Absorb1BitMulIntoConv(Transformation):
    """Absorb bipolar or binary multiplications into the preceding convolution."""

    def apply(self, model):
        graph = model.graph
        node_ind = 0
        graph_modified = False
        for n in graph.node:
            node_ind += 1
            # Note: Join-node test is implicitly covered by testing for the
            # initializer below
            # Note: This cannot handle fork-nodes, as only the first consumer is
            # considered below.
            # TODO: Fork-nodes could be handled if the muls are the same in all
            #  branches, but this is not checked nor rewired at all right now.
            if n.op_type == "Conv" and not model.is_fork_node(n):
                conv_weight_name = n.input[1]
                W = model.get_initializer(conv_weight_name)
                Wdt = model.get_tensor_datatype(conv_weight_name)
                # Just skip convs with non-existing weight initializers
                if W is None:
                    continue
                consumer = model.find_consumer(n.output[0])
                # Note: Join-node test is implicitly covered by testing for the
                # initializer below
                if consumer is not None and consumer.op_type == "Mul":
                    mul_weight_name = consumer.input[1]
                    A = model.get_initializer(mul_weight_name)
                    # Just skip muls with non-existing scale initializers
                    if A is None:
                        continue
                    is_1bit = model.get_tensor_datatype(mul_weight_name).bitwidth() == 1
                    is_scalar = np.prod(A.shape) == 1
                    actual_ndims = len(tuple(filter(lambda x: x > 1, A.shape)))
                    is_1d = actual_ndims == 1
                    if is_1bit and (is_1d or is_scalar):
                        # move the mul to the OFM position, since the mul is
                        # applied on the outputs channelwise or as scalar
                        Wnew = A.reshape(-1, 1, 1, 1) * W
                        assert (
                            Wnew.shape == W.shape
                        ), """Shape of new weights is not
                        the same as the shape of the conv weights before."""
                        check_fxn = np.vectorize(lambda x: Wdt.allowed(x))
                        # only absorb if permitted by W datatype
                        if check_fxn(Wnew).all():
                            model.set_initializer(conv_weight_name, Wnew)
                            n.output[0] = consumer.output[0]
                            graph.node.remove(consumer)
                            graph_modified = True
        return (model, graph_modified)


class AbsorbTransposeIntoMultiThreshold(Transformation):
    """For (NCHWTranspose -> MultiThreshold) move Transpose past MultiThreshold
    and set its data_layout mode to NHWC."""

    def apply(self, model):
        graph = model.graph
        node_ind = 0
        graph_modified = False
        nodes = [n for n in model.graph.node]
        for n in nodes:
            node_ind += 1
            if n.op_type == "Transpose" and not model.is_fork_node(n):
                perms = list(get_by_name(n.attribute, "perm").ints)
                if perms == [0, 3, 1, 2]:
                    mt_cand = model.find_consumer(n.output[0])
                    if (
                        mt_cand is not None
                        and mt_cand.op_type == "MultiThreshold"
                        # and not model.is_fork_node(mt_cand)
                    ):
                        mt_cand_orig_output = mt_cand.output[0]
                        mt = getCustomOp(mt_cand)
                        mt.set_nodeattr("data_layout", "NHWC")
                        # Rewire input of MultiThreshold node
                        mt_cand.input[0] = n.input[0]
                        # Make new intermediate tensor
                        intermediate_tensor_name = model.make_new_valueinfo_name()
                        intermediate_tensor_shape = model.get_tensor_shape(n.input[0])
                        intermediate_tensor_finn_dtype = model.get_tensor_datatype(
                            mt_cand.output[0]
                        )
                        # Create a new ValueInfoProto and set the shape
                        model.set_tensor_shape(intermediate_tensor_name, intermediate_tensor_shape)
                        # Set the tensor layout
                        model.set_tensor_layout(intermediate_tensor_name, DataLayout.NHWC)
                        # Set the tensor FINN datatype
                        model.set_tensor_datatype(
                            intermediate_tensor_name, intermediate_tensor_finn_dtype
                        )
                        # Rewire output of MT node
                        mt_cand.output[0] = intermediate_tensor_name
                        # Get rid of first transpose node
                        graph.node.remove(n)
                        # Create new Transpose node
                        new_transpose = oh.make_node(
                            "Transpose",
                            [intermediate_tensor_name],
                            [mt_cand_orig_output],
                            perm=[0, 3, 1, 2],
                        )
                        graph.node.insert(node_ind + 1, new_transpose)
                        graph_modified = True
        if graph_modified:
            model = model.transform(InferDataTypes())
        return (model, graph_modified)


class AbsorbTransposeIntoFlatten(Transformation):
    """Absorb transpose node into succeeding flatten node, if H=W=1 and the first
    dimension stays the same. Can also be applied if flatten is implemented implicitly
    by a reshape node with shape [1, -1] and the first input dimension is 1"""

    def apply(self, model):
        graph = model.graph
        graph_modified = False
        node_ind = 0
        for n in graph.node:
            node_ind += 1
            if (
                n.op_type == "Reshape" and (model.get_initializer(n.input[1]) == [1, -1]).all()
            ) or n.op_type == "Flatten":
                prod = model.find_producer(n.input[0])
                if (
                    prod is not None
                    and prod.op_type == "Transpose"
                    # we ensure that the first dimension is not changed from the
                    # transpose operation
                    and get_by_name(prod.attribute, "perm").ints[0] == 0
                ):
                    data_layout = model.get_tensor_layout(prod.input[0])
                    # check for the data layout to interpret input shape correctly
                    if data_layout is None:
                        warnings.warn(
                            """Data layout for input tensor of Transpose node is not set.
                                To use AbsorbTransposeIntoFlatten transformation
                                please set tensor data layout."""
                        )
                        continue
                    elif data_layout == DataLayout.NCHW:
                        (b, c, h, w) = model.get_tensor_shape(prod.input[0])
                        # if h=w=1 the transposition can be absorbed, otherwise
                        # the absorption would lead to an error in the behavior
                        if h != 1 or w != 1:
                            continue
                        # the flatten node from onnx keeps by default the first
                        # dim and flattens the rest, that is why this transformation
                        # can only work with b != 1 if the model contains already a
                        # flatten node and not a reshape node with shape = [1, -1].
                        # If the first  dim of the input tensor is not 1, flatten and
                        # reshape (with shape = [1, -1]) would lead to different results
                        if n.op_type == "Reshape" and b != 1:
                            continue
                    elif data_layout == DataLayout.NHWC:
                        (b, h, w, c) = model.get_tensor_shape(prod.input[0])
                        if h != 1 or w != 1:
                            continue
                        if n.op_type == "Reshape" and b != 1:
                            continue
                    # create single flatten node and remove obsolete nodes
                    node = oh.make_node("Flatten", [prod.input[0]], [n.output[0]])
                    graph.node.remove(n)
                    graph.node.remove(prod)
                    graph.node.insert(node_ind, node)
                    graph_modified = True
        if graph_modified:
            model = model.transform(InferDataTypes())
        return (model, graph_modified)


class AbsorbScalarMulAddIntoTopK(Transformation):
    """Remove mul/add node prior to topk node if the op is scalar. Note that
    the TopK output probabilities will change, but the indices won't."""

    def apply(self, model):
        graph = model.graph
        node_ind = 0
        graph_modified = False
        for n in graph.node:
            node_ind += 1
            if n.op_type == "TopK":
                prod = model.find_producer(n.input[0])
                if prod is not None and (prod.op_type in ["Mul", "Add"]):
                    prod_input = prod.input[0]
                    param_name = prod.input[1]
                    A = model.get_initializer(param_name)
                    if A is None:
                        warnings.warn("Param is not constant, skipping")
                        continue
                    is_scalar = all(x == 1 for x in A.shape)
                    is_scalar_pos_mul = is_scalar and (prod.op_type == "Mul") and A > 0
                    is_scalar_add = is_scalar and (prod.op_type == "Add")
                    if is_scalar_pos_mul or is_scalar_add:
                        # if the mul is scalar and positive, we can just delete the
                        # mul node and rewire the top k node. Because the top k node
                        # works with probabilities and their relation to each other
                        # the relation doesn't change if every value is multiplied
                        # with a scalar
                        graph.node.remove(prod)
                        n.input[0] = prod_input
                        # to avoid error the dataype is set to float32
                        model.set_tensor_datatype(n.input[0], DataType["FLOAT32"])
                        graph_modified = True
        if graph_modified:
            model = model.transform(InferShapes())
            model = model.transform(InferDataTypes())
        return (model, graph_modified)


class AbsorbConsecutiveTransposes(Transformation):
    """Remove (Transpose -> Transpose) patterns when the input and output
    of the pattern have the same layout."""

    def are_opposite_permutations(self, perms1, perms2):
        if len(perms1) != len(perms2):
            return False
        assert 0 <= max(perms2) < len(perms2), "invalid permutation"
        assert 0 <= max(perms1) < len(perms1), "invalid permutation"

        for i, p in enumerate(perms2):
            if perms1[p] != i:
                return False

        return True

    def apply(self, model):
        graph = model.graph
        graph_modified = False
        for node in graph.node:
            if node.op_type == "Transpose":
                next_nodes = model.find_consumers(node.output[0])
                perms1 = list(get_by_name(node.attribute, "perm").ints)
                if len(next_nodes) == 0:
                    continue
                # check if all nodes after fork are opposite transposes
                all_opposite_transposes = True
                for next_node in next_nodes:
                    if next_node is not None and next_node.op_type == "Transpose":
                        perms2 = list(get_by_name(next_node.attribute, "perm").ints)
                        if not self.are_opposite_permutations(perms1, perms2):
                            all_opposite_transposes = False
                            break
                    else:
                        all_opposite_transposes = False
                        break
                if not all_opposite_transposes:
                    continue
                source_tensor = node.input[0]
                for next_node in next_nodes:
                    # connect next_node's consumers' appropriate input to n's input
                    # TODO how to handle top-level outputs if any?
                    nextnode_out = next_node.output[0]
                    assert nextnode_out not in [x.name for x in model.graph.output]
                    consumers = model.find_consumers(nextnode_out)
                    for cons in consumers:
                        for i, iname in enumerate(cons.input):
                            if iname == nextnode_out:
                                cons.input[i] = source_tensor
                    # remove consumer transpose
                    graph.node.remove(next_node)
                # remove producer transpose
                graph.node.remove(node)
                graph_modified = True

        if graph_modified:
            model = model.transform(InferDataTypes())
        return (model, graph_modified)


class AbsorbTransposeIntoResize(Transformation):
    """For (NCHWTranspose -> Resize) move Transpose past Resize and
    change the Resize node's attributes accordingly."""

    def apply(self, model):
        graph = model.graph
        node_ind = 0
        graph_modified = False
        for node in graph.node:
            node_ind += 1
            if node.op_type == "Transpose" and not model.is_fork_node(node):
                perms = list(get_by_name(node.attribute, "perm").ints)
                if perms == [0, 3, 1, 2]:
                    mt_cand = model.find_consumer(node.output[0])
                    if mt_cand is not None and mt_cand.op_type == "Resize":
                        mode = get_by_name(mt_cand.attribute, "mode").s.decode("ascii")
                        # skip if mode is not nearest
                        if mode != "nearest":
                            continue
                        # if sizes specified, turn into scales
                        if len(mt_cand.input) > 3:
                            sizes = model.get_initializer(mt_cand.input[3])
                        else:
                            sizes = None
                        if sizes is not None:
                            ishape = model.get_tensor_shape(mt_cand.input[0])
                            ns, cs, hs, ws = sizes / np.asarray(ishape)
                            model.set_initializer(mt_cand.input[2], np.asarray([ns, cs, hs, ws]))
                            mt_cand.input.remove(mt_cand.input[3])
                        # scales already specified, transpose indices to NHWC
                        scales = model.get_initializer(mt_cand.input[2])
                        assert scales is not None
                        ns, cs, hs, ws = scales
                        model.set_initializer(mt_cand.input[2], np.asarray([ns, hs, ws, cs]))
                        # get rid of first tranpose node
                        mt_cand.input[0] = node.input[0]
                        graph.node.remove(node)
                        is_last_node = mt_cand.output[0] in [x.name for x in model.graph.output]

                        new_tensor_name = model.make_new_valueinfo_name()
                        if is_last_node:
                            trans_input = new_tensor_name
                            trans_output = mt_cand.output[0]
                        else:
                            trans_input = mt_cand.output[0]
                            trans_output = new_tensor_name
                        # fix tensor shapes for Resize and Transpose
                        n, c, hx, wx = model.get_tensor_shape(mt_cand.output[0])
                        model.set_tensor_shape(trans_input, (n, hx, wx, c))
                        model.set_tensor_shape(trans_output, (n, c, hx, wx))
                        # re-insert Transpose behind Resize
                        new_transpose = oh.make_node(
                            "Transpose",
                            [trans_input],
                            [trans_output],
                            perm=[0, 3, 1, 2],
                        )
                        # rewire nodes
                        final_t_cands = model.find_consumers(mt_cand.output[0])
                        # rewire next nodes' inputs
                        for final_t_cand in final_t_cands:
                            final_t_cand.input[0] = trans_output
                        mt_cand.output[0] = trans_input
                        graph.node.insert(node_ind + 1, new_transpose)
                        graph_modified = True
        if graph_modified:
            model = model.transform(InferDataTypes())
        return (model, graph_modified)<|MERGE_RESOLUTION|>--- conflicted
+++ resolved
@@ -115,21 +115,10 @@
 def group_inputs_by_category(node: NodeProto, model: ModelWrapper):  # noqa
     # First select all dynamic inputs, which are those without initializer
     # tensor
-<<<<<<< HEAD
-    dynamics = [
-        i for i in node.input if model.get_initializer(i) is None
-    ]
-    # Select all input which are initializers, which, by exclusion, are all
-    # those not among the dynamic inputs
-    initializers = [
-        i for i in node.input if i not in dynamics
-    ]
-=======
     dynamics = [i for i in node.input if model.get_initializer(i) is None]
     # Select all input which are initializers, which, by exclusion, are all
     # those not among the dynamic inputs
     initializers = [i for i in node.input if i not in dynamics]
->>>>>>> a0b90077
     # Return lists of dynamic anc initializer inputs
     return dynamics, initializers
 
@@ -150,13 +139,7 @@
                     # As Add is not a join node, there must be one initializer
                     # and one dynamic input. We do not know their order, but
                     # can group them accordingly to extract the tensor names
-<<<<<<< HEAD
-                    (start,), (add_weight, ) = group_inputs_by_category(
-                        n, model
-                    )
-=======
                     (start,), (add_weight,) = group_inputs_by_category(n, model)
->>>>>>> a0b90077
                     threshold = consumer.input[1]
                     A = model.get_initializer(add_weight)
                     T = model.get_initializer(threshold)
@@ -185,17 +168,6 @@
                             return False
 
                     if is_scalar or is_1d:
-<<<<<<< HEAD
-                        Tnew = T - A.reshape(-1, 1)
-                        # Tnew = T - A.reshape(-1, T.shape[1])
-                        # compute new thresholds and set initializer
-                        model.set_initializer(threshold, Tnew)
-                        # wire add input directly to MultiThreshold
-                        consumer.input[0] = start
-                        # remove the add node
-                        graph.node.remove(n)
-                        graph_modified = True
-=======
                         # Reshape addition parameters to have the elements/PE
                         # dimension first, aligned with the thresholds.
                         A = A.reshape(-1, 1)  # noqa: Not lowercase
@@ -212,7 +184,6 @@
                             # remove the add node
                             graph.node.remove(n)
                             graph_modified = True
->>>>>>> a0b90077
         return model, graph_modified
 
 
