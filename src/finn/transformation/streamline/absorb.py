--- conflicted
+++ resolved
@@ -358,8 +358,6 @@
             model = model.transform(InferDataTypes())
         return (model, graph_modified)
 
-
-<<<<<<< HEAD
 class AbsorbTransposeIntoFlatten(Transformation):
     """Absorb transpose node into succeeding flatten node, if H=W=1 and the first
     dimension stays the same. Can also be applied if flatten is implemented implicitly
@@ -387,7 +385,7 @@
                     # check for the data layout to interpret input shape correctly
                     if data_layout is None:
                         warnings.warn(
-                            """Datalayout for input tensor of transpose node is not set.
+                            """Data layout for input tensor of Transpose node is not set.
                                 To use AbsorbTransposeIntoFlatten transformation
                                 please set tensor data layout."""
                         )
@@ -400,7 +398,7 @@
                             continue
                         # the flatten node from onnx keeps by default the first
                         # dim and flattens the rest, that is why this transformation
-                        # can only works with b != 1 if the model contains already a
+                        # can only work with b != 1 if the model contains already a
                         # flatten node and not a reshape node with shape = [1, -1].
                         # If the first  dim of the input tensor is not 1, flatten and
                         # reshape (with shape = [1, -1]) would lead to different results
@@ -418,8 +416,10 @@
                     graph.node.remove(prod)
                     graph.node.insert(node_ind, node)
                     graph_modified = True
-        model = model.transform(InferDataTypes())
-=======
+        if graph_modified:
+          model = model.transform(InferDataTypes())
+        return (model, graph_modified)
+      
 class AbsorbScalarMulIntoTopK(Transformation):
     """Absorb a mul node into a suceeding topk node if the mul is scalar."""
 
@@ -452,5 +452,4 @@
         if graph_modified:
             model = model.transform(InferShapes())
             model = model.transform(InferDataTypes())
->>>>>>> bb1db2e5
         return (model, graph_modified)