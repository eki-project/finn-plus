# Copyright (c) 2020 Xilinx, Inc.
# All rights reserved.
#
# Redistribution and use in source and binary forms, with or without
# modification, are permitted provided that the following conditions are met:
#
# * Redistributions of source code must retain the above copyright notice, this
#   list of conditions and the following disclaimer.
#
# * Redistributions in binary form must reproduce the above copyright notice,
#   this list of conditions and the following disclaimer in the documentation
#   and/or other materials provided with the distribution.
#
# * Neither the name of Xilinx nor the names of its
#   contributors may be used to endorse or promote products derived from
#   this software without specific prior written permission.
#
# THIS SOFTWARE IS PROVIDED BY THE COPYRIGHT HOLDERS AND CONTRIBUTORS "AS IS"
# AND ANY EXPRESS OR IMPLIED WARRANTIES, INCLUDING, BUT NOT LIMITED TO, THE
# IMPLIED WARRANTIES OF MERCHANTABILITY AND FITNESS FOR A PARTICULAR PURPOSE ARE
# DISCLAIMED. IN NO EVENT SHALL THE COPYRIGHT HOLDER OR CONTRIBUTORS BE LIABLE
# FOR ANY DIRECT, INDIRECT, INCIDENTAL, SPECIAL, EXEMPLARY, OR CONSEQUENTIAL
# DAMAGES (INCLUDING, BUT NOT LIMITED TO, PROCUREMENT OF SUBSTITUTE GOODS OR
# SERVICES; LOSS OF USE, DATA, OR PROFITS; OR BUSINESS INTERRUPTION) HOWEVER
# CAUSED AND ON ANY THEORY OF LIABILITY, WHETHER IN CONTRACT, STRICT LIABILITY,
# OR TORT (INCLUDING NEGLIGENCE OR OTHERWISE) ARISING IN ANY WAY OUT OF THE USE
# OF THIS SOFTWARE, EVEN IF ADVISED OF THE POSSIBILITY OF SUCH DAMAGE.

import numpy as np
import os
import time
from pynq import Overlay, allocate
from pynq.ps import Clocks
from qonnx.core.datatype import DataType
from qonnx.util.basic import gen_finn_dt_tensor

from finn.util.data_packing import (
    finnpy_to_packed_bytearray,
    packed_bytearray_to_finnpy,
)

# Driver base class for FINN-generated dataflow accelerators.
# The particulars of the generated accelerator are specified via the
# io_shape_dict (generated by the MakePYNQDriver transformation).


class FINNExampleOverlay(Overlay):
    def __init__(
        self,
        bitfile_name,
        platform,
        io_shape_dict,
        batch_size=1,
        fclk_mhz=100.0,
        device=None,
        download=True,
        runtime_weight_dir="runtime_weights/",
    ):
        """Initialize the FINN accelerator.

        Parameters
        ----------
        bitfile_name: str
            Path to accelerator .bit/.xclbin file
        platform: str
            FINN platform type, either "alveo" or "zynq-iodma"
        io_shape_dict: dict
            Dictionary with particulars of the generated accelerator
        batch_size: int
            Maximum batch size in driver (hardware batchsize is always 1)
        fclk_mhz: float
            Override the clock frequency, only possible for Zynq.
        device: pynq.Device
            Which PYNQ device to use, None for default.
        download: bool
            Whether to flash the bitstream.
        runtime_weight_dir: str
            Path to runtime weights folder.
        """
        super().__init__(bitfile_name, download=download, device=device)
        self.device = device
        self.runtime_weight_dir = runtime_weight_dir
        self._io_shape_dict = io_shape_dict
        self.ibuf_packed_device = None
        self.obuf_packed_device = None
        self.platform = platform
        self.batch_size = batch_size
        self.fclk_mhz = fclk_mhz
        self.idma = []
        self.odma = []
        self.odma_handle = []
        if "input_dma_name" in io_shape_dict.keys():
            for idma_name in io_shape_dict["input_dma_name"]:
                self.idma.append(getattr(self, idma_name))
        else:
            self.idma = [self.idma0]
        if "output_dma_name" in io_shape_dict.keys():
            for odma_name in io_shape_dict["output_dma_name"]:
                self.odma.append(getattr(self, odma_name))
                if self.platform == "alveo":
                    self.odma_handle.append(None)
        else:
            self.odma = [self.odma0]
            if self.platform == "alveo":
                self.odma_handle.append(None)
        if self.platform == "zynq-iodma":
            # set the clock frequency as specified by user during transformations
            if self.fclk_mhz > 0:
                Clocks.fclk0_mhz = self.fclk_mhz
        # load any external + runtime weights
        self.load_external_weights()
        self.load_runtime_weights()

    def load_external_weights(self):
        """Load any existing external (DRAM) weights from the specified dir into the
        appropriate layer of the accelerator. Note that this must be enabled
        during the accelerator build process. The weights directory
        is specified as the class member ``runtime_weight_dir``. External (DRAM)
        weights are one .npy file per layer.
        """

        self.external_weights = []
        w_filenames = []
        if not os.path.isdir(self.runtime_weight_dir):
            return
        for dirpath, dirnames, filenames in os.walk(self.runtime_weight_dir):
            w_filenames.extend(filenames)

        tmp_weight_dict = {}

        for w_filename in w_filenames:
            if w_filename.endswith(".npy"):
                weight_tensor = np.load(self.runtime_weight_dir + "/" + w_filename)
            else:
                continue

            idma_name = w_filename.split(".")[0]
            tmp_weight_dict[idma_name] = weight_tensor

        for idma_name in tmp_weight_dict.keys():
            if idma_name in self.ip_dict.keys():
                iwdma = getattr(self, idma_name)
                weight_tensor = tmp_weight_dict[idma_name]
                weight_buf = allocate(weight_tensor.shape, dtype=np.uint8)
                weight_buf[:] = weight_tensor
                # weight_buf.sync_to_device()
                weight_buf.flush()

                self.external_weights += [(iwdma, weight_buf, idma_name)]

        if "number_of_external_weights" in self._io_shape_dict:
            hw_ext_weights = self._io_shape_dict["number_of_external_weights"]
            assert len(self.external_weights) == hw_ext_weights, (
                "Number of hardware external weights and number of external "
                + "weight tensors available do not match. \n"
                + "Is runtime_weight_dir pointing to the correct folder?"
            )

    def load_runtime_weights(self, flush_accel=True, verify=True):
        """Load any existing runtime-writable weights from the specified dir into the
        appropriate layer of the accelerator. Note that this must be enabled
        during the accelerator build process. The runtime weights directory
        is specified as the class member ``runtime_weight_dir``. Runtime-writable
        weights are provided as one .dat file per layer.

        Parameters
        ----------
        flush_accel: bool
            Run the accelerator with dummy input after weights are written to
            flush any stale weight data in the weight streamer FIFOs.
        verify: bool
            Whether the written weights will be re-read and verified.
        """
        w_filenames = []
        if not os.path.isdir(self.runtime_weight_dir):
            return
        for dirpath, dirnames, filenames in os.walk(self.runtime_weight_dir):
            w_filenames.extend(filenames)
        rt_weight_dict = {}
        for w_filename in w_filenames:
            if w_filename.endswith(".dat"):
                with open(self.runtime_weight_dir + "/" + w_filename, "r") as f:
                    dat = f.read()
            else:
                continue
            layer_w = np.fromiter([int(x, 16) for x in dat.strip().split()], dtype=np.uint32)
            sdp_ind = int(w_filename.split("_")[0])
            layer_ind = int(w_filename.split("_")[1])
            rt_weight_dict[(sdp_ind, layer_ind)] = layer_w
        for sdp_ind, layer_ind in rt_weight_dict.keys():
            cand_if_name = "StreamingDataflowPartition_%d" % sdp_ind
            if cand_if_name in self.ip_dict.keys():
                layer_mmio = getattr(self, "StreamingDataflowPartition_%d" % sdp_ind).mmio
                layer_w = rt_weight_dict[(sdp_ind, layer_ind)]
                layer_mmio.write_mm(0, layer_w.tobytes())
                if verify:
                    if self.platform == "alveo":
                        # Pynq for Alveo uses tinynumpy under the hood. There is a bug when going
                        # from a tinynumpy.ndarray to numpy.ndarray. To work around this, we first
                        # convert the tinynumpy.ndarray to a list and then copy the list to a
                        # numpy.ndarray.
                        new_w = np.copy(
                            list(layer_mmio.array[: layer_w.shape[0]]), dtype=layer_w.dtype
                        )
                    else:
                        new_w = np.copy(layer_mmio.array[: layer_w.shape[0]])
                    assert (layer_w == new_w).all()
        if flush_accel:
            # run accelerator to flush any stale weights from weight streamer FIFOs
            self.execute_on_buffers()

    def idt(self, ind=0):
        return self._io_shape_dict["idt"][ind]

    def odt(self, ind=0):
        return self._io_shape_dict["odt"][ind]

    def ishape_normal(self, ind=0):
        ret = list(self._io_shape_dict["ishape_normal"][ind])
        ret[0] = self.batch_size
        return tuple(ret)

    def oshape_normal(self, ind=0):
        ret = list(self._io_shape_dict["oshape_normal"][ind])
        ret[0] = self.batch_size
        return tuple(ret)

    def ishape_folded(self, ind=0):
        ret = list(self._io_shape_dict["ishape_folded"][ind])
        ret[0] = self.batch_size
        return tuple(ret)

    def oshape_folded(self, ind=0):
        ret = list(self._io_shape_dict["oshape_folded"][ind])
        ret[0] = self.batch_size
        return tuple(ret)

    def ishape_packed(self, ind=0):
        ret = list(self._io_shape_dict["ishape_packed"][ind])
        ret[0] = self.batch_size
        return tuple(ret)

    def oshape_packed(self, ind=0):
        ret = list(self._io_shape_dict["oshape_packed"][ind])
        ret[0] = self.batch_size
        return tuple(ret)

    @property
    def num_inputs(self):
        return self._io_shape_dict["num_inputs"]

    @property
    def num_outputs(self):
        return self._io_shape_dict["num_outputs"]

    @property
    def batch_size(self):
        return self._batch_size

    @batch_size.setter
    def batch_size(self, value):
        self._batch_size = value
        # free the old buffers by setting to None
        # (reference counting should care of it)
        if self.ibuf_packed_device is not None:
            self.ibuf_packed_device = None
        if self.obuf_packed_device is not None:
            self.obuf_packed_device = None
        cacheable = {"alveo": False, "zynq-iodma": True}[self.platform]
        self.ibuf_packed_device = []
        self.obuf_packed_device = []
        self.obuf_packed = []
        for i in range(self.num_inputs):
            new_packed_ibuf = allocate(
<<<<<<< HEAD
                shape=self.ishape_packed(i), dtype=np.uint8, cacheable=cacheable, target = self.device
=======
                shape=self.ishape_packed(i), dtype=np.uint8, cacheable=cacheable, target=self.device
>>>>>>> d980f7cb
            )
            self.ibuf_packed_device.append(new_packed_ibuf)
        for o in range(self.num_outputs):
            new_packed_obuf = allocate(
<<<<<<< HEAD
                shape=self.oshape_packed(o), dtype=np.uint8, cacheable=cacheable, target = self.device
=======
                shape=self.oshape_packed(o), dtype=np.uint8, cacheable=cacheable, target=self.device
>>>>>>> d980f7cb
            )
            self.obuf_packed_device.append(new_packed_obuf)
            self.obuf_packed.append(np.empty_like(new_packed_obuf))

    def fold_input(self, ibuf_normal, ind=0):
        """Reshapes input in desired shape.
        Gets input data (ibuf_normal), checks if data is in expected normal shape.
        Returns folded input."""
        # ensure that shape is as expected
        assert ibuf_normal.shape == self.ishape_normal(ind)
        # convert to folded form
        ibuf_folded = ibuf_normal.reshape(self.ishape_folded(ind))
        return ibuf_folded

    def pack_input(self, ibuf_folded, ind=0):
        """Packs folded input and reverses both SIMD dim and endianness.
        Gets input data in folded shape and returns packed input data."""
        ibuf_packed = finnpy_to_packed_bytearray(
            ibuf_folded,
            self.idt(ind),
            reverse_endian=True,
            reverse_inner=True,
            fast_mode=True,
        )
        return ibuf_packed

    def unpack_output(self, obuf_packed, ind=0):
        """Unpacks the packed output buffer from accelerator.
        Gets packed output and returns output data in folded shape."""
        obuf_folded = packed_bytearray_to_finnpy(
            obuf_packed,
            self.odt(ind),
            self.oshape_folded(ind),
            reverse_endian=True,
            reverse_inner=True,
            fast_mode=True,
        )
        return obuf_folded

    def unfold_output(self, obuf_folded, ind=0):
        """Unfolds output data to normal shape.
        Gets folded output data and returns output data in normal shape."""
        obuf_normal = obuf_folded.reshape(self.oshape_normal(ind))
        return obuf_normal

    def copy_input_data_to_device(self, data, ind=0):
        """Copies given input data to PYNQ buffer."""
        np.copyto(self.ibuf_packed_device[ind], data)
        self.ibuf_packed_device[ind].flush()

    def copy_output_data_from_device(self, data, ind=0):
        """Copies PYNQ output buffer from device."""
        self.obuf_packed_device[ind].invalidate()
        np.copyto(data, self.obuf_packed_device[ind])

    def execute_on_buffers(self, asynch=False, batch_size=None):
        """Executes accelerator by setting up the DMA(s) on pre-allocated buffers.
        Blocking behavior depends on the asynch parameter:
        * ``asynch=True`` will block until all transfers are complete.
        * ``asynch=False`` won't block, use ``wait_until_finished()`` to check
           completion

        The optional batch_size parameter can be used to execute on a smaller
        batch than the initialized ``self.batch_size``.
        """
        if batch_size is None:
            batch_size = self.batch_size
        assert batch_size <= self.batch_size, "Specified batch_size is too large."
        if self.platform == "zynq-iodma":
            for o in range(self.num_outputs):
                assert self.odma[o].read(0x00) & 0x4 != 0, "Output DMA %d is not idle" % (o)
            # manually launch IODMAs since signatures are missing
            for iwdma, iwbuf, iwdma_name in self.external_weights:
                iwdma.write(0x10, iwbuf.device_address)
                iwdma.write(0x1C, batch_size)
                iwdma.write(0x00, 1)
            for o in range(self.num_outputs):
                self.odma[o].write(0x10, self.obuf_packed_device[o].device_address)
                self.odma[o].write(0x1C, batch_size)
                self.odma[o].write(0x00, 1)
            for i in range(self.num_inputs):
                self.idma[i].write(0x10, self.ibuf_packed_device[i].device_address)
                self.idma[i].write(0x1C, batch_size)
                self.idma[i].write(0x00, 1)
        elif self.platform == "alveo":
            for o in range(self.num_outputs):
                assert self.odma_handle[o] is None, "Output DMA %d is already running" % o
            for i in range(self.num_inputs):
                self.idma[i].start(self.ibuf_packed_device[i], batch_size)
            for iwdma, iwbuf, iwdma_name in self.external_weights:
                iwdma.start(iwbuf, batch_size)
            for o in range(self.num_outputs):
                self.odma_handle[o] = self.odma[o].start(self.obuf_packed_device[o], batch_size)
        else:
            raise Exception("Unrecognized platform: %s" % self.platform)
        # blocking behavior depends on asynch parameter
        if asynch is False:
            self.wait_until_finished()

    def wait_until_finished(self):
        "Block until all output DMAs have finished writing."
        if self.platform == "zynq-iodma":
            # check if output IODMA is finished via register reads
            for o in range(self.num_outputs):
                status = self.odma[o].read(0x00)
                while status & 0x2 == 0:
                    status = self.odma[o].read(0x00)
        elif self.platform == "alveo":
            assert all([x is not None for x in self.odma_handle]), "No odma_handle to wait on"
            for o in range(self.num_outputs):
                self.odma_handle[o].wait()
                self.odma_handle[o] = None
        else:
            raise Exception("Unrecognized platform: %s" % self.platform)

    def execute(self, input_npy):
        """Given a single or a list of input numpy array, first perform necessary
        packing and copying to device buffers, execute on accelerator, then unpack
        output and return output numpy array from accelerator."""
        # if single input, convert to list to normalize how we process the input
        if not type(input_npy) is list:
            input_npy = [input_npy]
        assert self.num_inputs == len(input_npy), "Not all accelerator inputs are specified."
        for i in range(self.num_inputs):
            ibuf_folded = self.fold_input(input_npy[i], ind=i)
            ibuf_packed = self.pack_input(ibuf_folded, ind=i)
            self.copy_input_data_to_device(ibuf_packed, ind=i)
        self.execute_on_buffers()
        outputs = []
        for o in range(self.num_outputs):
            self.copy_output_data_from_device(self.obuf_packed[o], ind=o)
            obuf_folded = self.unpack_output(self.obuf_packed[o], ind=o)
            obuf_normal = self.unfold_output(obuf_folded, ind=o)
            outputs.append(obuf_normal)
        if self.num_outputs == 1:
            return outputs[0]
        else:
            return outputs

    def throughput_test(self):
        """Run accelerator with empty inputs to measure throughput and other metrics.
        Returns dictionary with various metrics."""
        # dictionary for results of throughput test
        res = {}
        start = time.time()
        self.execute_on_buffers()
        end = time.time()
        runtime = end - start
        res["runtime[ms]"] = runtime * 1000
        res["throughput[images/s]"] = self.batch_size / runtime
        total_in = 0
        for i in range(self.num_inputs):
            total_in += np.prod(self.ishape_packed(i))
        res["DRAM_in_bandwidth[MB/s]"] = total_in * 0.000001 / runtime
        total_out = 0
        for o in range(self.num_outputs):
            total_out += np.prod(self.oshape_packed(o))
        res["DRAM_out_bandwidth[MB/s]"] = total_out * 0.000001 / runtime
        for iwdma, iwbuf, iwdma_name in self.external_weights:
            res["DRAM_extw_%s_bandwidth[MB/s]" % iwdma_name] = (
                self.batch_size * np.prod(iwbuf.shape) * 0.000001 / runtime
            )
        if self.platform == "zynq-iodma":
            res["fclk[mhz]"] = Clocks.fclk0_mhz
        elif self.platform == "alveo":
            res["fclk[mhz]"] = self.clock_dict["clock0"]["frequency"]
        res["batch_size"] = self.batch_size
        # also benchmark driver-related overheads
        input_npy = gen_finn_dt_tensor(self.idt(), self.ishape_normal())
        # provide as int8/uint8 to support fast packing path where possible
        if self.idt() == DataType["UINT8"]:
            input_npy = input_npy.astype(np.uint8)
        elif self.idt() == DataType["INT8"]:
            input_npy = input_npy.astype(np.int8)
        start = time.time()
        ibuf_folded = self.fold_input(input_npy)
        end = time.time()
        runtime = end - start
        res["fold_input[ms]"] = runtime * 1000

        start = time.time()
        ibuf_packed = self.pack_input(ibuf_folded)
        end = time.time()
        runtime = end - start
        res["pack_input[ms]"] = runtime * 1000

        start = time.time()
        self.copy_input_data_to_device(ibuf_packed)
        end = time.time()
        runtime = end - start
        res["copy_input_data_to_device[ms]"] = runtime * 1000

        start = time.time()
        self.copy_output_data_from_device(self.obuf_packed[0])
        end = time.time()
        runtime = end - start
        res["copy_output_data_from_device[ms]"] = runtime * 1000

        start = time.time()
        obuf_folded = self.unpack_output(self.obuf_packed[0])
        end = time.time()
        runtime = end - start
        res["unpack_output[ms]"] = runtime * 1000

        start = time.time()
        self.unfold_output(obuf_folded)
        end = time.time()
        runtime = end - start
        res["unfold_output[ms]"] = runtime * 1000
        return res<|MERGE_RESOLUTION|>--- conflicted
+++ resolved
@@ -130,7 +130,8 @@
 
         for w_filename in w_filenames:
             if w_filename.endswith(".npy"):
-                weight_tensor = np.load(self.runtime_weight_dir + "/" + w_filename)
+                weight_tensor = np.load(
+                    self.runtime_weight_dir + "/" + w_filename)
             else:
                 continue
 
@@ -183,14 +184,16 @@
                     dat = f.read()
             else:
                 continue
-            layer_w = np.fromiter([int(x, 16) for x in dat.strip().split()], dtype=np.uint32)
+            layer_w = np.fromiter([int(x, 16)
+                                  for x in dat.strip().split()], dtype=np.uint32)
             sdp_ind = int(w_filename.split("_")[0])
             layer_ind = int(w_filename.split("_")[1])
             rt_weight_dict[(sdp_ind, layer_ind)] = layer_w
         for sdp_ind, layer_ind in rt_weight_dict.keys():
             cand_if_name = "StreamingDataflowPartition_%d" % sdp_ind
             if cand_if_name in self.ip_dict.keys():
-                layer_mmio = getattr(self, "StreamingDataflowPartition_%d" % sdp_ind).mmio
+                layer_mmio = getattr(
+                    self, "StreamingDataflowPartition_%d" % sdp_ind).mmio
                 layer_w = rt_weight_dict[(sdp_ind, layer_ind)]
                 layer_mmio.write_mm(0, layer_w.tobytes())
                 if verify:
@@ -272,20 +275,12 @@
         self.obuf_packed = []
         for i in range(self.num_inputs):
             new_packed_ibuf = allocate(
-<<<<<<< HEAD
-                shape=self.ishape_packed(i), dtype=np.uint8, cacheable=cacheable, target = self.device
-=======
                 shape=self.ishape_packed(i), dtype=np.uint8, cacheable=cacheable, target=self.device
->>>>>>> d980f7cb
             )
             self.ibuf_packed_device.append(new_packed_ibuf)
         for o in range(self.num_outputs):
             new_packed_obuf = allocate(
-<<<<<<< HEAD
-                shape=self.oshape_packed(o), dtype=np.uint8, cacheable=cacheable, target = self.device
-=======
                 shape=self.oshape_packed(o), dtype=np.uint8, cacheable=cacheable, target=self.device
->>>>>>> d980f7cb
             )
             self.obuf_packed_device.append(new_packed_obuf)
             self.obuf_packed.append(np.empty_like(new_packed_obuf))
@@ -356,18 +351,21 @@
         assert batch_size <= self.batch_size, "Specified batch_size is too large."
         if self.platform == "zynq-iodma":
             for o in range(self.num_outputs):
-                assert self.odma[o].read(0x00) & 0x4 != 0, "Output DMA %d is not idle" % (o)
+                assert self.odma[o].read(
+                    0x00) & 0x4 != 0, "Output DMA %d is not idle" % (o)
             # manually launch IODMAs since signatures are missing
             for iwdma, iwbuf, iwdma_name in self.external_weights:
                 iwdma.write(0x10, iwbuf.device_address)
                 iwdma.write(0x1C, batch_size)
                 iwdma.write(0x00, 1)
             for o in range(self.num_outputs):
-                self.odma[o].write(0x10, self.obuf_packed_device[o].device_address)
+                self.odma[o].write(
+                    0x10, self.obuf_packed_device[o].device_address)
                 self.odma[o].write(0x1C, batch_size)
                 self.odma[o].write(0x00, 1)
             for i in range(self.num_inputs):
-                self.idma[i].write(0x10, self.ibuf_packed_device[i].device_address)
+                self.idma[i].write(
+                    0x10, self.ibuf_packed_device[i].device_address)
                 self.idma[i].write(0x1C, batch_size)
                 self.idma[i].write(0x00, 1)
         elif self.platform == "alveo":
@@ -378,7 +376,8 @@
             for iwdma, iwbuf, iwdma_name in self.external_weights:
                 iwdma.start(iwbuf, batch_size)
             for o in range(self.num_outputs):
-                self.odma_handle[o] = self.odma[o].start(self.obuf_packed_device[o], batch_size)
+                self.odma_handle[o] = self.odma[o].start(
+                    self.obuf_packed_device[o], batch_size)
         else:
             raise Exception("Unrecognized platform: %s" % self.platform)
         # blocking behavior depends on asynch parameter
@@ -394,7 +393,8 @@
                 while status & 0x2 == 0:
                     status = self.odma[o].read(0x00)
         elif self.platform == "alveo":
-            assert all([x is not None for x in self.odma_handle]), "No odma_handle to wait on"
+            assert all([x is not None for x in self.odma_handle]
+                       ), "No odma_handle to wait on"
             for o in range(self.num_outputs):
                 self.odma_handle[o].wait()
                 self.odma_handle[o] = None
@@ -408,7 +408,8 @@
         # if single input, convert to list to normalize how we process the input
         if not type(input_npy) is list:
             input_npy = [input_npy]
-        assert self.num_inputs == len(input_npy), "Not all accelerator inputs are specified."
+        assert self.num_inputs == len(
+            input_npy), "Not all accelerator inputs are specified."
         for i in range(self.num_inputs):
             ibuf_folded = self.fold_input(input_npy[i], ind=i)
             ibuf_packed = self.pack_input(ibuf_folded, ind=i)
