--- conflicted
+++ resolved
@@ -1,17 +1,11 @@
 import argparse
-<<<<<<< HEAD
-import matplotlib.pyplot as plt
-from pynq import PL
-from pynq.pl_server.device import Device
-
-=======
 import json
 import matplotlib.pyplot as plt
 import os
 import sys
 import time
->>>>>>> ef7b8cf5
 from driver_instrumentation import FINNInstrumentationOverlay
+from pynq import PL
 from pynq.pl_server.device import Device
 
 
@@ -278,11 +272,7 @@
             fifo_widths = settings["fifo_widths"]
 
     print("Programming FPGA..")
-<<<<<<< HEAD
-    PL.reset() # reset PYNQ cache
-    accel = FINNLiveFIFOOverlay(bitfile_name = bitfile, device = device, fclk_mhz = frequency, seed = seed, fifo_widths = fifo_widths)
-    
-=======
+    PL.reset()  # reset PYNQ cache
     accel = FINNLiveFIFOOverlay(
         bitfile_name=bitfile, device=device, fclk_mhz=frequency, seed=seed, fifo_widths=fifo_widths
     )
@@ -291,7 +281,6 @@
         sys.exit(1)
 
     print("Determining start depth..")
->>>>>>> ef7b8cf5
     (start_depth, iteration_runtime) = accel.determine_start_depth()
 
     ### First pass
