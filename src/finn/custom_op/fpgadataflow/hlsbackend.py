# Copyright (C) 2023, Advanced Micro Devices, Inc.
# All rights reserved.
#
# Redistribution and use in source and binary forms, with or without
# modification, are permitted provided that the following conditions are met:
#
# * Redistributions of source code must retain the above copyright notice, this
#   list of conditions and the following disclaimer.
#
# * Redistributions in binary form must reproduce the above copyright notice,
#   this list of conditions and the following disclaimer in the documentation
#   and/or other materials provided with the distribution.
#
# * Neither the name of FINN nor the names of its
#   contributors may be used to endorse or promote products derived from
#   this software without specific prior written permission.
#
# THIS SOFTWARE IS PROVIDED BY THE COPYRIGHT HOLDERS AND CONTRIBUTORS "AS IS"
# AND ANY EXPRESS OR IMPLIED WARRANTIES, INCLUDING, BUT NOT LIMITED TO, THE
# IMPLIED WARRANTIES OF MERCHANTABILITY AND FITNESS FOR A PARTICULAR PURPOSE ARE
# DISCLAIMED. IN NO EVENT SHALL THE COPYRIGHT HOLDER OR CONTRIBUTORS BE LIABLE
# FOR ANY DIRECT, INDIRECT, INCIDENTAL, SPECIAL, EXEMPLARY, OR CONSEQUENTIAL
# DAMAGES (INCLUDING, BUT NOT LIMITED TO, PROCUREMENT OF SUBSTITUTE GOODS OR
# SERVICES; LOSS OF USE, DATA, OR PROFITS; OR BUSINESS INTERRUPTION) HOWEVER
# CAUSED AND ON ANY THEORY OF LIABILITY, WHETHER IN CONTRACT, STRICT LIABILITY,
# OR TORT (INCLUDING NEGLIGENCE OR OTHERWISE) ARISING IN ANY WAY OUT OF THE USE
# OF THIS SOFTWARE, EVEN IF ADVISED OF THE POSSIBILITY OF SUCH DAMAGE.

import finn_xsi.adapter as finnxsi
import numpy as np
import os
import subprocess
from abc import ABC, abstractmethod
from qonnx.core.datatype import DataType

from finn.custom_op.fpgadataflow import templates
from finn.util.basic import CppBuilder, make_build_dir
from finn.util.hls import CallHLS

try:
    import pyxsi_utils
except ModuleNotFoundError:
    pyxsi_utils = None


class HLSBackend(ABC):
    """HLSBackend class all custom ops that correspond to a finn-hlslib
    function are using functionality of. Contains different functions every HLS
    custom node should have. Some as abstract methods, these have to be filled
    when writing a new HLS custom op node."""

    def get_nodeattr_types(self):
        return {
            "code_gen_dir_cppsim": ("s", False, ""),
            "executable_path": ("s", False, ""),
            "res_hls": ("s", False, ""),
            # temporary node attribute to keep track of interface style of hls ops
            "cpp_interface": ("s", False, "packed", {"packed", "hls_vector"}),
        }

    def get_all_verilog_paths(self):
        "Return list of all folders containing Verilog code for this node."

        code_gen_dir = self.get_nodeattr("code_gen_dir_ipgen")
        assert (
            code_gen_dir != ""
        ), """Node attribute "code_gen_dir_ipgen" is
        not set. Please run HLSSynthIP first."""
        verilog_path = "{}/project_{}/sol1/impl/verilog/".format(code_gen_dir, self.onnx_node.name)
        subcore_verilog_path = "{}/project_{}/sol1/impl/ip/hdl/ip/".format(
            code_gen_dir, self.onnx_node.name
        )
        # default impl only returns the HLS verilog codegen dir and subcore (impl/ip/hdl/ip) dir
        # if it exists
        ret = [verilog_path]
        if os.path.isdir(subcore_verilog_path):
            ret += [subcore_verilog_path]
        return ret

    def get_all_verilog_filenames(self, abspath=False):
        "Return list of all Verilog files used for this node."

        verilog_files = []
        verilog_paths = self.get_all_verilog_paths()
        for verilog_path in verilog_paths:
            for f in os.listdir(verilog_path):
                if f.endswith(".v"):
                    if abspath:
                        verilog_files += [verilog_path + "/" + f]
                    else:
                        verilog_files += [f]
        return verilog_files

    def prepare_rtlsim(self):
<<<<<<< HEAD
        """Creates a Verilator emulation library for the RTL code generated
        for this node, sets the rtlsim_so attribute to its path and returns
        a PyVerilator wrapper around it."""

        rtlsim_backend = self.get_nodeattr("rtlsim_backend")
        verilog_files = self.get_all_verilog_filenames(abspath=True)
        single_src_dir = make_build_dir("rtlsim_" + self.onnx_node.name + "_")
        if rtlsim_backend == "pyverilator":
            if PyVerilator is None:
                raise ImportError("Installation of PyVerilator is required.")
            tmp_build_dir = make_build_dir("pyverilator_" + self.onnx_node.name + "_")
            target_file = single_src_dir + "/" + self.get_verilog_top_module_name() + ".v"
            make_single_source_file(verilog_files, target_file)

            # build the Verilator emu library
            sim = PyVerilator.build(
                self.get_verilog_top_module_name() + ".v",
                build_dir=tmp_build_dir,
                verilog_path=[single_src_dir],
                trace_depth=get_rtlsim_trace_depth(),
                top_module_name=self.get_verilog_top_module_name(),
            )
            # save generated lib filename in attribute
            self.set_nodeattr("rtlsim_so", sim.lib._name)
        elif rtlsim_backend == "pyxsi":
            ret = pyxsi_utils.compile_sim_obj(
                self.get_verilog_top_module_name(), verilog_files, single_src_dir
            )
            # save generated lib filename in attribute
            self.set_nodeattr("rtlsim_so", ret[0] + "/" + ret[1])
            # TODO return val of this function is never used
            # refactor s.t. it does not return anything at all,
            # consistently between pyverilator and pyxsi
            sim = None
        else:
            assert False, "Unknown rtlsim_backend"

        return sim
=======
        """Creates a xsi emulation library for the RTL code generated
        for this node, sets the rtlsim_so attribute to its path."""

        verilog_files = self.get_all_verilog_filenames(abspath=True)
        single_src_dir = make_build_dir("rtlsim_" + self.onnx_node.name + "_")
        ret = finnxsi.compile_sim_obj(
            self.get_verilog_top_module_name(), verilog_files, single_src_dir
        )
        # save generated lib filename in attribute
        self.set_nodeattr("rtlsim_so", ret[0] + "/" + ret[1])
>>>>>>> bb37f57c

    def code_generation_ipgen(self, model, fpgapart, clk):
        """Generates c++ code and tcl script for ip generation."""
        node = self.onnx_node

        # generate top cpp file for ip generation
        path = self.get_nodeattr("code_gen_dir_ipgen")
        self.code_gen_dict["$AP_INT_MAX_W$"] = [str(self.get_ap_int_max_w())]
        self.generate_params(model, path)
        self.global_includes()
        self.defines("ipgen")
        self.blackboxfunction()
        self.pragmas()
        self.docompute()

        template = templates.ipgen_template

        for key in self.code_gen_dict:
            # transform list into long string separated by '\n'
            code_gen_line = "\n".join(self.code_gen_dict[key])
            template = template.replace(key, code_gen_line)
        code_gen_dir = self.get_nodeattr("code_gen_dir_ipgen")
        f = open(os.path.join(code_gen_dir, "top_{}.cpp".format(node.name)), "w")
        f.write(template)
        f.close()
        self.code_gen_dict.clear()

        # generate tcl script for ip generation
        self.code_gen_dict["$PROJECTNAME$"] = ["project_{}".format(node.name)]
        self.code_gen_dict["$HWSRCDIR$"] = [code_gen_dir]
        self.code_gen_dict["$FPGAPART$"] = [fpgapart]
        self.code_gen_dict["$TOPFXN$"] = [node.name]
        self.code_gen_dict["$CLKPERIOD$"] = [str(clk)]
        self.code_gen_dict["$DEFAULT_DIRECTIVES$"] = self.ipgen_default_directives()
        self.code_gen_dict["$EXTRA_DIRECTIVES$"] = self.ipgen_extra_directives()

        template = templates.ipgentcl_template

        for key in self.code_gen_dict:
            # transform list into long string separated by '\n'
            code_gen_line = "\n".join(self.code_gen_dict[key])
            template = template.replace(key, code_gen_line)
        code_gen_dir = self.get_nodeattr("code_gen_dir_ipgen")
        f = open(os.path.join(code_gen_dir, "hls_syn_{}.tcl".format(node.name)), "w")
        f.write(template)
        f.close()
        self.code_gen_dict.clear()

    def ipgen_default_directives(self):
        """Return list of default HLS synthesis directives"""

        default_directives = [
            "set_param hls.enable_hidden_option_error false",
            "config_compile -disable_unroll_code_size_check -pipeline_style flp",
            "config_interface -m_axi_addr64",
            "config_rtl -module_auto_prefix",
            "config_rtl -deadlock_detection none",
        ]
        return default_directives

    def ipgen_extra_directives(self):
        "Return a list of extra tcl directives for HLS synthesis."
        return []

    def ipgen_singlenode_code(self):
        """Builds the bash script for IP generation using the CallHLS utility."""
        node = self.onnx_node
        code_gen_dir = self.get_nodeattr("code_gen_dir_ipgen")
        builder = CallHLS()
        builder.append_tcl(code_gen_dir + "/hls_syn_{}.tcl".format(node.name))
        builder.set_ipgen_path(code_gen_dir + "/project_{}".format(node.name))
        builder.build(code_gen_dir)
        ipgen_path = builder.ipgen_path
        assert os.path.isdir(ipgen_path), "IPGen failed: %s not found" % (ipgen_path)
        self.set_nodeattr("ipgen_path", ipgen_path)
        ip_path = ipgen_path + "/sol1/impl/ip"
        assert os.path.isdir(ip_path), "IPGen failed: %s not found. Check log under %s" % (
            ip_path,
            code_gen_dir,
        )
        self.set_nodeattr("ip_path", ip_path)
        vlnv = "xilinx.com:hls:%s:1.0" % node.name
        self.set_nodeattr("ip_vlnv", vlnv)

    def code_generation_cppsim(self, model):
        """Generates c++ code for simulation (cppsim)."""
        node = self.onnx_node
        path = self.get_nodeattr("code_gen_dir_cppsim")
        self.code_gen_dict["$AP_INT_MAX_W$"] = [str(self.get_ap_int_max_w())]
        self.generate_params(model, path)
        self.global_includes()
        self.defines("cppsim")
        self.read_npy_data()
        self.strm_decl()
        self.pragmas()
        self.docompute()
        self.dataoutstrm()
        self.save_as_npy()

        if self.get_nodeattr("cpp_interface") == "hls_vector":
            self.timeout_value()
            self.timeout_condition()
            self.timeout_read_stream()
            template = templates.docompute_template_timeout
        else:
            template = templates.docompute_template

        for key in self.code_gen_dict:
            # transform list into long string separated by '\n'
            code_gen_line = "\n".join(self.code_gen_dict[key])
            template = template.replace(key, code_gen_line)
        code_gen_dir = self.get_nodeattr("code_gen_dir_cppsim")
        f = open(os.path.join(code_gen_dir, "execute_{}.cpp".format(node.op_type)), "w")
        f.write(template)
        f.close()
        self.code_gen_dict.clear()

    def code_generation_ipi(self):
        """Constructs and returns the TCL for node instantiation in Vivado IPI."""
        vlnv = self.get_nodeattr("ip_vlnv")
        cmd = ["create_bd_cell -type ip -vlnv %s %s" % (vlnv, self.onnx_node.name)]
        return cmd

    def compile_singlenode_code(self):
        """Builds the bash script for compilation using the CppBuilder from
        finn.util.basic and executes the script to produce the executable."""
        code_gen_dir = self.get_nodeattr("code_gen_dir_cppsim")
        builder = CppBuilder()
        # to enable additional debug features please uncommand the next line
        # builder.append_includes("-DDEBUG")
        builder.append_includes("-I$FINN_ROOT/src/finn/qnn-data/cpp")
        builder.append_includes("-I$FINN_ROOT/deps/cnpy/")
        builder.append_includes("-I$FINN_ROOT/deps/finn-hlslib")
        builder.append_includes("-I$FINN_ROOT/custom_hls")
        builder.append_includes("-I{}/include".format(os.environ["HLS_PATH"]))
        builder.append_includes("-I{}/include".format(os.environ["VITIS_PATH"]))
        builder.append_includes("--std=c++14")
        builder.append_includes("-O3")
        builder.append_sources(code_gen_dir + "/*.cpp")
        builder.append_sources("$FINN_ROOT/deps/cnpy/cnpy.cpp")
        builder.append_includes("-lz")
        builder.set_executable_path(code_gen_dir + "/node_model")
        builder.build(code_gen_dir)
        self.set_nodeattr("executable_path", builder.executable_path)

    def dynamic_input_to_npy(self, context, count, target_dir=""):
        """Saves input (given context) into .npy files.

        Count indicates the number of inputs that have to be saved."""
        node = self.onnx_node
        if target_dir == "":
            code_gen_dir = self.get_nodeattr("code_gen_dir_cppsim")
            if code_gen_dir == "":
                raise Exception(
                    """
    Found no codegen dir for this node, did you run the prepare_cppsim transformation?
                """
                )
            target_dir = code_gen_dir
        # create a npy file for each input of the node (in_ind is input index)
        # assuming dynamic inputs start from 0
        for in_ind in range(count):
            current_input_name = node.input[in_ind]
            input_array = context[current_input_name]
            if in_ind == 0:
                expected_inp_shape = self.get_folded_input_shape()
                idt = self.get_input_datatype()
            else:
                expected_inp_shape = self.get_folded_input_shape(in_ind)
                idt = self.get_input_datatype(in_ind)
            reshaped_input = input_array.reshape(expected_inp_shape)
            if idt == DataType["BIPOLAR"]:
                # store bipolar activations as binary
                reshaped_input = (reshaped_input + 1) / 2
            # make copy before saving the array
            reshaped_input = reshaped_input.copy()
            np.save(
                os.path.join(target_dir, "input_{}.npy".format(in_ind)),
                reshaped_input,
            )

    def npy_to_dynamic_output(self, context):
        """Reads the output from an output.npy file generated from cppsim and
        places its content into the context dictionary."""
        node = self.onnx_node
        code_gen_dir = self.get_nodeattr("code_gen_dir_cppsim")
        output = np.load("{}/output.npy".format(code_gen_dir))
        exp_shape = self.get_normal_output_shape()
        context[node.output[0]] = output.reshape(exp_shape)

    def npy_to_dynamic_outputs(self, context, npy_list):
        """Reads the output from .npy files generated from cppsim and places
        their content into the context dictionary.
        npy_list is a list specifying which files to read, and its order must
        match the order of node outputs."""
        node = self.onnx_node
        code_gen_dir = self.get_nodeattr("code_gen_dir_cppsim")
        for i in range(len(npy_list)):
            output = np.load("{}/{}".format(code_gen_dir, npy_list[i]))
            if i == 0:
                exp_shape = self.get_normal_output_shape()
            else:
                exp_shape = self.get_normal_output_shape(i)
            context[node.output[i]] = output.reshape(exp_shape)

    def exec_precompiled_singlenode_model(self):
        """Executes precompiled executable."""
        executable_path = self.get_nodeattr("executable_path")
        if executable_path == "":
            raise Exception(
                """
Found no executable for this node, did you run the codegen and
compilation transformations?
            """
            )
        process_execute = subprocess.Popen(executable_path, stdout=subprocess.PIPE)
        process_execute.communicate()

    def hls_sname(self):
        """Get the naming convention used by Vitis HLS for stream signals
        Example: the TDATA for a stream called "out" would be out_V_TDATA.
        """
        return "V"

    def execute_node(self, context, graph):
        """Executes single node using cppsim or rtlsim."""
        mode = self.get_nodeattr("exec_mode")
        if mode == "cppsim":
            # save input(s)
            self.dynamic_input_to_npy(context, 1)
            # execute the precompiled model
            self.exec_precompiled_singlenode_model()
            # load output npy file
            self.npy_to_dynamic_output(context)
        elif mode == "rtlsim":
            pass

        else:
            raise Exception(
                """Invalid value for attribute exec_mode! Is currently set to: {}
            has to be set to one of the following value ("cppsim", "rtlsim")""".format(
                    mode
                )
            )

    @abstractmethod
    def global_includes(self):
        """Function to set the global includes for c++ code that has to be generated
        for cppsim or rtlsim, is member function of HLSBackend class but has to
        be filled by every node."""
        pass

    @abstractmethod
    def defines(self, var):
        """Function to set the define commands for c++ code that has to be generated
        for cppsim or rtlsim, is member function of HLSBackend class but has to
        be filled by every node.

        var: makes it possible to reuse the function for different c++ code generation.
        I.e. if set to "ipgen" in MatrixVectorActivation additional PRAGMA defines are
        added."""
        pass

    def read_npy_data(self):
        """Function to generate the commands for reading data from .npy file in c++,
        might need to be overwritten depending on custom op."""
        code_gen_dir = self.get_nodeattr("code_gen_dir_cppsim")
        dtype = self.get_input_datatype()
        if dtype == DataType["BIPOLAR"]:
            # use binary for bipolar storage
            dtype = DataType["BINARY"]
        elem_hls_type = dtype.get_hls_datatype_str()
        npy_type = "float"
        npy_in = "%s/input_0.npy" % code_gen_dir
        self.code_gen_dict["$READNPYDATA$"] = []

        cpp_interface = self.get_nodeattr("cpp_interface")

        if cpp_interface == "packed":
            elem_bits = dtype.bitwidth()
            packed_bits = self.get_instream_width()
            packed_hls_type = "ap_uint<%d>" % packed_bits
            self.code_gen_dict["$READNPYDATA$"].append(
                'npy2apintstream<%s, %s, %d, %s>("%s", in0_%s);'
                % (
                    packed_hls_type,
                    elem_hls_type,
                    elem_bits,
                    npy_type,
                    npy_in,
                    self.hls_sname(),
                )
            )
        else:
            folded_shape = self.get_folded_input_shape()
            self.code_gen_dict["$READNPYDATA$"].append(
                'npy2vectorstream<%s, %s, %d>("%s", in0_%s, false);'
                % (
                    elem_hls_type,
                    npy_type,
                    folded_shape[-1],
                    npy_in,
                    self.hls_sname(),
                )
            )

    def strm_decl(self):
        """Function to generate the commands for the stream declaration in c++,
        is member function of HLSBackend class but might need to be filled
        by node."""
        self.code_gen_dict["$STREAMDECLARATIONS$"] = []
        self.code_gen_dict["$STREAMDECLARATIONS$"].append(
            'hls::stream<ap_uint<{}>> in0_{} ("in0_{}");'.format(
                self.get_instream_width(), self.hls_sname(), self.hls_sname()
            )
        )
        self.code_gen_dict["$STREAMDECLARATIONS$"].append(
            'hls::stream<ap_uint<{}>> out_{} ("out_{}");'.format(
                self.get_outstream_width(), self.hls_sname(), self.hls_sname()
            )
        )

    @abstractmethod
    def docompute(self):
        """Function to generate the commands for the computational part of the
        c++ code, is member function of HLSBackend class but has to be filled
        by every node."""
        pass

    def dataoutstrm(self):
        """Function to generate the commands for reading out data from c++ and convert
        into npy format, is member function of HLSBackend class might need to be filled
        by node."""
        code_gen_dir = self.get_nodeattr("code_gen_dir_cppsim")
        dtype = self.get_output_datatype()
        if dtype == DataType["BIPOLAR"]:
            # use binary for bipolar storage
            dtype = DataType["BINARY"]
        elem_hls_type = dtype.get_hls_datatype_str()
        npy_type = "float"
        npy_out = "%s/output.npy" % code_gen_dir
        oshape = self.get_folded_output_shape()
        oshape_cpp_str = str(oshape).replace("(", "{").replace(")", "}")

        cpp_interface = self.get_nodeattr("cpp_interface")

        if cpp_interface == "packed":
            elem_bits = dtype.bitwidth()
            packed_bits = self.get_outstream_width()
            packed_hls_type = "ap_uint<%d>" % packed_bits

            self.code_gen_dict["$DATAOUTSTREAM$"] = [
                'apintstream2npy<%s, %s, %d, %s>(out_%s, %s, "%s");'
                % (
                    packed_hls_type,
                    elem_hls_type,
                    elem_bits,
                    npy_type,
                    self.hls_sname(),
                    oshape_cpp_str,
                    npy_out,
                )
            ]
        else:
            folded_shape = self.get_folded_output_shape()
            self.code_gen_dict["$DATAOUTSTREAM$"] = [
                'vectorstream2npy<%s, %s, %d>(strm, %s, "%s");'
                % (
                    elem_hls_type,
                    npy_type,
                    folded_shape[-1],
                    oshape_cpp_str,
                    npy_out,
                )
            ]

    def save_as_npy(self):
        """Function to generate the commands for saving data in .npy file in c++"""
        self.code_gen_dict["$SAVEASCNPY$"] = []

    @abstractmethod
    def blackboxfunction(self):
        """Function to generate a blackbock function in c++ from which an IP block
        will be generated, is member function of HLSBackend class but has to be filled
        by every node."""
        pass

    def pragmas(self):
        """Function to generate the pragma commands in c++,
        might need to be overwritten depending on custom op."""
        self.code_gen_dict["$PRAGMAS$"] = [
            "#pragma HLS INTERFACE axis port=in0_" + self.hls_sname()
        ]
        self.code_gen_dict["$PRAGMAS$"].append(
            "#pragma HLS INTERFACE axis port=out_" + self.hls_sname()
        )
        self.code_gen_dict["$PRAGMAS$"].append("#pragma HLS INTERFACE ap_ctrl_none port=return")

    def get_ap_int_max_w(self):
        """Return the maximum width of any ap_int used in this module. Used to set the
        AP_INT_MAX_W definition for HLS."""
        instream = self.get_instream_width()
        outstream = self.get_outstream_width()
        ret = max([instream, outstream])
        assert ret <= 8191, "AP_INT_MAX_W=%d is larger than allowed maximum of 8191" % ret
        return ret

    def timeout_value(self):
        """Set timeout value for HLS functions defined for one clock cycle"""
        self.code_gen_dict["$TIMEOUT_VALUE$"] = ["1000"]

    def timeout_condition(self):
        """Set timeout condition for HLS functions defined for one clock cycle"""
        self.code_gen_dict["$TIMEOUT_CONDITION$"] = ["out_{}.empty()".format(self.hls_sname())]

    def timeout_read_stream(self):
        """Set reading output stream procedure for HLS functions defined for one clock cycle"""
        self.code_gen_dict["$TIMEOUT_READ_STREAM$"] = [
            "strm << out_{}.read();".format(self.hls_sname())
        ]<|MERGE_RESOLUTION|>--- conflicted
+++ resolved
@@ -37,11 +37,6 @@
 from finn.util.basic import CppBuilder, make_build_dir
 from finn.util.hls import CallHLS
 
-try:
-    import pyxsi_utils
-except ModuleNotFoundError:
-    pyxsi_utils = None
-
 
 class HLSBackend(ABC):
     """HLSBackend class all custom ops that correspond to a finn-hlslib
@@ -92,46 +87,6 @@
         return verilog_files
 
     def prepare_rtlsim(self):
-<<<<<<< HEAD
-        """Creates a Verilator emulation library for the RTL code generated
-        for this node, sets the rtlsim_so attribute to its path and returns
-        a PyVerilator wrapper around it."""
-
-        rtlsim_backend = self.get_nodeattr("rtlsim_backend")
-        verilog_files = self.get_all_verilog_filenames(abspath=True)
-        single_src_dir = make_build_dir("rtlsim_" + self.onnx_node.name + "_")
-        if rtlsim_backend == "pyverilator":
-            if PyVerilator is None:
-                raise ImportError("Installation of PyVerilator is required.")
-            tmp_build_dir = make_build_dir("pyverilator_" + self.onnx_node.name + "_")
-            target_file = single_src_dir + "/" + self.get_verilog_top_module_name() + ".v"
-            make_single_source_file(verilog_files, target_file)
-
-            # build the Verilator emu library
-            sim = PyVerilator.build(
-                self.get_verilog_top_module_name() + ".v",
-                build_dir=tmp_build_dir,
-                verilog_path=[single_src_dir],
-                trace_depth=get_rtlsim_trace_depth(),
-                top_module_name=self.get_verilog_top_module_name(),
-            )
-            # save generated lib filename in attribute
-            self.set_nodeattr("rtlsim_so", sim.lib._name)
-        elif rtlsim_backend == "pyxsi":
-            ret = pyxsi_utils.compile_sim_obj(
-                self.get_verilog_top_module_name(), verilog_files, single_src_dir
-            )
-            # save generated lib filename in attribute
-            self.set_nodeattr("rtlsim_so", ret[0] + "/" + ret[1])
-            # TODO return val of this function is never used
-            # refactor s.t. it does not return anything at all,
-            # consistently between pyverilator and pyxsi
-            sim = None
-        else:
-            assert False, "Unknown rtlsim_backend"
-
-        return sim
-=======
         """Creates a xsi emulation library for the RTL code generated
         for this node, sets the rtlsim_so attribute to its path."""
 
@@ -142,7 +97,6 @@
         )
         # save generated lib filename in attribute
         self.set_nodeattr("rtlsim_so", ret[0] + "/" + ret[1])
->>>>>>> bb37f57c
 
     def code_generation_ipgen(self, model, fpgapart, clk):
         """Generates c++ code and tcl script for ip generation."""
