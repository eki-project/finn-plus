--- conflicted
+++ resolved
@@ -31,28 +31,11 @@
 import os
 import warnings
 from abc import abstractmethod
-<<<<<<< HEAD
-from pyverilator.util.axi_utils import rtlsim_multi_io
-=======
->>>>>>> bb37f57c
 from qonnx.custom_op.base import CustomOp
 from qonnx.util.basic import roundup_to_integer_multiple
 
 from finn.util.basic import pyverilate_get_liveness_threshold_cycles
 
-<<<<<<< HEAD
-try:
-    from pyverilator import PyVerilator
-except ModuleNotFoundError:
-    PyVerilator = None
-
-try:
-    import pyxsi_utils
-except ModuleNotFoundError:
-    pyxsi_utils = None
-
-=======
->>>>>>> bb37f57c
 
 class HWCustomOp(CustomOp):
     """HWCustomOp class all custom ops that can be implemented with either
@@ -79,7 +62,6 @@
             "res_estimate": ("s", False, ""),
             "res_synth": ("s", False, ""),
             "rtlsim_so": ("s", False, ""),
-            "rtlsim_backend": ("s", False, "pyxsi", {"pyverilator", "pyxsi"}),
             # partitioning info
             # ID of SLR to which the Op is attached in Vitis builds
             # Set to -1 as 'don't care'
@@ -145,23 +127,6 @@
 
         rtlsim_so = self.get_nodeattr("rtlsim_so")
         assert os.path.isfile(rtlsim_so), "Cannot find rtlsim library."
-<<<<<<< HEAD
-        rtlsim_backend = self.get_nodeattr("rtlsim_backend")
-
-        if rtlsim_backend == "pyverilator":
-            # create PyVerilator wrapper
-            sim = PyVerilator(rtlsim_so)
-        elif rtlsim_backend == "pyxsi":
-            sim_base, sim_rel = rtlsim_so.split("xsim.dir")
-            sim_rel = "xsim.dir" + sim_rel
-            # pass in correct tracefile from attribute
-            tracefile = self.get_nodeattr("rtlsim_trace")
-            if tracefile == "default":
-                tracefile = self.onnx_node.name + ".wdb"
-            sim = pyxsi_utils.load_sim_obj(sim_base, sim_rel, tracefile)
-        else:
-            assert False, "Unknown rtlsim_backend"
-=======
 
         sim_base, sim_rel = rtlsim_so.split("xsim.dir")
         sim_rel = "xsim.dir" + sim_rel
@@ -170,26 +135,13 @@
         if tracefile == "default":
             tracefile = self.onnx_node.name + ".wdb"
         sim = finnxsi.load_sim_obj(sim_base, sim_rel, tracefile)
->>>>>>> bb37f57c
 
         return sim
 
     def close_rtlsim(self, sim):
         "Close and free up resources for rtlsim."
-<<<<<<< HEAD
-        rtlsim_backend = self.get_nodeattr("rtlsim_backend")
-
-        if rtlsim_backend == "pyverilator":
-            # no action needed
-            pass
-        elif rtlsim_backend == "pyxsi":
-            pyxsi_utils.close_rtlsim(sim)
-        else:
-            assert False, "Unknown rtlsim_backend"
-=======
         #    pyxsi_utils.close_rtlsim(sim)
         pass
->>>>>>> bb37f57c
 
     def node_res_estimation(self, fpgapart):
         """Returns summarized resource estimation of BRAMs and LUTs
@@ -249,68 +201,17 @@
     def reset_rtlsim(self, sim):
         """Sets reset input in pyxsi to zero, toggles the clock and set it
         back to one"""
-<<<<<<< HEAD
-        rtlsim_backend = self.get_nodeattr("rtlsim_backend")
-        if rtlsim_backend == "pyverilator":
-            sim.io.ap_rst_n = 0
-            sim.io.ap_clk = 1
-            sim.io.ap_clk = 0
-            sim.io.ap_rst_n = 1
-        elif rtlsim_backend == "pyxsi":
-            pyxsi_utils.reset_rtlsim(sim)
-        else:
-            assert False, f"Unknown rtlsim_backend {rtlsim_backend}"
-
-    def toggle_clk(self, sim):
-        """Toggles the clock input in pyverilator once."""
-        rtlsim_backend = self.get_nodeattr("rtlsim_backend")
-        if rtlsim_backend == "pyverilator":
-            sim.io.ap_clk = 1
-            sim.io.ap_clk = 0
-        elif rtlsim_backend == "pyxsi":
-            pyxsi_utils.toggle_clk(sim)
-        else:
-            assert False, f"Unknown rtlsim_backend {rtlsim_backend}"
-=======
         finnxsi.reset_rtlsim(sim)
 
     def toggle_clk(self, sim):
         """Toggles the clock input in pyxsi once."""
         # pyxsi_utils.toggle_clk(sim)
         pass
->>>>>>> bb37f57c
 
     def rtlsim_multi_io(self, sim, io_dict, hook_postclk=None):
         "Run rtlsim for this node, supports multiple i/o streams."
         # signal name suffix
         sname = "_" + self.hls_sname() + "_"
-<<<<<<< HEAD
-        rtlsim_backend = self.get_nodeattr("rtlsim_backend")
-        num_out_values = self.get_number_output_values()
-        if rtlsim_backend == "pyverilator":
-            trace_file = self.get_nodeattr("rtlsim_trace")
-            if trace_file == "default":
-                trace_file = self.onnx_node.name + ".vcd"
-            total_cycle_count = rtlsim_multi_io(
-                sim,
-                io_dict,
-                num_out_values,
-                trace_file=trace_file,
-                sname=sname,
-                liveness_threshold=pyverilate_get_liveness_threshold_cycles(),
-            )
-        elif rtlsim_backend == "pyxsi":
-            total_cycle_count = pyxsi_utils.rtlsim_multi_io(
-                sim,
-                io_dict,
-                num_out_values,
-                sname=sname,
-                liveness_threshold=pyverilate_get_liveness_threshold_cycles(),
-                hook_postclk=hook_postclk,
-            )
-        else:
-            assert False, f"Unknown rtlsim_backend {rtlsim_backend}"
-=======
         num_out_values = self.get_number_output_values()
         total_cycle_count = finnxsi.rtlsim_multi_io(
             sim,
@@ -320,7 +221,6 @@
             liveness_threshold=pyverilate_get_liveness_threshold_cycles(),
             # hook_postclk=hook_postclk,
         )
->>>>>>> bb37f57c
 
         self.set_nodeattr("cycles_rtlsim", total_cycle_count)
 
@@ -421,26 +321,16 @@
 
         def monitor_txns(sim_obj):
             for inp in txns_in:
-<<<<<<< HEAD
-                in_ready = pyxsi_utils._read_signal(sim_obj, inp + sname + "TREADY") == 1
-                in_valid = pyxsi_utils._read_signal(sim_obj, inp + sname + "TVALID") == 1
-=======
                 in_ready = finnxsi._read_signal(sim_obj, inp + sname + "TREADY") == 1
                 in_valid = finnxsi._read_signal(sim_obj, inp + sname + "TVALID") == 1
->>>>>>> bb37f57c
                 if in_ready and in_valid:
                     txns_in[inp].append(1)
                 else:
                     txns_in[inp].append(0)
             for outp in txns_out:
                 if (
-<<<<<<< HEAD
-                    pyxsi_utils._read_signal(sim_obj, outp + sname + "TREADY") == 1
-                    and pyxsi_utils._read_signal(sim_obj, outp + sname + "TVALID") == 1
-=======
                     finnxsi._read_signal(sim_obj, outp + sname + "TREADY") == 1
                     and finnxsi._read_signal(sim_obj, outp + sname + "TVALID") == 1
->>>>>>> bb37f57c
                 ):
                     txns_out[outp].append(1)
                 else:
