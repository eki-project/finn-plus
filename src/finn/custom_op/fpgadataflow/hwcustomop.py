# Copyright (C) 2023, Advanced Micro Devices, Inc.
# All rights reserved.
#
# Redistribution and use in source and binary forms, with or without
# modification, are permitted provided that the following conditions are met:
#
# * Redistributions of source code must retain the above copyright notice, this
#   list of conditions and the following disclaimer.
#
# * Redistributions in binary form must reproduce the above copyright notice,
#   this list of conditions and the following disclaimer in the documentation
#   and/or other materials provided with the distribution.
#
# * Neither the name of FINN nor the names of its
#   contributors may be used to endorse or promote products derived from
#   this software without specific prior written permission.
#
# THIS SOFTWARE IS PROVIDED BY THE COPYRIGHT HOLDERS AND CONTRIBUTORS "AS IS"
# AND ANY EXPRESS OR IMPLIED WARRANTIES, INCLUDING, BUT NOT LIMITED TO, THE
# IMPLIED WARRANTIES OF MERCHANTABILITY AND FITNESS FOR A PARTICULAR PURPOSE ARE
# DISCLAIMED. IN NO EVENT SHALL THE COPYRIGHT HOLDER OR CONTRIBUTORS BE LIABLE
# FOR ANY DIRECT, INDIRECT, INCIDENTAL, SPECIAL, EXEMPLARY, OR CONSEQUENTIAL
# DAMAGES (INCLUDING, BUT NOT LIMITED TO, PROCUREMENT OF SUBSTITUTE GOODS OR
# SERVICES; LOSS OF USE, DATA, OR PROFITS; OR BUSINESS INTERRUPTION) HOWEVER
# CAUSED AND ON ANY THEORY OF LIABILITY, WHETHER IN CONTRACT, STRICT LIABILITY,
# OR TORT (INCLUDING NEGLIGENCE OR OTHERWISE) ARISING IN ANY WAY OUT OF THE USE
# OF THIS SOFTWARE, EVEN IF ADVISED OF THE POSSIBILITY OF SUCH DAMAGE.

import numpy as np
import os
from abc import abstractmethod
from qonnx.custom_op.base import CustomOp
from qonnx.util.basic import roundup_to_integer_multiple

<<<<<<< HEAD
from finn.util.basic import get_liveness_threshold_cycles, is_versal
=======
from finn.util.basic import pyverilate_get_liveness_threshold_cycles
from finn.util.logging import log
>>>>>>> 989c3194

try:
    import pyxsi_utils
except ModuleNotFoundError:
    pyxsi_utils = None


class HWCustomOp(CustomOp):
    """HWCustomOp class all custom ops that can be implemented with either
    HLS or RTL backend are based on. Contains different functions every fpgadataflow
    custom node should have. Some as abstract methods, these have to be filled
    when writing a new fpgadataflow custom op node."""

    def __init__(self, onnx_node, **kwargs):
        super().__init__(onnx_node, **kwargs)
        self.code_gen_dict = {}

    def get_nodeattr_types(self):
        return {
            "backend": ("s", True, "fpgadataflow"),
            "preferred_impl_style": ("s", False, "", {"", "hls", "rtl"}),
            "code_gen_dir_ipgen": ("s", False, ""),
            "ipgen_path": ("s", False, ""),
            "ip_path": ("s", False, ""),
            "ip_vlnv": ("s", False, ""),
            "exec_mode": ("s", False, "", {"", "rtlsim", "cppsim"}),
            "cycles_rtlsim": ("i", False, 0),
            "cycles_estimate": ("i", False, 0),
            "rtlsim_trace": ("s", False, ""),
            "res_estimate": ("s", False, ""),
            "res_synth": ("s", False, ""),
            "rtlsim_so": ("s", False, ""),
            # partitioning info
            # ID of SLR to which the Op is attached in Vitis builds
            # Set to -1 as 'don't care'
            "slr": ("i", False, -1),
            # Vitis memory port to which any AXI-MM interface
            # of this Op should be attached in Vitis builds
            # E.g.: "DDR[0]", "HBM[0]", "PLRAM[0]"
            "mem_port": ("s", False, ""),
            # Partition to which the Op belongs; all Ops with the
            # same partition_id are stitched together
            # Users should avoid setting this attribute manually
            # and instead use the floorplan transform to set
            # partition IDs from Vitis design rules and SLR IDs
            "partition_id": ("i", False, 0),
            # ID of FPGA device to which this Op is allocated, in
            # a multi-FPGA setting
            "device_id": ("i", False, 0),
            # input and output FIFO depths for multi-I/O nodes
            "inFIFODepths": ("ints", False, [2]),
            "outFIFODepths": ("ints", False, [2]),
            "output_hook": ("s", False, ""),
            # accumulated characteristic function over two periods
            "io_chrc_in": ("t", False, np.asarray([], dtype=np.int32)),
            "io_chrc_out": ("t", False, np.asarray([], dtype=np.int32)),
            # the period for which the characterization was run
            "io_chrc_period": ("i", False, 0),
            # amount of zero padding inserted during chrc.
            "io_chrc_pads_in": ("ints", False, []),
            "io_chrc_pads_out": ("ints", False, []),
        }

    def make_shape_compatible_op(self, model):
        oshape = self.get_normal_output_shape()
        # implement tensor with correct shape
        return super().make_const_shape_op(oshape)

    def get_verilog_top_module_name(self):
        "Return the Verilog top module name for this node."

        node = self.onnx_node
        prefixed_top_name = node.name

        return prefixed_top_name

    def get_verilog_top_module_intf_names(self):
        """Return a dict of names of input and output interfaces.
        The keys reflect the protocols each interface implements:
        'clk', 'rst', 'm_axis', 's_axis', 'aximm', 'axilite'.
        Values are lists of tuples (axis, aximm) or names (axilite):
        'axis' tuples correspond to the list of node inputs in order,
        each tuple is (interface_name, interface_width_bits).
        axilite always assumed to be 32 bits and is not tuple (name only).
        Each block must have at most one aximm and one axilite."""
        node = self.onnx_node
        intf_names = {}
        intf_names["clk"] = ["ap_clk"]
        intf_names["rst"] = ["ap_rst_n"]
        intf_names["s_axis"] = []
        for i in range(len(node.input)):
            # not every node input will result in an interface of the produced HW
            # filter out inputs that have no stream width associated with them
            width = self.get_instream_width_padded(i)
            if width != 0:
                intf_names["s_axis"].append(("in%d_V" % (i), self.get_instream_width_padded(i)))
        intf_names["m_axis"] = []
        for i in range(len(node.output)):
            intf_names["m_axis"].append(("out%d_V" % (i), self.get_outstream_width_padded(i)))
        intf_names["aximm"] = []
        intf_names["axilite"] = []
        intf_names["ap_none"] = []
        return intf_names

    def get_rtlsim(self):
        """Return a xsi wrapper for the emulation library
        for this node."""

        rtlsim_so = self.get_nodeattr("rtlsim_so")
        assert os.path.isfile(rtlsim_so), "Cannot find rtlsim library."

        sim_base, sim_rel = rtlsim_so.split("xsim.dir")
        sim_rel = "xsim.dir" + sim_rel
        # pass in correct tracefile from attribute
        tracefile = self.get_nodeattr("rtlsim_trace")
        if tracefile == "default":
            tracefile = self.onnx_node.name + ".wdb"
        sim = pyxsi_utils.load_sim_obj(sim_base, sim_rel, tracefile)

        return sim

    def close_rtlsim(self, sim):
        "Close and free up resources for rtlsim."
        pyxsi_utils.close_rtlsim(sim)

    def node_res_estimation(self, fpgapart):
        """Returns summarized resource estimation of BRAMs and LUTs
        of the node as a dictionary."""
        ret = dict()
        ret["BRAM_18K"] = self.bram_estimation()
        ret["BRAM_efficiency"] = self.bram_efficiency_estimation()
        ret["LUT"] = self.lut_estimation()
        ret["URAM"] = self.uram_estimation()
        ret["URAM_efficiency"] = self.uram_efficiency_estimation()
        ret["DSP"] = self.dsp_estimation(fpgapart)
        return ret

    def bram_efficiency_estimation(self):
        """Function for BRAM efficiency estimation: actual parameter storage
        needed divided by the allocated BRAM storage (from estimation)"""
        return 1

    def uram_efficiency_estimation(self):
        """Function for URAM efficiency estimation: actual parameter storage
        needed divided by the allocated URAM storage (from estimation)"""
        return 1

    def bram_estimation(self):
        """Function for BRAM resource estimation, is member function of
        HWCustomOp class but has to be filled by every node"""
        return 0

    def uram_estimation(self):
        """Function for UltraRAM resource estimation, is member function of
        HWCustomOp class but has to be filled by every node"""
        return 0

    def lut_estimation(self):
        """Function for LUT resource estimation, is member function of
        HWCustomOp class but has to be filled by every node"""
        return 0

    def dsp_estimation(self, fpgapart):
        """Function for DSP resource estimation, is member function of
        HWCustomOp class but has to be filled by every node"""
        return 0

    def get_exp_cycles(self):
        """Function for estimation of expected cycles for set folding,
        is member function of HWCustomOp class but has to be filled
        by every node"""
        return 0

    def get_op_and_param_counts(self):
        """Return a dictionary with number of ops needed per inference for
        this layer as well as parameter count (weights, thresholds, etc.).
        Entries should be in the format:
        {op_<optype> : <count>, param_<paramtype>: <count>}."""
        return {}

    def reset_rtlsim(self, sim):
        """Sets reset input in pyxsi to zero, toggles the clock and set it
        back to one"""
        pyxsi_utils.reset_rtlsim(sim)

    def toggle_clk(self, sim):
<<<<<<< HEAD
        """Toggles the clock input in pyxsi once."""
        pyxsi_utils.toggle_clk(sim)
=======
        """Toggles the clock input in pyverilator once."""
        sim.io.ap_clk = 1
        sim.io.ap_clk = 0

    def rtlsim(self, sim, inp, inp2=None):
        """Runs the pyverilator simulation by passing the input values to the simulation,
        toggle the clock and observing the execution time. Function contains also an
        observation loop that can abort the simulation if no output value is produced
        after 100 cycles."""

        trace_file = self.get_nodeattr("rtlsim_trace")
        if trace_file != "":
            if trace_file == "default":
                trace_file = self.onnx_node.name + ".vcd"
            sim.start_vcd_trace(trace_file)
        inputs = inp
        outputs = []
        sname = self.hls_sname()
        o_ready = "out_" + sname + "_TREADY"
        o_valid = "out_" + sname + "_TVALID"
        o_data = "out_" + sname + "_TDATA"
        in0_ready = "in0_" + sname + "_TREADY"
        in0_valid = "in0_" + sname + "_TVALID"
        in0_data = "in0_" + sname + "_TDATA"
        in1_ready = "in1_" + sname + "_TREADY"
        in1_valid = "in1_" + sname + "_TVALID"
        in1_data = "in1_" + sname + "_TDATA"

        sim.io[o_ready] = 1

        # observe if output is completely calculated
        # observation_count will contain the number of cycles the calculation ran
        num_out_values = self.get_number_output_values()
        output_observed = False
        observation_count = 0

        # avoid infinite looping of simulation by aborting when there is no change in
        # output values after 100 cycles
        no_change_count = 0
        old_outputs = outputs
        liveness_threshold = pyverilate_get_liveness_threshold_cycles()

        while not (output_observed):
            sim.io[in0_valid] = 1 if len(inputs) > 0 else 0
            sim.io[in0_data] = inputs[0] if len(inputs) > 0 else 0
            if sim.io[in0_ready] == 1 and sim.io[in0_valid] == 1:
                inputs = inputs[1:]

            if inp2 is not None:
                sim.io[in1_valid] = 1 if len(inp2) > 0 else 0
                sim.io[in1_data] = inp2[0] if len(inp2) > 0 else 0
                if sim.io[in1_ready] == 1 and sim.io[in1_valid] == 1:
                    inp2 = inp2[1:]

            if sim.io[o_valid] == 1 and sim.io[o_ready] == 1:
                outputs = outputs + [sim.io[o_data]]
            sim.io.ap_clk = 1
            sim.io.ap_clk = 0

            observation_count = observation_count + 1
            no_change_count = no_change_count + 1

            if len(outputs) == num_out_values:
                self.set_nodeattr("cycles_rtlsim", observation_count)
                output_observed = True

            if no_change_count == liveness_threshold:
                if old_outputs == outputs:
                    if trace_file != "":
                        sim.flush_vcd_trace()
                        sim.stop_vcd_trace()
                    raise Exception(
                        "Error in simulation! Takes too long to produce output. "
                        "Consider setting the LIVENESS_THRESHOLD env.var. to a "
                        "larger value."
                    )
                else:
                    no_change_count = 0
                    old_outputs = outputs
        if trace_file != "":
            sim.flush_vcd_trace()
            sim.stop_vcd_trace()
        return outputs

    def rtlsim_multi_io(self, sim, io_dict, sname=None):
        "Run rtlsim for this node, supports multiple i/o streams."

        # signal name
        sname = "_" + self.hls_sname() + "_" if sname is None else sname
>>>>>>> 989c3194

    def rtlsim_multi_io(self, sim, io_dict, hook_postclk=None):
        "Run rtlsim for this node, supports multiple i/o streams."
        num_out_values = self.get_number_output_values()
        total_cycle_count = pyxsi_utils.rtlsim_multi_io(
            sim,
            io_dict,
            num_out_values,
            sname="_V_",
            liveness_threshold=get_liveness_threshold_cycles(),
            hook_postclk=hook_postclk,
        )

        self.set_nodeattr("cycles_rtlsim", total_cycle_count)

    def verify_node(self):
        """Can be implemented to verify that all attributes the node needs
        are there and that particular attributes are set correctly. Can also
        check if the number of inputs is equal to the expected number."""
        pass

    def generate_params(self, model, path):
        """Function to generate parameters (i.e. weights and thresholds),
        is member function of HWCustomOp class but has to be filled
        by every node that needs to generate parameters."""
        pass

    @abstractmethod
    def get_number_output_values(self):
        """Function to get the number of expected output values,
        is member function of HWCustomOp class but has to be filled
        by every node."""
        pass

    @abstractmethod
    def get_input_datatype(self, ind=0):
        """Returns FINN DataType of input stream ind."""

    @abstractmethod
    def get_output_datatype(self, ind=0):
        """Returns FINN DataType of output stream ind."""

    @abstractmethod
    def get_normal_input_shape(self, ind=0):
        """Returns normal input shape if implemented."""

    @abstractmethod
    def get_normal_output_shape(self, ind=0):
        """Returns folded output shape if implemented."""

    @abstractmethod
    def get_folded_input_shape(self, ind=0):
        """Returns folded input shape (according to synapse folding), if implemented."""

    @abstractmethod
    def get_folded_output_shape(self, ind=0):
        """Returns folded output shape (according to neuron folding), if implemented."""

    @abstractmethod
    def get_instream_width(self, ind=0):
        """Returns input stream width, if implemented."""

    @abstractmethod
    def get_outstream_width(self, ind=0):
        """Returns output stream width, if implemented."""

    def get_instream_width_padded(self, ind=0):
        """Returns input stream width padded to a multiple of 8. This is required
        by the AXI Stream spec."""
        in_width = self.get_instream_width(ind=ind)
        if in_width != 0:
            return roundup_to_integer_multiple(in_width, 8)
        else:
            return 0

    def get_outstream_width_padded(self, ind=0):
        """Returns output stream width padded to a multiple of 8. This is required
        by the AXI Stream spec."""
        out_width = self.get_outstream_width(ind=ind)
        return roundup_to_integer_multiple(out_width, 8)

    def generate_hdl_memstream(self, fpgapart, pumped_memory=0):
        """Helper function to generate verilog code for memstream component.
        Currently utilized by MVAU, VVAU and HLS Thresholding layer."""
        ops = ["MVAU_hls", "MVAU_rtl", "VVAU_hls", "VVAU_rtl", "Thresholding_hls"]
        if self.onnx_node.op_type in ops:
            template_path = (
                os.environ["FINN_ROOT"] + "/finn-rtllib/memstream/hdl/memstream_wrapper_template.v"
            )
            mname = self.onnx_node.name
            if self.onnx_node.op_type.startswith("Thresholding"):
                depth = self.calc_tmem()
            else:
                depth = self.calc_wmem()
            padded_width = self.get_instream_width_padded(1)
            code_gen_dir = self.get_nodeattr("code_gen_dir_ipgen")

            ram_style = self.get_nodeattr("ram_style")
            init_file = code_gen_dir + "/memblock.dat"
            if ram_style == "ultra" and not is_versal(fpgapart):
                init_file = ""
            code_gen_dict = {
                "$MODULE_NAME$": [mname],
                "$DEPTH$": [str(depth)],
                "$WIDTH$": [str(padded_width)],
                "$INIT_FILE$": [init_file],
                "$RAM_STYLE$": [ram_style],
                "$PUMPED_MEMORY$": [str(pumped_memory)],
            }
            # apply code generation to template
            with open(template_path, "r") as f:
                template_wrapper = f.read()
            for key in code_gen_dict:
                # transform list into long string separated by '\n'
                code_gen_line = "\n".join(code_gen_dict[key])
                template_wrapper = template_wrapper.replace(key, code_gen_line)
            with open(
                os.path.join(code_gen_dir, mname + "_memstream_wrapper.v"),
                "w",
            ) as f:
                f.write(template_wrapper)
        else:
            pass

    def derive_characteristic_fxns(self, period, override_rtlsim_dict=None):
        """Return the unconstrained characteristic functions for this node."""
        # ensure rtlsim is ready
        assert self.get_nodeattr("rtlsim_so") != "", "rtlsim not ready for " + self.onnx_node.name
        if self.get_nodeattr("io_chrc_period") > 0:
            log.warning(f"Skipping node {self.onnx_node.name}: already has FIFO characteristic")
            return
        exp_cycles = self.get_exp_cycles()
        n_inps = np.prod(self.get_folded_input_shape()[:-1])
        n_outs = np.prod(self.get_folded_output_shape()[:-1])
        if exp_cycles == 0:
            # try to come up with an optimistic estimate
            exp_cycles = min(n_inps, n_outs)
        assert (
            exp_cycles <= period
        ), "Period %d too short to characterize %s : expects min %d cycles" % (
            period,
            self.onnx_node.name,
            exp_cycles,
        )
        sim = self.get_rtlsim()
        # signal name
        sname = "_V_"
        if override_rtlsim_dict is not None:
            io_dict = override_rtlsim_dict
        else:
            io_dict = {
                "inputs": {
                    "in0": [0 for i in range(n_inps)],
                },
                "outputs": {"out0": []},
            }

        # extra dicts to keep track of cycle-by-cycle transaction behavior
        # note that we restrict key names to filter out weight streams etc
        txns_in = {key: [] for (key, value) in io_dict["inputs"].items() if "in" in key}
        txns_out = {key: [] for (key, value) in io_dict["outputs"].items() if "out" in key}
        # signal name
        sname = "_V_"

        def monitor_txns(sim_obj):
            for inp in txns_in:
                in_ready = pyxsi_utils._read_signal(sim_obj, inp + sname + "TREADY") == 1
                in_valid = pyxsi_utils._read_signal(sim_obj, inp + sname + "TVALID") == 1
                if in_ready and in_valid:
                    txns_in[inp].append(1)
                else:
                    txns_in[inp].append(0)
            for outp in txns_out:
                if (
                    pyxsi_utils._read_signal(sim_obj, outp + sname + "TREADY") == 1
                    and pyxsi_utils._read_signal(sim_obj, outp + sname + "TVALID") == 1
                ):
                    txns_out[outp].append(1)
                else:
                    txns_out[outp].append(0)

        self.reset_rtlsim(sim)
        self.rtlsim_multi_io(
            sim,
            io_dict,
            hook_postclk=monitor_txns,
        )
        total_cycle_count = self.get_nodeattr("cycles_rtlsim")
        assert (
            total_cycle_count <= period
        ), """Total cycle count from rtl simulation is higher than
            specified period, please set the period higher than {}""".format(
            total_cycle_count
        )
        self.set_nodeattr("io_chrc_period", period)

        def accumulate_char_fxn(chrc):
            p = len(chrc)
            ret = []
            for t in range(2 * p):
                if t == 0:
                    ret.append(chrc[0])
                else:
                    ret.append(ret[-1] + chrc[t % p])
            return np.asarray(ret, dtype=np.int32)

        all_txns_in = np.empty((len(txns_in.keys()), 2 * period), dtype=np.int32)
        all_txns_out = np.empty((len(txns_out.keys()), 2 * period), dtype=np.int32)
        all_pad_in = []
        all_pad_out = []
        for in_idx, in_strm_nm in enumerate(txns_in.keys()):
            txn_in = txns_in[in_strm_nm]
            if len(txn_in) < period:
                pad_in = period - len(txn_in)
                txn_in += [0 for x in range(pad_in)]
            txn_in = accumulate_char_fxn(txn_in)
            all_txns_in[in_idx, :] = txn_in
            all_pad_in.append(pad_in)

        for out_idx, out_strm_nm in enumerate(txns_out.keys()):
            txn_out = txns_out[out_strm_nm]
            if len(txn_out) < period:
                pad_out = period - len(txn_out)
                txn_out += [0 for x in range(pad_out)]
            txn_out = accumulate_char_fxn(txn_out)
            all_txns_out[out_idx, :] = txn_out
            all_pad_out.append(pad_out)

        self.set_nodeattr("io_chrc_in", all_txns_in)
        self.set_nodeattr("io_chrc_out", all_txns_out)
        self.set_nodeattr("io_chrc_pads_in", all_pad_in)
        self.set_nodeattr("io_chrc_pads_out", all_pad_out)<|MERGE_RESOLUTION|>--- conflicted
+++ resolved
@@ -32,12 +32,8 @@
 from qonnx.custom_op.base import CustomOp
 from qonnx.util.basic import roundup_to_integer_multiple
 
-<<<<<<< HEAD
 from finn.util.basic import get_liveness_threshold_cycles, is_versal
-=======
-from finn.util.basic import pyverilate_get_liveness_threshold_cycles
 from finn.util.logging import log
->>>>>>> 989c3194
 
 try:
     import pyxsi_utils
@@ -224,100 +220,8 @@
         pyxsi_utils.reset_rtlsim(sim)
 
     def toggle_clk(self, sim):
-<<<<<<< HEAD
         """Toggles the clock input in pyxsi once."""
         pyxsi_utils.toggle_clk(sim)
-=======
-        """Toggles the clock input in pyverilator once."""
-        sim.io.ap_clk = 1
-        sim.io.ap_clk = 0
-
-    def rtlsim(self, sim, inp, inp2=None):
-        """Runs the pyverilator simulation by passing the input values to the simulation,
-        toggle the clock and observing the execution time. Function contains also an
-        observation loop that can abort the simulation if no output value is produced
-        after 100 cycles."""
-
-        trace_file = self.get_nodeattr("rtlsim_trace")
-        if trace_file != "":
-            if trace_file == "default":
-                trace_file = self.onnx_node.name + ".vcd"
-            sim.start_vcd_trace(trace_file)
-        inputs = inp
-        outputs = []
-        sname = self.hls_sname()
-        o_ready = "out_" + sname + "_TREADY"
-        o_valid = "out_" + sname + "_TVALID"
-        o_data = "out_" + sname + "_TDATA"
-        in0_ready = "in0_" + sname + "_TREADY"
-        in0_valid = "in0_" + sname + "_TVALID"
-        in0_data = "in0_" + sname + "_TDATA"
-        in1_ready = "in1_" + sname + "_TREADY"
-        in1_valid = "in1_" + sname + "_TVALID"
-        in1_data = "in1_" + sname + "_TDATA"
-
-        sim.io[o_ready] = 1
-
-        # observe if output is completely calculated
-        # observation_count will contain the number of cycles the calculation ran
-        num_out_values = self.get_number_output_values()
-        output_observed = False
-        observation_count = 0
-
-        # avoid infinite looping of simulation by aborting when there is no change in
-        # output values after 100 cycles
-        no_change_count = 0
-        old_outputs = outputs
-        liveness_threshold = pyverilate_get_liveness_threshold_cycles()
-
-        while not (output_observed):
-            sim.io[in0_valid] = 1 if len(inputs) > 0 else 0
-            sim.io[in0_data] = inputs[0] if len(inputs) > 0 else 0
-            if sim.io[in0_ready] == 1 and sim.io[in0_valid] == 1:
-                inputs = inputs[1:]
-
-            if inp2 is not None:
-                sim.io[in1_valid] = 1 if len(inp2) > 0 else 0
-                sim.io[in1_data] = inp2[0] if len(inp2) > 0 else 0
-                if sim.io[in1_ready] == 1 and sim.io[in1_valid] == 1:
-                    inp2 = inp2[1:]
-
-            if sim.io[o_valid] == 1 and sim.io[o_ready] == 1:
-                outputs = outputs + [sim.io[o_data]]
-            sim.io.ap_clk = 1
-            sim.io.ap_clk = 0
-
-            observation_count = observation_count + 1
-            no_change_count = no_change_count + 1
-
-            if len(outputs) == num_out_values:
-                self.set_nodeattr("cycles_rtlsim", observation_count)
-                output_observed = True
-
-            if no_change_count == liveness_threshold:
-                if old_outputs == outputs:
-                    if trace_file != "":
-                        sim.flush_vcd_trace()
-                        sim.stop_vcd_trace()
-                    raise Exception(
-                        "Error in simulation! Takes too long to produce output. "
-                        "Consider setting the LIVENESS_THRESHOLD env.var. to a "
-                        "larger value."
-                    )
-                else:
-                    no_change_count = 0
-                    old_outputs = outputs
-        if trace_file != "":
-            sim.flush_vcd_trace()
-            sim.stop_vcd_trace()
-        return outputs
-
-    def rtlsim_multi_io(self, sim, io_dict, sname=None):
-        "Run rtlsim for this node, supports multiple i/o streams."
-
-        # signal name
-        sname = "_" + self.hls_sname() + "_" if sname is None else sname
->>>>>>> 989c3194
 
     def rtlsim_multi_io(self, sim, io_dict, hook_postclk=None):
         "Run rtlsim for this node, supports multiple i/o streams."
