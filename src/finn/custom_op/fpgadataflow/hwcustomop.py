--- conflicted
+++ resolved
@@ -513,20 +513,8 @@
             exp_cycles,
         )
         sim = self.get_rtlsim()
-<<<<<<< HEAD
         # signal name
         sname = "_" + self.hls_sname() + "_"
-=======
-        if override_rtlsim_dict is not None:
-            io_dict = override_rtlsim_dict
-        else:
-            io_dict = {
-                "inputs": {
-                    "in0": [0 for i in range(n_inps)],
-                },
-                "outputs": {"out": []},
-            }
->>>>>>> 52606444
 
         # extra dicts to keep track of cycle-by-cycle transaction behavior
         # note that we restrict key names to filter out weight streams etc
