# Copyright (C) 2020-2022, Xilinx, Inc.
# Copyright (C) 2023-2024, Advanced Micro Devices, Inc.
# All rights reserved.
#
# Redistribution and use in source and binary forms, with or without
# modification, are permitted provided that the following conditions are met:
#
# * Redistributions of source code must retain the above copyright notice, this
#   list of conditions and the following disclaimer.
#
# * Redistributions in binary form must reproduce the above copyright notice,
#   this list of conditions and the following disclaimer in the documentation
#   and/or other materials provided with the distribution.
#
# * Neither the name of FINN nor the names of its
#   contributors may be used to endorse or promote products derived from
#   this software without specific prior written permission.
#
# THIS SOFTWARE IS PROVIDED BY THE COPYRIGHT HOLDERS AND CONTRIBUTORS "AS IS"
# AND ANY EXPRESS OR IMPLIED WARRANTIES, INCLUDING, BUT NOT LIMITED TO, THE
# IMPLIED WARRANTIES OF MERCHANTABILITY AND FITNESS FOR A PARTICULAR PURPOSE ARE
# DISCLAIMED. IN NO EVENT SHALL THE COPYRIGHT HOLDER OR CONTRIBUTORS BE LIABLE
# FOR ANY DIRECT, INDIRECT, INCIDENTAL, SPECIAL, EXEMPLARY, OR CONSEQUENTIAL
# DAMAGES (INCLUDING, BUT NOT LIMITED TO, PROCUREMENT OF SUBSTITUTE GOODS OR
# SERVICES; LOSS OF USE, DATA, OR PROFITS; OR BUSINESS INTERRUPTION) HOWEVER
# CAUSED AND ON ANY THEORY OF LIABILITY, WHETHER IN CONTRACT, STRICT LIABILITY,
# OR TORT (INCLUDING NEGLIGENCE OR OTHERWISE) ARISING IN ANY WAY OUT OF THE USE
# OF THIS SOFTWARE, EVEN IF ADVISED OF THE POSSIBILITY OF SUCH DAMAGE.

<<<<<<< HEAD

=======
# The base class of all generic custom operations before specializing to either
# HLS or RTL backend
from finn.custom_op.fpgadataflow.hwcustomop import HWCustomOp

# Dictionary of HWCustomOp implementations
custom_op = dict()


# Registers a class into the custom_op dictionary
# Note: This must be defined first, before importing any custom op
# implementation to avoid "importing partially initialized module" issues.
def register_custom_op(cls):
    # The class must actually implement HWCustomOp
    assert issubclass(cls, HWCustomOp), f"{cls} must subclass {HWCustomOp}"
    # Insert the class into the custom_op dictionary by its name
    custom_op[cls.__name__] = cls  # noqa: Some weird type annotation issue?
    # Pass through the class unmodified
    return cls


# flake8: noqa
# Disable linting from here, as all import will be flagged E402 and maybe F401


# Import the submodule containing specializations of ElementwiseBinaryOperation
# Note: This will automatically register all decorated classes into this domain
import finn.custom_op.fpgadataflow.elementwise_binary

# Import the submodule containing the Squeeze operation
# Note: This will automatically register all decorated classes into this domain
import finn.custom_op.fpgadataflow.squeeze

# Import the submodule containing the Unsqueeze operation
import finn.custom_op.fpgadataflow.unsqueeze
>>>>>>> e16eaede
from finn.custom_op.fpgadataflow.addstreams import AddStreams
from finn.custom_op.fpgadataflow.attention import ScaledDotProductAttention
from finn.custom_op.fpgadataflow.attention_heads import MergeMultiHeads, SplitMultiHeads
from finn.custom_op.fpgadataflow.channelwise_op import ChannelwiseOp
from finn.custom_op.fpgadataflow.concat import StreamingConcat
from finn.custom_op.fpgadataflow.convolutioninputgenerator import ConvolutionInputGenerator
from finn.custom_op.fpgadataflow.downsampler import DownSampler
from finn.custom_op.fpgadataflow.duplicatestreams import DuplicateStreams
from finn.custom_op.fpgadataflow.fmpadding import FMPadding
from finn.custom_op.fpgadataflow.fmpadding_pixel import FMPadding_Pixel
from finn.custom_op.fpgadataflow.globalaccpool import GlobalAccPool
from finn.custom_op.fpgadataflow.labelselect import LabelSelect
from finn.custom_op.fpgadataflow.lookup import Lookup
from finn.custom_op.fpgadataflow.matrixvectoractivation import MVAU
from finn.custom_op.fpgadataflow.pool import Pool
from finn.custom_op.fpgadataflow.replicate_stream import ReplicateStream
from finn.custom_op.fpgadataflow.split import StreamingSplit
from finn.custom_op.fpgadataflow.streamingdataflowpartition import StreamingDataflowPartition
from finn.custom_op.fpgadataflow.streamingdatawidthconverter import StreamingDataWidthConverter
from finn.custom_op.fpgadataflow.streamingeltwise import StreamingEltwise
from finn.custom_op.fpgadataflow.streamingfifo import StreamingFIFO
from finn.custom_op.fpgadataflow.streamingmaxpool import StreamingMaxPool
from finn.custom_op.fpgadataflow.thresholding import Thresholding
from finn.custom_op.fpgadataflow.upsampler import UpsampleNearestNeighbour
from finn.custom_op.fpgadataflow.vectorvectoractivation import VVAU

# make sure new HLSCustomOp subclasses are imported here so that they get
# registered and plug in correctly into the infrastructure
custom_op["MVAU"] = MVAU
custom_op["StreamingFIFO"] = StreamingFIFO
custom_op["Thresholding"] = Thresholding
custom_op["VVAU"] = VVAU
custom_op["StreamingDataflowPartition"] = StreamingDataflowPartition

custom_op["AddStreams"] = AddStreams
custom_op["ChannelwiseOp"] = ChannelwiseOp
custom_op["ConvolutionInputGenerator"] = ConvolutionInputGenerator
custom_op["DownSampler"] = DownSampler
custom_op["DuplicateStreams"] = DuplicateStreams
custom_op["FMPadding"] = FMPadding
custom_op["FMPadding_Pixel"] = FMPadding_Pixel
custom_op["GlobalAccPool"] = GlobalAccPool
custom_op["LabelSelect"] = LabelSelect
custom_op["Lookup"] = Lookup
custom_op["Pool"] = Pool
custom_op["StreamingConcat"] = StreamingConcat
custom_op["StreamingSplit"] = StreamingSplit
custom_op["StreamingDataWidthConverter"] = StreamingDataWidthConverter
custom_op["StreamingEltwise"] = StreamingEltwise
custom_op["StreamingMaxPool"] = StreamingMaxPool
custom_op["UpsampleNearestNeighbour"] = UpsampleNearestNeighbour
custom_op["ScaledDotProductAttention"] = ScaledDotProductAttention
custom_op["SplitMultiHeads"] = SplitMultiHeads
custom_op["MergeMultiHeads"] = MergeMultiHeads
custom_op["ReplicateStream"] = ReplicateStream<|MERGE_RESOLUTION|>--- conflicted
+++ resolved
@@ -27,9 +27,6 @@
 # OR TORT (INCLUDING NEGLIGENCE OR OTHERWISE) ARISING IN ANY WAY OUT OF THE USE
 # OF THIS SOFTWARE, EVEN IF ADVISED OF THE POSSIBILITY OF SUCH DAMAGE.
 
-<<<<<<< HEAD
-
-=======
 # The base class of all generic custom operations before specializing to either
 # HLS or RTL backend
 from finn.custom_op.fpgadataflow.hwcustomop import HWCustomOp
@@ -64,7 +61,6 @@
 
 # Import the submodule containing the Unsqueeze operation
 import finn.custom_op.fpgadataflow.unsqueeze
->>>>>>> e16eaede
 from finn.custom_op.fpgadataflow.addstreams import AddStreams
 from finn.custom_op.fpgadataflow.attention import ScaledDotProductAttention
 from finn.custom_op.fpgadataflow.attention_heads import MergeMultiHeads, SplitMultiHeads
