# Copyright (c) 2022, Xilinx, Inc.
# Copyright (C) 2024, Advanced Micro Devices, Inc.
# All rights reserved.
#
# Redistribution and use in source and binary forms, with or without
# modification, are permitted provided that the following conditions are met:
#
# * Redistributions of source code must retain the above copyright notice, this
#   list of conditions and the following disclaimer.
#
# * Redistributions in binary form must reproduce the above copyright notice,
#   this list of conditions and the following disclaimer in the documentation
#   and/or other materials provided with the distribution.
#
# * Neither the name of FINN nor the names of its
#   contributors may be used to endorse or promote products derived from
#   this software without specific prior written permission.
#
# THIS SOFTWARE IS PROVIDED BY THE COPYRIGHT HOLDERS AND CONTRIBUTORS "AS IS"
# AND ANY EXPRESS OR IMPLIED WARRANTIES, INCLUDING, BUT NOT LIMITED TO, THE
# IMPLIED WARRANTIES OF MERCHANTABILITY AND FITNESS FOR A PARTICULAR PURPOSE ARE
# DISCLAIMED. IN NO EVENT SHALL THE COPYRIGHT HOLDER OR CONTRIBUTORS BE LIABLE
# FOR ANY DIRECT, INDIRECT, INCIDENTAL, SPECIAL, EXEMPLARY, OR CONSEQUENTIAL
# DAMAGES (INCLUDING, BUT NOT LIMITED TO, PROCUREMENT OF SUBSTITUTE GOODS OR
# SERVICES; LOSS OF USE, DATA, OR PROFITS; OR BUSINESS INTERRUPTION) HOWEVER
# CAUSED AND ON ANY THEORY OF LIABILITY, WHETHER IN CONTRACT, STRICT LIABILITY,
# OR TORT (INCLUDING NEGLIGENCE OR OTHERWISE) ARISING IN ANY WAY OUT OF THE USE
# OF THIS SOFTWARE, EVEN IF ADVISED OF THE POSSIBILITY OF SUCH DAMAGE.

import numpy as np
<<<<<<< HEAD
import warnings
=======
import os
>>>>>>> 989c3194
from qonnx.core.datatype import DataType

from finn.custom_op.fpgadataflow.hlsbackend import HLSBackend
from finn.custom_op.fpgadataflow.hwcustomop import HWCustomOp
<<<<<<< HEAD
=======
from finn.util.data_packing import npy_to_rtlsim_input, rtlsim_output_to_npy
from finn.util.logging import log
>>>>>>> 989c3194


class CheckSum_hls(HWCustomOp, HLSBackend):
    """Class that corresponds to custom_hls checksum function."""

    def __init__(self, onnx_node, **kwargs):
        super().__init__(onnx_node, **kwargs)

    def get_nodeattr_types(self):
        my_attrs = {
            # number of data words in a frame
            "words_per_frame": ("i", True, 0),
            # subword count per data word
            "items_per_word": ("i", True, 0),
            # FINN DataTypes for input
            "inputDataType": ("s", True, ""),
            # folded shape of input/output
            "folded_shape": ("ints", True, []),
        }
        my_attrs.update(HWCustomOp.get_nodeattr_types(self))
        my_attrs.update(HLSBackend.get_nodeattr_types(self))
        return my_attrs

    def infer_node_datatype(self, model):
        node = self.onnx_node
        idt = model.get_tensor_datatype(node.input[0])
        if idt != self.get_input_datatype():
            warn_str = "inputDataType changing for %s: %s -> %s " % (
                node.name,
                str(self.get_input_datatype().name),
                str(idt.name),
            )
            log.warning(warn_str)
        self.set_nodeattr("inputDataType", idt.name)
        # set output datatype from property
        odt = self.get_output_datatype()
        model.set_tensor_datatype(node.output[0], odt)

    def get_input_datatype(self, ind=0):
        """Returns FINN DataType of input."""
        return DataType[self.get_nodeattr("inputDataType")]

    def get_output_datatype(self, ind=0):
        """Returns FINN DataType of output."""
        # here same as input data type
        return DataType[self.get_nodeattr("inputDataType")]

    def get_instream_width(self, ind=0):
        dtype = DataType[self.get_nodeattr("inputDataType")]
        folded_shape = self.get_nodeattr("folded_shape")
        in_width = folded_shape[-1] * dtype.bitwidth()
        return in_width

    def get_outstream_width(self, ind=0):
        return self.get_instream_width()

    def get_folded_input_shape(self, ind=0):
        return self.get_nodeattr("folded_shape")

    def get_folded_output_shape(self, ind=0):
        return self.get_nodeattr("folded_shape")

    def get_normal_input_shape(self, ind=0):
        # derive normal shape from folded shape
        # checksum nodes are inserted in between fpgadataflow nodes
        # the folded shape could be for example (1, nf, pe)
        # with nf (neuron folding): mh // pe
        # the normal input shape is in this case (1, mh)
        # so to achieve this the two inner dimensions are multiplied
        # and together with all previous dimensions
        # this gives the normal input shape

        folded_shape = self.get_nodeattr("folded_shape")
        # extract inner dimension
        inner_dim = folded_shape[-1]
        # multiply with the next inner dimension
        folding_factor = folded_shape[-2] * inner_dim
        normal_ishape = []
        # create the normal_ishape
        for i in range(len(folded_shape) - 2):
            normal_ishape.append(folded_shape[i])
        normal_ishape.append(folding_factor)

        return normal_ishape

    def get_ap_int_max_w(self):
        return max(super().get_ap_int_max_w(), 32)

    def get_normal_output_shape(self, ind=0):
        if ind == 0:
            # same shape as input
            return self.get_normal_input_shape()
        # second output is scalar checksum output
        elif ind == 1:
            return tuple([1])
        else:
            raise Exception("Undefined input ind for this layer type")

    def get_number_output_values(self):
        folded_oshape = self.get_folded_output_shape()
        return np.prod(folded_oshape[:-1])

    def npy_to_dynamic_output(self, context):
        super().npy_to_dynamic_output(context)
        node = self.onnx_node
        code_gen_dir = self.get_nodeattr("code_gen_dir_cppsim")
        output_checksum = np.load("{}/output_1.npy".format(code_gen_dir))
        context[node.output[1]] = output_checksum

    def execute_node(self, context, graph):
        HLSBackend.execute_node(self, context, graph)

    def global_includes(self):
        self.code_gen_dict["$GLOBALS$"] = ['#include "checksum.hpp"']

    def defines(self, var):
        items_per_word = self.get_nodeattr("items_per_word")
        words_per_frame = self.get_nodeattr("words_per_frame")
        word_size = self.get_instream_width()
        my_defines = []
        my_defines.append("#define WORDS_PER_FRAME {}".format(words_per_frame))
        my_defines.append("#define ITEMS_PER_WORD {}".format(items_per_word))
        my_defines.append("#define WORD_SIZE {}".format(word_size))
        self.code_gen_dict["$DEFINES$"] = my_defines

    def read_npy_data(self):
        code_gen_dir = self.get_nodeattr("code_gen_dir_cppsim")
        dtype = self.get_input_datatype()
        elem_bits = dtype.bitwidth()
        packed_bits = self.get_instream_width()
        packed_hls_type = "ap_uint<%d>" % packed_bits
        elem_hls_type = dtype.get_hls_datatype_str()
        npy_type = "float"
        npy_in = "%s/input_0.npy" % code_gen_dir
        self.code_gen_dict["$READNPYDATA$"] = []
        # note: the innermost dim is reversed for the input
        self.code_gen_dict["$READNPYDATA$"].append(
            'npy2apintstream<%s, %s, %d, %s>("%s", in0_V, false);'
            % (
                packed_hls_type,
                elem_hls_type,
                elem_bits,
                npy_type,
                npy_in,
            )
        )

    def strm_decl(self):
        self.code_gen_dict["$STREAMDECLARATIONS$"] = []
        self.code_gen_dict["$STREAMDECLARATIONS$"].append(
            'hls::stream<ap_uint<{}>> in0_V ("in0_V");'.format(self.get_instream_width())
        )
        self.code_gen_dict["$STREAMDECLARATIONS$"].append(
            'hls::stream<ap_uint<{}>> out0_V ("out0_V");'.format(self.get_outstream_width())
        )
        self.code_gen_dict["$STREAMDECLARATIONS$"].append("ap_uint<32> chk;")
        # set drain = false for cppsim
        self.code_gen_dict["$STREAMDECLARATIONS$"].append("ap_uint<1> drain = false;")

    def docompute(self):
        self.code_gen_dict["$DOCOMPUTE$"] = [
            """checksum<WORDS_PER_FRAME, ITEMS_PER_WORD>(in0_V, out0_V, chk, drain);"""
        ]

    def dataoutstrm(self):
        code_gen_dir = self.get_nodeattr("code_gen_dir_cppsim")
        dtype = self.get_output_datatype()
        if dtype == DataType["BIPOLAR"]:
            # use binary for bipolar storage
            dtype = DataType["BINARY"]
        elem_bits = dtype.bitwidth()
        packed_bits = self.get_outstream_width()
        packed_hls_type = "ap_uint<%d>" % packed_bits
        elem_hls_type = dtype.get_hls_datatype_str()
        npy_type = "float"
        npy_out = "%s/output_0.npy" % code_gen_dir
        shape = tuple(self.get_folded_output_shape())
        shape_cpp_str = str(shape).replace("(", "{").replace(")", "}")

        # note: the innermost dim is not reversed for the output
        self.code_gen_dict["$DATAOUTSTREAM$"] = [
            'apintstream2npy<%s, %s, %d, %s>(out0_V, %s, "%s", false);'
            % (
                packed_hls_type,
                elem_hls_type,
                elem_bits,
                npy_type,
                shape_cpp_str,
                npy_out,
            ),
            "std::vector<unsigned int> checksum(1);",
            "checksum[0] = chk;",
            'cnpy::npy_save("%s/output_1.npy",&checksum[0],{1},"w");' % code_gen_dir,
        ]

    def blackboxfunction(self):
        self.code_gen_dict["$BLACKBOXFUNCTION$"] = [
            """using T = ap_uint<WORD_SIZE>;\n void {}(hls::stream<T> &in0_V,
            hls::stream<T> &out0_V, ap_uint<32> &chk, ap_uint<1> &drain)""".format(
                self.onnx_node.name
            )
        ]

    def pragmas(self):
        self.code_gen_dict["$PRAGMAS$"] = ["#pragma HLS interface axis port=in0_V"]
        self.code_gen_dict["$PRAGMAS$"].append("#pragma HLS interface axis port=out0_V")
        self.code_gen_dict["$PRAGMAS$"].append(
            "#pragma HLS interface s_axilite port=chk bundle=checksum"
        )
        self.code_gen_dict["$PRAGMAS$"].append(
            "#pragma HLS interface s_axilite port=drain bundle=checksum"
        )
        self.code_gen_dict["$PRAGMAS$"].append("#pragma HLS interface ap_ctrl_none port=return")
        self.code_gen_dict["$PRAGMAS$"].append("#pragma HLS dataflow")
        self.code_gen_dict["$PRAGMAS$"].append("#pragma HLS dataflow disable_start_propagation")

    def get_verilog_top_module_intf_names(self):
        intf_names = super().get_verilog_top_module_intf_names()
        # expose axilite interface
        intf_names["axilite"] = ["s_axi_checksum"]
        return intf_names<|MERGE_RESOLUTION|>--- conflicted
+++ resolved
@@ -28,20 +28,11 @@
 # OF THIS SOFTWARE, EVEN IF ADVISED OF THE POSSIBILITY OF SUCH DAMAGE.
 
 import numpy as np
-<<<<<<< HEAD
-import warnings
-=======
-import os
->>>>>>> 989c3194
 from qonnx.core.datatype import DataType
 
 from finn.custom_op.fpgadataflow.hlsbackend import HLSBackend
 from finn.custom_op.fpgadataflow.hwcustomop import HWCustomOp
-<<<<<<< HEAD
-=======
-from finn.util.data_packing import npy_to_rtlsim_input, rtlsim_output_to_npy
 from finn.util.logging import log
->>>>>>> 989c3194
 
 
 class CheckSum_hls(HWCustomOp, HLSBackend):
