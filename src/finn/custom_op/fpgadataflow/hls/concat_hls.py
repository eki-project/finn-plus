--- conflicted
+++ resolved
@@ -143,11 +143,6 @@
                 )
                 io_dict["inputs"]["in%d" % i] = rtlsim_inp
             super().reset_rtlsim(sim)
-<<<<<<< HEAD
-            if self.get_nodeattr("rtlsim_backend") == "pyverilator":
-                super().toggle_clk(sim)
-=======
->>>>>>> bb37f57c
             self.rtlsim_multi_io(sim, io_dict)
             super().close_rtlsim(sim)
             rtlsim_output = io_dict["outputs"]["out"]
