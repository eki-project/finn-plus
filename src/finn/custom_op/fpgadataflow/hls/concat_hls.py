--- conflicted
+++ resolved
@@ -203,28 +203,15 @@
             self.code_gen_dict["$STREAMDECLARATIONS$"].append(
                 'hls::stream<hls::vector<%s, SIMD>> %s ("%s");'
                 % (input_elem_hls_type, stream_name, stream_name)
-<<<<<<< HEAD
-=======
             )
         self.code_gen_dict["$STREAMDECLARATIONS$"].append(
             'hls::stream<hls::vector<{}, SIMD>> out_{} ("out_{}");'.format(
                 self.get_output_datatype().get_hls_datatype_str(),
                 self.hls_sname(),
                 self.hls_sname(),
->>>>>>> 0975dc02
             )
         )
         self.code_gen_dict["$STREAMDECLARATIONS$"].append(
-<<<<<<< HEAD
-            'hls::stream<hls::vector<{}, SIMD>> out_{} ("out_{}");'.format(
-                self.get_output_datatype().get_hls_datatype_str(),
-                self.hls_sname(),
-                self.hls_sname(),
-            )
-        )
-        self.code_gen_dict["$STREAMDECLARATIONS$"].append(
-=======
->>>>>>> 0975dc02
             'hls::stream<hls::vector<{}, SIMD>> debug_out_{} ("debug_out_{}");'.format(
                 self.get_output_datatype().get_hls_datatype_str(),
                 self.hls_sname(),
