--- conflicted
+++ resolved
@@ -281,14 +281,10 @@
                 "#pragma HLS aggregate variable=in%d_%s compact=bit" % (i, self.hls_sname())
             )
         pragmas.append("#pragma HLS aggregate variable=out_%s compact=bit" % self.hls_sname())
-<<<<<<< HEAD
-        self.code_gen_dict["$PRAGMAS$"].append("#pragma HLS INTERFACE ap_ctrl_none port=return")
-=======
         self.code_gen_dict["$PRAGMAS$"].append("#pragma HLS INTERFACE ap_ctrl_none port=return")
 
     def timeout_read_stream(self):
         """Set reading output stream procedure for HLS functions defined for one clock cycle"""
         self.code_gen_dict["$TIMEOUT_READ_STREAM$"] = [
             "debug_out_{} << out_{}.read();".format(self.hls_sname(), self.hls_sname())
-        ]
->>>>>>> affcbb12
+        ]