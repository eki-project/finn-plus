--- conflicted
+++ resolved
@@ -72,14 +72,8 @@
         batch = self.get_nodeattr("numInputVectors")
         if is_2d:
             self.code_gen_dict["$DOCOMPUTE$"] = [
-<<<<<<< HEAD
                 """UpsampleNearestNeighbour_Batch<OFMDim, IFMDim, IFMChannels,
                 ap_uint<Input_precision> > (in0_V, out0_V, numReps);"""
-=======
-                """UpsampleNearestNeighbour<OFMDim, IFMDim, IFMChannels,
-                ap_uint<Input_precision> > (in0_%s, out_%s, numReps);"""
-                % (self.hls_sname(), self.hls_sname())
->>>>>>> 989c3194
             ]
         else:
             assert batch == 1, "1D upsampler currently needs numReps=1"
