--- conflicted
+++ resolved
@@ -257,14 +257,10 @@
         if act == DataType["BIPOLAR"]:
             # binary to bipolar
             y = 2 * y - 1
-<<<<<<< HEAD
-        context[node.output[0]] = y
-=======
         else:
             # signed offset
             y += act.min()
         context[node.output[0]] = y.astype(np.float32)
->>>>>>> dd680787
 
     def calc_tmem(self):
         """Calculates and returns TMEM."""
