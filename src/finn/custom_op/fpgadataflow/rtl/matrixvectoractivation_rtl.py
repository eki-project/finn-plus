--- conflicted
+++ resolved
@@ -31,7 +31,6 @@
 
 from finn.custom_op.fpgadataflow.matrixvectoractivation import MVAU
 from finn.custom_op.fpgadataflow.rtlbackend import RTLBackend
-from finn.util import pyxsi_rpcclient
 from finn.util.basic import get_dsp_block
 from finn.util.data_packing import npy_to_rtlsim_input, rtlsim_output_to_npy
 
@@ -97,14 +96,9 @@
                 sim = self.get_rtlsim()
                 nbits = self.get_instream_width()
                 inp = npy_to_rtlsim_input("{}/input_0.npy".format(code_gen_dir), export_idt, nbits)
-<<<<<<< HEAD
-                self.reset_rtlsim(sim)
-                self.toggle_clk(sim)
-=======
                 super().reset_rtlsim(sim)
                 if self.get_nodeattr("rtlsim_backend") == "pyverilator":
                     super().toggle_clk(sim)
->>>>>>> a44237bd
                 if mem_mode in ["external", "internal_decoupled"]:
                     wnbits = self.get_weightstream_width()
                     export_wdt = self.get_weight_datatype()
@@ -124,8 +118,6 @@
                 self.rtlsim_multi_io(sim, io_dict)
                 super().close_rtlsim(sim)
                 output = io_dict["outputs"]["out"]
-                if self.get_nodeattr("rtlsim_backend") == "pyxsi":
-                    pyxsi_rpcclient.close_rtlsim(sim)
                 odt = self.get_output_datatype()
                 target_bits = odt.bitwidth()
                 packed_bits = self.get_outstream_width()
@@ -327,11 +319,7 @@
             code_gen_dir = ""
             rtllib_dir = ""
         verilog_files = [
-<<<<<<< HEAD
-            code_gen_dir + self.get_nodeattr("gen_top_module") + "_wrapper.v",
-=======
             code_gen_dir + self.get_nodeattr("gen_top_module") + "_wrapper_sim.v",
->>>>>>> a44237bd
             rtllib_dir + "mvu_vvu_axi.sv",
             rtllib_dir + "replay_buffer.sv",
             rtllib_dir + "mvu_4sx4u.sv",
