# Copyright (C) 2023-2024, Advanced Micro Devices, Inc.
# All rights reserved.
#
# Redistribution and use in source and binary forms, with or without
# modification, are permitted provided that the following conditions are met:
#
# * Redistributions of source code must retain the above copyright notice, this
#   list of conditions and the following disclaimer.
#
# * Redistributions in binary form must reproduce the above copyright notice,
#   this list of conditions and the following disclaimer in the documentation
#   and/or other materials provided with the distribution.
#
# * Neither the name of FINN nor the names of its
#   contributors may be used to endorse or promote products derived from
#   this software without specific prior written permission.
#
# THIS SOFTWARE IS PROVIDED BY THE COPYRIGHT HOLDERS AND CONTRIBUTORS "AS IS"
# AND ANY EXPRESS OR IMPLIED WARRANTIES, INCLUDING, BUT NOT LIMITED TO, THE
# IMPLIED WARRANTIES OF MERCHANTABILITY AND FITNESS FOR A PARTICULAR PURPOSE ARE
# DISCLAIMED. IN NO EVENT SHALL THE COPYRIGHT HOLDER OR CONTRIBUTORS BE LIABLE
# FOR ANY DIRECT, INDIRECT, INCIDENTAL, SPECIAL, EXEMPLARY, OR CONSEQUENTIAL
# DAMAGES (INCLUDING, BUT NOT LIMITED TO, PROCUREMENT OF SUBSTITUTE GOODS OR
# SERVICES; LOSS OF USE, DATA, OR PROFITS; OR BUSINESS INTERRUPTION) HOWEVER
# CAUSED AND ON ANY THEORY OF LIABILITY, WHETHER IN CONTRACT, STRICT LIABILITY,
# OR TORT (INCLUDING NEGLIGENCE OR OTHERWISE) ARISING IN ANY WAY OUT OF THE USE
# OF THIS SOFTWARE, EVEN IF ADVISED OF THE POSSIBILITY OF SUCH DAMAGE.

import os
import shutil

import finn.util.verilator_helper as verilator
from finn.custom_op.fpgadataflow.rtlbackend import RTLBackend
<<<<<<< HEAD
from finn.custom_op.fpgadataflow.streamingdatawidthconverter import (
    StreamingDataWidthConverter,
)
=======
from finn.custom_op.fpgadataflow.streamingdatawidthconverter import StreamingDataWidthConverter
from finn.util.basic import get_rtlsim_trace_depth, make_build_dir
from finn.util.data_packing import npy_to_rtlsim_input, rtlsim_output_to_npy
>>>>>>> 989c3194


class StreamingDataWidthConverter_rtl(StreamingDataWidthConverter, RTLBackend):
    """Class that corresponds to finn-rtllib datawidth converter
    module."""

    def get_nodeattr_types(self):
        my_attrs = {}
        my_attrs.update(StreamingDataWidthConverter.get_nodeattr_types(self))
        my_attrs.update(RTLBackend.get_nodeattr_types(self))
        return my_attrs

    def check_divisible_iowidths(self):
        iwidth = self.get_nodeattr("inWidth")
        owidth = self.get_nodeattr("outWidth")
        # the rtl module only supports
        # stream widths that are divisible by
        # integer width ratios
        iwidth_d = iwidth % owidth == 0
        owidth_d = owidth % iwidth == 0
        assert (
            iwidth_d or owidth_d
        ), """RTL implementation of DWC requires
        stream widths that are integer width ratios
        from each other. Input width is set to %s
        and output width is set to %s """ % (
            iwidth,
            owidth,
        )

    def execute_node(self, context, graph):
        mode = self.get_nodeattr("exec_mode")
        if mode == "cppsim":
            StreamingDataWidthConverter.execute_node(self, context, graph)
        elif mode == "rtlsim":
            RTLBackend.execute_node(self, context, graph)

    def get_template_values(self):
        topname = self.get_verilog_top_module_name()
        ibits = self.get_instream_width()
        obits = self.get_outstream_width()
        code_gen_dict = {
            "IBITS": int(ibits),
            "OBITS": int(obits),
            "TOP_MODULE_NAME": topname,
        }
        return code_gen_dict

    def generate_hdl(self, model, fpgapart, clk):
        rtlsrc = os.environ["FINN_ROOT"] + "/finn-rtllib/dwc/hdl"
        template_path = rtlsrc + "/dwc_template.v"
        code_gen_dict = self.get_template_values()
        # save top module name so we can refer to it after this node has been renamed
        # (e.g. by GiveUniqueNodeNames(prefix) during MakeZynqProject)
        self.set_nodeattr("gen_top_module", self.get_verilog_top_module_name())

        # apply code generation to templates
        code_gen_dir = self.get_nodeattr("code_gen_dir_ipgen")
        with open(template_path, "r") as f:
            template = f.read()
        for key_name in code_gen_dict:
            key = "$%s$" % key_name
            template = template.replace(key, str(code_gen_dict[key_name]))

        with open(
            os.path.join(code_gen_dir, self.get_verilog_top_module_name() + ".v"),
            "w",
        ) as f:
            f.write(template)

        sv_files = ["dwc_axi.sv", "dwc.sv"]
        for sv_file in sv_files:
            shutil.copy(rtlsrc + "/" + sv_file, code_gen_dir)
        # set ipgen_path and ip_path so that HLS-Synth transformation
        # and stich_ip transformation do not complain
        self.set_nodeattr("ipgen_path", code_gen_dir)
        self.set_nodeattr("ip_path", code_gen_dir)

<<<<<<< HEAD
    def get_rtl_file_list(self, abspath=False):
        if abspath:
            code_gen_dir = self.get_nodeattr("code_gen_dir_ipgen") + "/"
            rtllib_dir = os.path.join(os.environ["FINN_ROOT"], "finn-rtllib/dwc/hdl/")
        else:
            code_gen_dir = ""
            rtllib_dir = ""
=======
    def prepare_rtlsim(self):
        """Creates a Verilator emulation library for the RTL code generated
        for this node, sets the rtlsim_so attribute to its path and returns
        a PyVerilator wrapper around it."""
        # Modified to use generated (System-)Verilog instead of HLS output products

        verilator.checkForVerilator()
>>>>>>> 989c3194

        verilog_files = [
            rtllib_dir + "dwc_axi.sv",
            rtllib_dir + "dwc.sv",
            code_gen_dir + self.get_nodeattr("gen_top_module") + ".v",
        ]

<<<<<<< HEAD
        return verilog_files
=======
        # build the Verilator emu library
        sim = verilator.buildPyVerilator(
            verilog_files,
            build_dir=make_build_dir("pyverilator_" + self.onnx_node.name + "_"),
            verilog_path=verilog_paths,
            trace_depth=get_rtlsim_trace_depth(),
            top_module_name=self.get_verilog_top_module_name(),
        )
        # save generated lib filename in attribute
        self.set_nodeattr("rtlsim_so", sim.lib._name)
        return sim
>>>>>>> 989c3194

    def code_generation_ipi(self):
        """Constructs and returns the TCL for node instantiation in Vivado IPI."""
        code_gen_dir = self.get_nodeattr("code_gen_dir_ipgen")

        sourcefiles = [
            "dwc_axi.sv",
            "dwc.sv",
            self.get_nodeattr("gen_top_module") + ".v",
        ]

        sourcefiles = [os.path.join(code_gen_dir, f) for f in sourcefiles]

        cmd = []
        for f in sourcefiles:
            cmd += ["add_files -norecurse %s" % (f)]
        cmd += [
            "create_bd_cell -type module -reference %s %s"
            % (self.get_nodeattr("gen_top_module"), self.onnx_node.name)
        ]
        return cmd<|MERGE_RESOLUTION|>--- conflicted
+++ resolved
@@ -29,17 +29,8 @@
 import os
 import shutil
 
-import finn.util.verilator_helper as verilator
 from finn.custom_op.fpgadataflow.rtlbackend import RTLBackend
-<<<<<<< HEAD
-from finn.custom_op.fpgadataflow.streamingdatawidthconverter import (
-    StreamingDataWidthConverter,
-)
-=======
 from finn.custom_op.fpgadataflow.streamingdatawidthconverter import StreamingDataWidthConverter
-from finn.util.basic import get_rtlsim_trace_depth, make_build_dir
-from finn.util.data_packing import npy_to_rtlsim_input, rtlsim_output_to_npy
->>>>>>> 989c3194
 
 
 class StreamingDataWidthConverter_rtl(StreamingDataWidthConverter, RTLBackend):
@@ -118,7 +109,6 @@
         self.set_nodeattr("ipgen_path", code_gen_dir)
         self.set_nodeattr("ip_path", code_gen_dir)
 
-<<<<<<< HEAD
     def get_rtl_file_list(self, abspath=False):
         if abspath:
             code_gen_dir = self.get_nodeattr("code_gen_dir_ipgen") + "/"
@@ -126,15 +116,6 @@
         else:
             code_gen_dir = ""
             rtllib_dir = ""
-=======
-    def prepare_rtlsim(self):
-        """Creates a Verilator emulation library for the RTL code generated
-        for this node, sets the rtlsim_so attribute to its path and returns
-        a PyVerilator wrapper around it."""
-        # Modified to use generated (System-)Verilog instead of HLS output products
-
-        verilator.checkForVerilator()
->>>>>>> 989c3194
 
         verilog_files = [
             rtllib_dir + "dwc_axi.sv",
@@ -142,21 +123,7 @@
             code_gen_dir + self.get_nodeattr("gen_top_module") + ".v",
         ]
 
-<<<<<<< HEAD
         return verilog_files
-=======
-        # build the Verilator emu library
-        sim = verilator.buildPyVerilator(
-            verilog_files,
-            build_dir=make_build_dir("pyverilator_" + self.onnx_node.name + "_"),
-            verilog_path=verilog_paths,
-            trace_depth=get_rtlsim_trace_depth(),
-            top_module_name=self.get_verilog_top_module_name(),
-        )
-        # save generated lib filename in attribute
-        self.set_nodeattr("rtlsim_so", sim.lib._name)
-        return sim
->>>>>>> 989c3194
 
     def code_generation_ipi(self):
         """Constructs and returns the TCL for node instantiation in Vivado IPI."""
