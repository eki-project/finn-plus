--- conflicted
+++ resolved
@@ -34,7 +34,6 @@
 from finn.custom_op.fpgadataflow import HLSCustomOp
 from finn.custom_op.im2col import compute_conv_output_dim
 from onnx import TensorProto, helper
-from finn.util.basic import roundup_to_integer_multiple
 from finn.util.data_packing import npy_to_rtlsim_input, rtlsim_output_to_npy
 
 # ONNX i/o tensor shape assumptions for ConvolutionInputGenerator:
@@ -142,28 +141,21 @@
         """Returns FINN DataType of output."""
         return DataType[self.get_nodeattr("outputDataType")]
 
-    def get_instream_width(self, axi_strm_padding=False):
+    def get_instream_width(self):
         """Returns stream width, input and output stream width are equal for
         the sliding window function"""
         ibits = self.get_input_datatype().bitwidth()
         simd = self.get_nodeattr("SIMD")
         ifm_ch = self.get_nodeattr("IFMChannels")
-<<<<<<< HEAD
         assert ifm_ch % simd == 0, "SIMD must divide IFMChannels"
         in_width = simd * ibits
-        if axi_strm_padding is True:
-            in_width = roundup_to_integer_multiple(in_width, 8)
-=======
-        assert simd == ifm_ch, "SWG currently requires SIMD=IFM"
-        in_width = simd * ibits
->>>>>>> fc75fe9f
         return in_width
 
-    def get_outstream_width(self, axi_strm_padding=False):
+    def get_outstream_width(self):
         """Returns stream width, input and output stream width are equal for
         the sliding window function, so the function to determine the input
         stream width can be reused."""
-        return self.get_instream_width(axi_strm_padding)
+        return self.get_instream_width()
 
     def get_number_output_values(self):
         folded_oshape = self.get_folded_output_shape()
