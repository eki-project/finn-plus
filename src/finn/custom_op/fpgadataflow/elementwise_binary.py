--- conflicted
+++ resolved
@@ -223,13 +223,9 @@
         # integers (actually floats as the container type)
         # Note: This is relevant for logical ops, ==, <=, >=, etc.
         # Note: Somehow QONNX does not like boolean tensors
-<<<<<<< HEAD
-        context[node.output[0]] = out.astype(self.out_dtype.to_numpy_dt())
-=======
         # context[node.output[0]] = out.astype(self.out_dtype.to_numpy_dt())
         # TODO: Apparently it is not? Verify this behavior...
         context[node.output[0]] = out.astype(np.float32)
->>>>>>> 4320ea1e
 
     # Executes elementwise operation in C++ simulation
     def _execute_node_cppsim(self, context, graph):  # noqa: graph unused
@@ -810,7 +806,6 @@
         return DataType[f"INT{out_width}" if signed else f"UINT{out_width}"]
 
 
-<<<<<<< HEAD
 # Derive a specialization to implement elementwise maximum of two inputs
 @register_custom_op
 class ElementwiseMaximum(ElementwiseBinaryOperation):
@@ -931,29 +926,18 @@
 @register_custom_op
 class ElementwiseFloatCast(ElementwiseBinaryOperation):
 
-=======
-# ElementwiseBitShift - Requires extra attribute selecting the direction
-@register_custom_op
-class ElementwiseBitShift(ElementwiseBinaryOperation):
->>>>>>> 4320ea1e
     # Defines attributes which must be present on this node
     def get_nodeattr_types(self):
         # Start from parent operator class attributes
         attrs = ElementwiseBinaryOperation.get_nodeattr_types(self)
         # Update attributes dictionary for new custom operator
         attrs.update({
-<<<<<<< HEAD
             # Target datatype for the cast
             "target_dtype": ("s", True, ""),
-=======
-            # Direction of the bit-shift
-            "direction": ("s", True, "", {"LEFT", "RIGHT"}),
->>>>>>> 4320ea1e
         })
         # Return updated attribute dictionary
         return attrs
 
-<<<<<<< HEAD
     # since we use attributes to drive part of the function inputs,
     # we cannot statically assign _operation like other subclasses
     # instead, we override the properties accessed for codegen
@@ -962,44 +946,61 @@
     def npy_op(self) -> np.ufunc:
         target_dtype = DataType[self.get_nodeattr("target_dtype")]
         return partial(np.cast, dtype=target_dtype.to_numpy_dt())
-=======
+
+    # C++ operation template available as property
+    @property
+    def cpp_op(self) -> str:
+        target_dtype = DataType[self.get_nodeattr("target_dtype")]
+        return "((%s) {0})" % (target_dtype.get_hls_datatype_str())
+
+    # RTL operation template available as property
+    @property
+    def rtl_op(self) -> str:
+        return None
+
+    def _derive_out_dtype(self, model: ModelWrapper):
+        # the attributes decide the output datatype
+        target_dtype = DataType[self.get_nodeattr("target_dtype")]
+        return target_dtype
+
+
+# ElementwiseBitShift - Requires extra attribute selecting the direction
+@register_custom_op
+class ElementwiseBitShift(ElementwiseBinaryOperation):
+    # Defines attributes which must be present on this node
+    def get_nodeattr_types(self):
+        # Start from parent operator class attributes
+        attrs = ElementwiseBinaryOperation.get_nodeattr_types(self)
+        # Update attributes dictionary for new custom operator
+        attrs.update({
+            # Direction of the bit-shift
+            "direction": ("s", True, "", {"LEFT", "RIGHT"}),
+        })
+        # Return updated attribute dictionary
+        return attrs
+
     @property
     def npy_op(self):
         return {
             "LEFT": np.left_shift, "RIGHT": np.right_shift
         }[self.get_nodeattr("direction")]
->>>>>>> 4320ea1e
 
     # C++ operation template available as property
     @property
     def cpp_op(self) -> str:
-<<<<<<< HEAD
-        target_dtype = DataType[self.get_nodeattr("target_dtype")]
-        return "((%s) {0})" % (target_dtype.get_hls_datatype_str())
-=======
         return {
             "LEFT": "({0} << {1})", "RIGHT": "({0} >> {1})"
         }[self.get_nodeattr("direction")]
->>>>>>> 4320ea1e
 
     # RTL operation template available as property
     @property
     def rtl_op(self) -> str:
         return None
 
-<<<<<<< HEAD
-    def _derive_out_dtype(self, model: ModelWrapper):
-        # the attributes decide the output datatype
-        target_dtype = DataType[self.get_nodeattr("target_dtype")]
-        return target_dtype
-
-# TODO: ElementwiseBitShift - Requires extra attribute selecting the direction
-=======
     # Derives the output data type just as annotated...
     def _derive_out_dtype(self, model: ModelWrapper):
         # The attributes decide the output datatype
         return DataType[self.get_nodeattr("out_dtype")]
->>>>>>> 4320ea1e
 
 
 # # Derive a specialization to implement elementwise power of two inputs
