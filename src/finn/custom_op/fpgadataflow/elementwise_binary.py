--- conflicted
+++ resolved
@@ -1019,11 +1019,7 @@
         narrow = self.get_nodeattr("narrow")
         min_val = min_int(signed, narrow, bitwidth)
         max_val = max_int(signed, narrow, bitwidth)
-<<<<<<< HEAD
-        return "clip(std::round({0}), %d, %d)" % (min_val, max_val)
-=======
         return "clip(hls::lrint({0}), %d, %d)" % (min_val, max_val)
->>>>>>> 3ddf8f1a
 
     # RTL operation template available as property
     @property
