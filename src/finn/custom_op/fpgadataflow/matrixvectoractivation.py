--- conflicted
+++ resolved
@@ -721,15 +721,12 @@
                 weight_stream = weight_tensor_pe_flipped.flatten()
                 weight_stream = weight_stream.copy()
                 if self.get_nodeattr("pumpedMemory"):
-<<<<<<< HEAD
-=======
                     # if pe = simd = 1, known bug, ask user to increase parallelism
                     if pe == simd == 1:
                         raise Exception(
                             """Pumped memory with pe=simd=1 is not supported.
                             Please increase parallelism."""
                         )
->>>>>>> fee99490
                     split_w_stream = np.zeros([weight_stream.shape[0] * 2], dtype=object)
                     k = 0
                     for i in range(len(weight_stream)):
@@ -901,54 +898,13 @@
                 intf_names["axilite"] = ["s_axilite"]
         return intf_names
 
-    def generate_hdl_memstream(self):
-        template_path = (
-            os.environ["FINN_ROOT"] + "/finn-rtllib/memstream/hdl/memstream_wrapper_template.v"
-        )
-        mname = self.onnx_node.name
-        wmem = self.calc_wmem()
-        padded_width = self.get_weightstream_width_padded()
-        code_gen_dir = self.get_nodeattr("code_gen_dir_ipgen")
-
-        code_gen_dict = {
-            "$MODULE_NAME$": [mname],
-            "$DEPTH$": [str(wmem)],
-            "$WIDTH$": [str(padded_width)],
-            "$INIT_FILE$": [
-                self.get_nodeattr("code_gen_dir_ipgen") + "/memblock.dat",
-            ],
-            "$RAM_STYLE$": [self.get_nodeattr("ram_style")],
-            "$PUMPED_MEMORY$": [str(self.get_nodeattr("pumpedMemory"))],
-        }
-        # apply code generation to template
-        with open(template_path, "r") as f:
-            template_wrapper = f.read()
-        for key in code_gen_dict:
-            # transform list into long string separated by '\n'
-            code_gen_line = "\n".join(code_gen_dict[key])
-            template_wrapper = template_wrapper.replace(key, code_gen_line)
-        with open(
-            os.path.join(code_gen_dir, mname + "_memstream_wrapper.v"),
-            "w",
-        ) as f:
-            f.write(template_wrapper)
-
     def code_generation_ipi(self):
         source_target = "./ip/verilog/rtl_ops/%s" % self.onnx_node.name
         cmd = ["file mkdir %s" % source_target]
         # add streamer if needed
         mem_mode = self.get_nodeattr("mem_mode")
         if mem_mode == "internal_decoupled":
-<<<<<<< HEAD
-            self.generate_hdl_memstream()
-            runtime_writable = self.get_nodeattr("runtime_writeable_weights") == 1
-            # if self.get_nodeattr("ram_style") == "ultra":
-            #    assert (
-            #        runtime_writable == 1
-            #    ), "Layer with URAM weights must have runtime_writeable_weights=1"
-=======
             runtime_writeable = self.get_nodeattr("runtime_writeable_weights")
->>>>>>> fee99490
             node_name = self.onnx_node.name
             sname = self.hls_sname()
             # create a hierarchy for this layer, with the same port names
@@ -978,17 +934,11 @@
                 "create_bd_intf_pin -mode Slave "
                 "-vlnv xilinx.com:interface:axis_rtl:1.0 /%s/%s" % (node_name, din_name)
             )
-            # instantiate the RTL block
             # Instantiate either the HLS or RTL IP depending on operator
             self.instantiate_ip(cmd)
             # instantiate a streamer and connect it to the IP
             code_gen_dir = self.get_nodeattr("code_gen_dir_ipgen")
             swg_rtllib_dir = os.path.join(os.environ["FINN_ROOT"], "finn-rtllib/memstream/hdl/")
-<<<<<<< HEAD
-            strm_tmpl_name = node_name + "_memstream_wrapper"
-            sourcefiles = [
-                os.path.join(code_gen_dir, strm_tmpl_name + ".v"),
-=======
             file_suffix = "_memstream_wrapper.v"
             # automatically find memstream verilog component in code generation directory
             for fname in os.listdir(code_gen_dir):
@@ -997,7 +947,6 @@
             strm_tmpl_name = strm_tmpl[:-2]
             sourcefiles = [
                 os.path.join(code_gen_dir, strm_tmpl),
->>>>>>> fee99490
                 swg_rtllib_dir + "axilite_if.v",
                 swg_rtllib_dir + "memstream_axi.sv",
                 swg_rtllib_dir + "memstream.sv",
