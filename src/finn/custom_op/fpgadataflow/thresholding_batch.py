# Copyright (c) 2020, Xilinx
# All rights reserved.
#
# Redistribution and use in source and binary forms, with or without
# modification, are permitted provided that the following conditions are met:
#
# * Redistributions of source code must retain the above copyright notice, this
#   list of conditions and the following disclaimer.
#
# * Redistributions in binary form must reproduce the above copyright notice,
#   this list of conditions and the following disclaimer in the documentation
#   and/or other materials provided with the distribution.
#
# * Neither the name of FINN nor the names of its
#   contributors may be used to endorse or promote products derived from
#   this software without specific prior written permission.
#
# THIS SOFTWARE IS PROVIDED BY THE COPYRIGHT HOLDERS AND CONTRIBUTORS "AS IS"
# AND ANY EXPRESS OR IMPLIED WARRANTIES, INCLUDING, BUT NOT LIMITED TO, THE
# IMPLIED WARRANTIES OF MERCHANTABILITY AND FITNESS FOR A PARTICULAR PURPOSE ARE
# DISCLAIMED. IN NO EVENT SHALL THE COPYRIGHT HOLDER OR CONTRIBUTORS BE LIABLE
# FOR ANY DIRECT, INDIRECT, INCIDENTAL, SPECIAL, EXEMPLARY, OR CONSEQUENTIAL
# DAMAGES (INCLUDING, BUT NOT LIMITED TO, PROCUREMENT OF SUBSTITUTE GOODS OR
# SERVICES; LOSS OF USE, DATA, OR PROFITS; OR BUSINESS INTERRUPTION) HOWEVER
# CAUSED AND ON ANY THEORY OF LIABILITY, WHETHER IN CONTRACT, STRICT LIABILITY,
# OR TORT (INCLUDING NEGLIGENCE OR OTHERWISE) ARISING IN ANY WAY OUT OF THE USE
# OF THIS SOFTWARE, EVEN IF ADVISED OF THE POSSIBILITY OF SUCH DAMAGE.

import numpy as np
import os
import textwrap
import warnings
from math import ceil, log2
from onnx import TensorProto, helper

from finn.core.datatype import DataType
from finn.custom_op.fpgadataflow.hlscustomop import HLSCustomOp
from finn.util.basic import (
    interleave_matrix_outer_dim_from_partitions,
    roundup_to_integer_multiple,
)
from finn.util.data_packing import (
    npy_to_rtlsim_input,
    numpy_to_hls_code,
    pack_innermost_dim_as_hex_string,
    rtlsim_output_to_npy,
)

from . import templates

# ONNX i/o tensor shape assumptions for Thresholding:
# input 0 is the input tensor, shape (..., NumChannels)
# input 1 is the threshold tensor, shape (NumChannels, n_thres)
# output 0 is the output tensor, shape (..., NumChannels) - same as input
# the ... here can be any shape (representing groups of vectors)


class Thresholding_Batch(HLSCustomOp):
    """Class that corresponds to finn-hls Thresholding_Batch function."""

    def __init__(self, onnx_node):
        super().__init__(onnx_node)
        self.decoupled_wrapper = templates.decoupled_wrapper

    def get_nodeattr_types(self):
        my_attrs = {
            # parallelization; channels thresholded per cycle
            "PE": ("i", True, 0),
            # number of channels (each may have different thresholds)
            "NumChannels": ("i", True, 0),
            # number of steps in thresholding function
            "numSteps": ("i", True, 1),
            # string defining memory type
            "ram_style": ("s", False, "distributed", {"distributed", "block"}),
            # FINN DataTypes for inputs, outputs
            "inputDataType": ("s", True, ""),
            "weightDataType": ("s", True, ""),
            "outputDataType": ("s", True, ""),
            # input and output FIFO depths
            "inFIFODepth": ("i", False, 0),
            "outFIFODepth": ("i", False, 0),
            # number of input vectors, examples:
            # [1] is a single vector (like a FC layer with batch=1)
            # [4] is four vectors (like a FC layer with batch=4)
            # [1, 4, 4] is four * four vectors (like a conv layer with batch=1)
            "numInputVectors": ("ints", False, [1]),
            # initialization value for the thresholding accumulator
            "ActVal": ("i", False, 0),
            # memory mode for the thresholds
            # const -- embedded thresholds, default
            # decoupled -- streaming thresholds with  streamer packaged inside IP
            "mem_mode": ("s", False, "const", {"const", "decoupled"}),
            # (mem_mode = decoupled only) whether weights (thresholds) will be
            # writable through an AXI-lite interface during runtime
            # 1 for enabled, 0 for disabled.
            # see finn-rtllib/memstream/doc/README for more about the memory
            # address map used for writable weights
            # IMPORTANT: After using AXI lite to either read or write the weights,
            # always "flush" the accelerator by first passing a dummy input
            # vector through the accelerator. This will get rid of any old
            # weight data from the weight FIFOs.
            "runtime_writeable_weights": ("i", False, 0, {0, 1}),
        }
        my_attrs.update(super().get_nodeattr_types())
        return my_attrs

    def calc_tmem(self):
        """Calculates and returns TMEM."""
        mh = self.get_nodeattr("NumChannels")
        pe = self.get_nodeattr("PE")
        return mh // pe

    def make_shape_compatible_op(self, model):
        oshape = self.get_normal_output_shape()
        # implement tensor with correct shape
        values = np.random.randn(*oshape).astype(np.float32)
        return helper.make_node(
            "Constant",
            inputs=[],
            outputs=[self.onnx_node.output[0]],
            value=helper.make_tensor(
                name="const_tensor",
                data_type=TensorProto.FLOAT,
                dims=values.shape,
                vals=values.flatten().astype(float),
            ),
        )

    def infer_node_datatype(self, model):
        node = self.onnx_node
        idt = model.get_tensor_datatype(node.input[0])
        if idt != self.get_input_datatype():
            warn_str = "inputDataType changing for %s: %s -> %s " % (
                node.name,
                str(self.get_input_datatype()),
                str(idt),
            )
            warnings.warn(warn_str)
        self.set_nodeattr("inputDataType", idt.name)
        # set output datatype from property
        odt = self.get_output_datatype()
        model.set_tensor_datatype(node.output[0], odt)

    def verify_node(self):
        info_messages = []
        # verify that "backend" is set to "fpgadataflow"
        backend_value = self.get_nodeattr("backend")
        if backend_value == "fpgadataflow":
            info_messages.append("Attribute backend is set correctly")
        else:
            info_messages.append('Attribute backend should be set to "fpgadataflow"')

        # verify that all necessary attributes exist
        # TODO collect automatically from get_nodeattr_types
        try:
            self.get_nodeattr("code_gen_dir_cppsim")
            self.get_nodeattr("executable_path")
            self.get_nodeattr("NumChannels")
            self.get_nodeattr("PE")
            self.get_nodeattr("inputDataType")
            self.get_nodeattr("outputDataType")
            info_messages.append("All necessary attributes exist")
        except Exception:
            info_messages.append(
                """The required Threshold_Batch attributes do not exist."""
            )

        return info_messages

    def bram_estimation(self):
        """Calculates BRAM cost if resource set to BRAM"""
        style = self.get_nodeattr("ram_style")
        P = self.get_nodeattr("PE")
        idt = self.get_input_datatype()
        A = idt.bitwidth()
        tmem = self.calc_tmem()

        if style == "block" and tmem > 1:
            return int(ceil(A * P / 16)) * int(ceil(tmem / 1024))
        else:
            return 0

    def lut_estimation(self):
        """Calculates LUT cost, taking memory resource type into account"""
        # TODO add in/out FIFO contributions
        style = self.get_nodeattr("ram_style")
        P = self.get_nodeattr("PE")
        idt = self.get_input_datatype()
        A = idt.bitwidth()
        tmem = self.calc_tmem()
        # cost of comparators
        comparator_cost = A * P
        # cost of LUTRAM
        if style == "distributed" and tmem > 1:
            lutram_cost = P * A * int(ceil(tmem / 64))
        else:
            lutram_cost = 0
        # total cost
        return comparator_cost + lutram_cost

    def get_input_datatype(self):
        """Returns FINN DataType of input."""
        return DataType[self.get_nodeattr("inputDataType")]

    def get_output_datatype(self):
        """Returns FINN DataType of output."""
        return DataType[self.get_nodeattr("outputDataType")]

    def get_weight_datatype(self):
        """Returns FINN DataType of thresholds, here called weights."""
        return DataType[self.get_nodeattr("weightDataType")]

    def minimize_accumulator_width(self, model):
        "Minimize threshold width ('accumulator width' here due to convention)"
        thresholds = model.get_initializer(self.onnx_node.input[1])
        threshold_tensor = self.get_hls_compatible_threshold_tensor(thresholds)
        min_threshold = thresholds.min()
        max_threshold = thresholds.max()
        min_input = self.get_input_datatype().min()
        max_input = self.get_input_datatype().max()
        # get range required by threshold values
        tdt_min = min(min_input, min_threshold)
        tdt_max = max(max_input, max_threshold)
        if tdt_min < 0:
            if abs(tdt_min) > tdt_max:
                tdt = DataType.get_smallest_possible(tdt_min)
            else:
                tdt = DataType.get_smallest_possible(0 - tdt_max - 1)
        else:
            tdt = DataType.get_smallest_possible(tdt_max)
        assert np.vectorize(tdt.allowed)(
            threshold_tensor
        ).all(), "Thresholds can't be expressed with type %s" % str(tdt)
        self.set_nodeattr("weightDataType", tdt.name)
        return DataType[self.get_nodeattr("weightDataType")]

    def get_instream_width(self):
        i_bits = self.get_input_datatype().bitwidth()
        return i_bits * self.get_nodeattr("PE")

    def get_outstream_width(self):
        o_bits = self.get_output_datatype().bitwidth()
        return o_bits * self.get_nodeattr("PE")

    def get_weightstream_width(self):
        """Returns weight stream width. Used only in decoupled mode."""
        if self.get_nodeattr("mem_mode") == "decoupled":
            pe = self.get_nodeattr("PE")
            wp = self.get_weight_datatype().bitwidth()
            n_thres_steps = self.get_nodeattr("numSteps")
            w_width = pe * wp * n_thres_steps
            return w_width
        else:
            return 0

    def get_weightstream_width_padded(self):
        """Returns weight stream width padded to a multiple of 8. This is required
        by the AXI Stream spec. Used in decoupled mode."""
        weight_width = self.get_weightstream_width()
        return roundup_to_integer_multiple(weight_width, 8)

    def get_ap_int_max_w(self):
        temp_value = super().get_ap_int_max_w()
        weightstream = self.get_weightstream_width()
        return max([weightstream, temp_value])

    def get_folded_input_shape(self):
        ich = self.get_nodeattr("NumChannels")
        pe = self.get_nodeattr("PE")
        fold = ich // pe
        vecs = list(self.get_nodeattr("numInputVectors"))
        folded_input_shape = tuple(vecs + [fold, pe])
        return folded_input_shape

    def get_folded_output_shape(self):
        # same shape as input
        return self.get_folded_input_shape()

    def get_normal_input_shape(self):
        ich = self.get_nodeattr("NumChannels")
        vecs = list(self.get_nodeattr("numInputVectors"))
        normal_input_shape = tuple(vecs + [ich])
        return normal_input_shape

    def get_normal_output_shape(self):
        # same shape as input
        return self.get_normal_input_shape()

    def get_number_output_values(self):
        nf = np.prod(self.get_folded_output_shape()[:-1])
        return nf

    def get_exp_cycles(self):
        # Channels/PE * batch size * fmdim * fmdim
        return np.prod(self.get_folded_output_shape()[:-1])

    def get_template_param_values(self):
        """Returns the template parameter values according to input, output and weight
        data types."""
        ret = dict()
        inp_hls_str = self.get_input_datatype().get_hls_datatype_str()
        out_hls_str = self.get_output_datatype().get_hls_datatype_str()
        # fill in TSrcI
        ret["TSrcI"] = "Slice<%s>" % inp_hls_str
        # fill in TDstI
        ret["TDstI"] = "Slice<%s>" % out_hls_str

        return ret

    def get_hls_compatible_threshold_tensor(self, orig_thres_matrix):
        """Convert the original numpy weight matrix orig_weight_matrix into
        a form suitable for passing to the hlslib call:
        * ensure MH % PE == 0
        * for unsigned inputs, ensure thresholds are positive
        * interleave rows between PEs
        * reshape into (PE, TMEM, n_thres_steps) and return
        """
        mh = self.get_nodeattr("NumChannels")
        pe = self.get_nodeattr("PE")
        tmem = mh // pe
        assert mh % pe == 0, "Requirement NumChannels divisable by PE is violated."
        assert (
            orig_thres_matrix.ndim == 2
        ), """Threshold matrix dimension is
        not as expected (2)."""
        n_thres_steps = orig_thres_matrix.shape[1]
        assert n_thres_steps == self.get_nodeattr(
            "numSteps"
        ), "Mismatch in threshold steps"
        if not self.get_input_datatype().signed():
            # ensure all thresholds are nonnegative
            assert (orig_thres_matrix >= 0).all()
        # ensure all thresholds are integer
        assert np.equal(
            np.mod(orig_thres_matrix, 1), 0
        ).all(), "Need int threshold tensor"
        ret = orig_thres_matrix
        # workaround for vivado_hls threshold bug
        if ret[0][0] == 0:
            ret = np.copy(ret)
            ret[0][0] = 1
            warnings.warn(
                "Setting 0-valued first threshold to 1 to avoid vivado_hls bug"
            )
        # ensure channels = mh , duplicating if necessary
        if ret.shape[0] == 1:
            ret = np.tile(ret, (mh, 1))
        assert (
            ret.shape[0] == mh
        ), "Channels of threshold matrix are not as expected (mh)"
        # distribute rows between PEs
        ret = interleave_matrix_outer_dim_from_partitions(ret, pe)
        assert (
            ret.shape[0] == pe
        ), """First dimension after distribution of the
        rows between PEs is not as expected (pe)"""
        assert (
            ret.shape[1] == tmem
        ), """Second dimension after distribution of the
        rows between PEs is not as expected (tmem)"""
        assert (
            ret.shape[2] == n_thres_steps
        ), """Third dimension after distribution of the
        rows between PEs is not as expected (n_thres_steps)"""
        return ret.reshape(1, pe, tmem, n_thres_steps)

    def make_weight_file(self, weights, weight_file_mode, weight_file_name):
        """Produce a file containing given weights (thresholds) in appropriate
        format for this layer. This file can be used for either synthesis or
        run-time reconfig of weights.

        Arguments:
        * weights : numpy array with weights to be put into the file
        * weight_file_mode : one of {hls_header, decoupled_verilog_dat,
          decoupled_runtime}
        * weight_file_name : filename for the weight file to be generated
        """
        threshold_tensor = self.get_hls_compatible_threshold_tensor(weights)
        tdt = self.get_weight_datatype()
        assert np.vectorize(tdt.allowed)(
            threshold_tensor
        ).all(), "Thresholds can't be expressed with type %s" % str(tdt)
        if weight_file_mode == "hls_header":
            # save thresholds in thresh.h
            thresholds_hls_code = numpy_to_hls_code(
                threshold_tensor, tdt, "thresholds", False, True
            )
            # write thresholds into thresh.h
            f_thresh = open(weight_file_name, "w")
            tdt_hls = tdt.get_hls_datatype_str()
            # use binary to export bipolar activations
            export_odt = self.get_output_datatype()
            if self.get_output_datatype() == DataType.BIPOLAR:
                export_odt = DataType.BINARY
            odt_hls = export_odt.get_hls_datatype_str()
            f_thresh.write(
                "static ThresholdsActivation<{},{},{},{},{},{},{}> threshs \
                = ".format(
                    self.calc_tmem(),
                    self.get_nodeattr("PE"),
                    threshold_tensor.shape[-1],
                    tdt_hls,
                    odt_hls,
                    self.get_nodeattr("ActVal"),
                    "comp::less_equal<%s>" % tdt_hls,
                )
            )
            f_thresh.write(thresholds_hls_code)
            f_thresh.close()
        elif "decoupled" in weight_file_mode:
            # streaming thresholds need to be organized differently
            # (1, pe, tmem, n_thres_steps) -> (1, tmem, pe, n_thres_steps)
            decoupled_thres = np.transpose(threshold_tensor, (0, 2, 1, 3))
            # TODO add flips/reversals as needed here
            # (1, tmem, pe, n_thres_steps) -(1, tmem, pe * n_thres_steps)
            pe = self.get_nodeattr("PE")
            n_thres_steps = self.get_nodeattr("numSteps")
            decoupled_thres_pe_flipped = np.flip(decoupled_thres, axis=-2)
            decoupled_thres = decoupled_thres.reshape(1, -1, pe * n_thres_steps)
            decoupled_thres = decoupled_thres.copy()
            decoupled_thres_pe_flipped = decoupled_thres_pe_flipped.reshape(
                1, -1, pe * n_thres_steps
            )
            decoupled_thres_pe_flipped = decoupled_thres_pe_flipped.copy()

            if weight_file_mode == "decoupled_npy":
                # save weight stream into npy for cppsim
                np.save(weight_file_name, decoupled_thres)
            elif weight_file_mode == "decoupled_verilog_dat":
                # convert weight values into hexstring
                weight_width = self.get_weightstream_width()
                # pad to nearest 4 bits to get hex strings
                weight_width_padded = roundup_to_integer_multiple(weight_width, 4)
                weight_tensor_pe_flipped = pack_innermost_dim_as_hex_string(
                    decoupled_thres_pe_flipped, tdt, weight_width_padded, prefix=""
                )
                weight_stream = weight_tensor_pe_flipped.flatten()
                weight_stream = weight_stream.copy()
                with open(weight_file_name, "w") as f:
                    for val in weight_stream:
                        f.write(val + "\n")
            elif weight_file_mode == "decoupled_runtime":
                # memstream axi-lite interface will map each mem line to
                # one or multiple 32-bit words
                weight_width = self.get_weightstream_width()
                words_per_memwidth = 2 ** ceil(log2(weight_width / 32))
                if words_per_memwidth < 1:
                    words_per_memwidth = 1
                weight_width_padded = words_per_memwidth * 32
                # first, pack and ensure padding to 32 bits
                weight_tensor_pe_flipped = pack_innermost_dim_as_hex_string(
                    decoupled_thres_pe_flipped, tdt, weight_width_padded, prefix=""
                )
                weight_stream = weight_tensor_pe_flipped.flatten()
                weight_stream = weight_stream.copy()
                with open(weight_file_name, "w") as f:
                    for val in weight_stream:
                        # split into groups of 8 hex digits (= 32 bits)
                        words_32b = textwrap.wrap(val, 8)
                        words_32b.reverse()
                        for word_32b in words_32b:
                            f.write(word_32b + "\n")
            else:
                raise Exception("Decoupled weight export not yet implemented")
        else:
            raise Exception("Unknown weight_file_mode")

    def generate_params(self, model, path):
        code_gen_dir = path
        thresholds = model.get_initializer(self.onnx_node.input[1])
        mem_mode = self.get_nodeattr("mem_mode")
        if mem_mode == "const":
            # save thresholds in thresh.h
            weight_filename = "{}/thresh.h".format(code_gen_dir)
            self.make_weight_file(thresholds, "hls_header", weight_filename)
        elif mem_mode == "decoupled":
            # save decoupled weights for cppsim
            weight_filename_sim = "{}/thresholds.npy".format(code_gen_dir)
            self.make_weight_file(thresholds, "decoupled_npy", weight_filename_sim)
            # also save weights as Verilog .dat file
            weight_filename_rtl = "{}/memblock_0.dat".format(code_gen_dir)
            self.make_weight_file(
                thresholds, "decoupled_verilog_dat", weight_filename_rtl
            )
        else:
            raise Exception("Unrecognized mem_mode")

    def execute_node(self, context, graph):
        mode = self.get_nodeattr("exec_mode")
        node = self.onnx_node

        # TODO ensure codegen dir exists
        if mode == "cppsim":
            code_gen_dir = self.get_nodeattr("code_gen_dir_cppsim")
        elif mode == "rtlsim":
            code_gen_dir = self.get_nodeattr("code_gen_dir_ipgen")
        else:
            raise Exception(
                """Invalid value for attribute exec_mode! Is currently set to: {}
            has to be set to one of the following value ("cppsim", "rtlsim")""".format(
                    mode
                )
            )

        # create a npy file fore each input of the node (in_ind is input index)
        in_ind = 0
        for inputs in node.input:
            # it is assumed that the first input of the node is the data input
            # the second input are the weights
            # the third input are the thresholds
            if in_ind == 0:
                assert (
                    str(context[inputs].dtype) == "float32"
                ), """Input datatype is
                not float32 as expected."""
                expected_inp_shape = self.get_folded_input_shape()
                reshaped_input = context[inputs].reshape(expected_inp_shape)
                if self.get_input_datatype() == DataType.BIPOLAR:
                    # store bipolar activations as binary
                    reshaped_input = (reshaped_input + 1) / 2
                    export_idt = DataType.BINARY
                else:
                    export_idt = self.get_input_datatype()
                # make copy before saving the array
                reshaped_input = reshaped_input.copy()
                np.save(
                    os.path.join(code_gen_dir, "input_{}.npy".format(in_ind)),
                    reshaped_input,
                )
            elif in_ind > 2:
                raise Exception("Unexpected input found for Thresholding_Batch")
            in_ind += 1

        if mode == "cppsim":
            # execute the precompiled model
            super().exec_precompiled_singlenode_model()
            # load output npy file
            super().npy_to_dynamic_output(context)
            # reinterpret binary output as bipolar where needed
            if self.get_output_datatype() == DataType.BIPOLAR:
                out = context[node.output[0]]
                out = 2 * out - 1
                context[node.output[0]] = out
            assert (
                context[node.output[0]].shape == self.get_folded_output_shape()
            ), """Output shape is not as expected"""
            # reshape output to have expected shape
            oshape = self.get_normal_output_shape()
            context[node.output[0]] = context[node.output[0]].reshape(*oshape)
        elif mode == "rtlsim":
            sim = self.get_rtlsim()
            nbits = self.get_instream_width()
            inp = npy_to_rtlsim_input(
                "{}/input_0.npy".format(code_gen_dir), export_idt, nbits
            )
            super().reset_rtlsim(sim)
            super().toggle_clk(sim)
            if self.get_nodeattr("mem_mode") == "decoupled":
                wnbits = self.get_weightstream_width()
                export_wdt = self.get_weight_datatype()
                wei = npy_to_rtlsim_input(
                    "{}/thresholds.npy".format(code_gen_dir), export_wdt, wnbits
                )
                num_w_reps = np.prod(self.get_nodeattr("numInputVectors"))
                io_dict = {
                    "inputs": {"in0": inp, "weights": wei * num_w_reps},
                    "outputs": {"out": []},
                }
                self.rtlsim_multi_io(sim, io_dict)
                output = io_dict["outputs"]["out"]
            elif self.get_nodeattr("mem_mode") == "const":
                output = self.rtlsim(sim, inp)
            else:
                raise Exception("Unrecognized mem_mode")
            odt = self.get_output_datatype()
            target_bits = odt.bitwidth()
            packed_bits = self.get_outstream_width()
            out_npy_path = "{}/output.npy".format(code_gen_dir)
            out_shape = self.get_folded_output_shape()
            rtlsim_output_to_npy(
                output, out_npy_path, odt, out_shape, packed_bits, target_bits
            )

            # load and reshape output
            output = np.load(out_npy_path)
            oshape = self.get_normal_output_shape()
            output = np.asarray([output], dtype=np.float32).reshape(*oshape)
            context[node.output[0]] = output
        else:
            raise Exception(
                """Invalid value for attribute exec_mode! Is currently set to: {}
            has to be set to one of the following value ("cppsim", "rtlsim")""".format(
                    mode
                )
            )

    def global_includes(self):
        self.code_gen_dict["$GLOBALS$"] = ['#include "activations.hpp"']
        if self.get_nodeattr("mem_mode") == "const":
            self.code_gen_dict["$GLOBALS$"] += ['#include "thresh.h"']

    # TODO check and add whatever missing
    def defines(self, var):
        numInputVectors = list(self.get_nodeattr("numInputVectors"))
        numReps = numInputVectors[0]
        self.code_gen_dict["$DEFINES$"] = [
            """#define NumChannels1 {}\n #define PE1 {}\n #define numReps {}""".format(
<<<<<<< HEAD
                self.get_nodeattr("NumChannels"), self.get_nodeattr("PE"), numReps
=======
                self.get_nodeattr("NumChannels"),
                self.get_nodeattr("PE"),
                numReps,
>>>>>>> 589ea27e
            )
        ]
        if self.get_nodeattr("mem_mode") == "decoupled":
            self.code_gen_dict["$DEFINES$"].append(
                "#define ActVal1 %d" % self.get_nodeattr("ActVal")
            )
            self.code_gen_dict["$DEFINES$"].append(
                "#define ThresType1 %s"
                % self.get_weight_datatype().get_hls_datatype_str()
            )
            self.code_gen_dict["$DEFINES$"].append(
                "#define NumSteps1 %d" % self.get_nodeattr("numSteps")
            )
            # TODO remove once Thresholding_Stream_Batch is in hlslib:
            self.code_gen_dict["$DEFINES$"].append(
                templates.decoupled_thresholding_template
            )

    def read_npy_data(self):
        code_gen_dir = self.get_nodeattr("code_gen_dir_cppsim")
        dtype = self.get_input_datatype()
        elem_bits = dtype.bitwidth()
        packed_bits = self.get_instream_width()
        packed_hls_type = "ap_uint<%d>" % packed_bits
        elem_hls_type = dtype.get_hls_datatype_str()
        npy_type = "float"
        npy_in = "%s/input_0.npy" % code_gen_dir
        self.code_gen_dict["$READNPYDATA$"] = []
        # note: the innermost dim is reversed for the input
        self.code_gen_dict["$READNPYDATA$"].append(
            'npy2apintstream<%s, %s, %d, %s>("%s", in0, false);'
            % (packed_hls_type, elem_hls_type, elem_bits, npy_type, npy_in)
        )
        mem_mode = self.get_nodeattr("mem_mode")
        if mem_mode == "decoupled":
            tdt = self.get_weight_datatype()
            elem_bits = tdt.bitwidth()
            packed_bits = self.get_weightstream_width()
            packed_hls_type = "ap_uint<%d>" % packed_bits
            elem_hls_type = tdt.get_hls_datatype_str()
            npy_type = "float"
            npy_in = "%s/thresholds.npy" % code_gen_dir

            self.code_gen_dict["$READNPYDATA$"].append(
                'npy2apintstream<%s, %s, %d, %s>("%s", weights, false, numReps);'
                % (packed_hls_type, elem_hls_type, elem_bits, npy_type, npy_in)
            )

    def strm_decl(self):
        self.code_gen_dict["$STREAMDECLARATIONS$"] = []
        self.code_gen_dict["$STREAMDECLARATIONS$"].append(
            'hls::stream<ap_uint<{}>> in0 ("in0");'.format(self.get_instream_width())
        )
        self.code_gen_dict["$STREAMDECLARATIONS$"].append(
            'hls::stream<ap_uint<{}>> out ("out");'.format(self.get_outstream_width())
        )
        mem_mode = self.get_nodeattr("mem_mode")
        if mem_mode == "decoupled":
            self.code_gen_dict["$STREAMDECLARATIONS$"].append(
                'hls::stream<ap_uint<{}>> weights ("weights");'.format(
                    self.get_weightstream_width()
                )
            )

    def docompute(self):
        tmpl_args = self.get_template_param_values()
        # TODO: why put some template parameters into defines and not others?
        # should ImgDim be defined or just filled in here like we do now?
        node = self.onnx_node
        ishape = self.get_folded_input_shape()
        if len(ishape) == 3:
            imgdim = 1
        elif len(ishape) == 5:
            imgdim = ishape[1]
        else:
            raise Exception("""Unexpeted input shape""")
        mem_mode = self.get_nodeattr("mem_mode")
        if mem_mode == "const":
            self.code_gen_dict["$DOCOMPUTE$"] = [
                """{}<{}, NumChannels1, PE1, {}, {}>
                (in0, out, threshs, numReps);""".format(
<<<<<<< HEAD
                    node.op_type, imgdim, tmpl_args["TSrcI"], tmpl_args["TDstI"]
=======
                    node.op_type,
                    imgdim,
                    tmpl_args["TSrcI"],
                    tmpl_args["TDstI"],
>>>>>>> 589ea27e
                )
            ]
        elif mem_mode == "decoupled":
            self.code_gen_dict["$DOCOMPUTE$"] = [
                """{}<{}, NumChannels1, PE1, {}, {}, ActVal1, ThresType1, NumSteps1>
                (in0, out, weights, numReps);""".format(
                    "Thresholding_Stream_Batch",
                    imgdim,
                    tmpl_args["TSrcI"],
                    tmpl_args["TDstI"],
                )
            ]
        else:
            raise Exception("Unrecognized mem_mode")

    def dataoutstrm(self):
        code_gen_dir = self.get_nodeattr("code_gen_dir_cppsim")
        dtype = self.get_output_datatype()
        if dtype == DataType.BIPOLAR:
            # use binary for bipolar storage
            dtype = DataType.BINARY
        elem_bits = dtype.bitwidth()
        packed_bits = self.get_outstream_width()
        packed_hls_type = "ap_uint<%d>" % packed_bits
        elem_hls_type = dtype.get_hls_datatype_str()
        npy_type = "float"
        npy_out = "%s/output.npy" % code_gen_dir
        shape = self.get_folded_output_shape()
        shape_cpp_str = str(shape).replace("(", "{").replace(")", "}")

        # note: the innermost dim is not reversed for the output
        self.code_gen_dict["$DATAOUTSTREAM$"] = [
            'apintstream2npy<%s, %s, %d, %s>(out, %s, "%s", false);'
            % (
                packed_hls_type,
                elem_hls_type,
                elem_bits,
                npy_type,
                shape_cpp_str,
                npy_out,
            )
        ]

    def save_as_npy(self):
        self.code_gen_dict["$SAVEASCNPY$"] = []

    def blackboxfunction(self):
        if self.get_nodeattr("mem_mode") == "const":
            self.code_gen_dict["$BLACKBOXFUNCTION$"] = [
                """void {}(hls::stream<ap_uint<{}>> &in0,
                    hls::stream<ap_uint<{}>> &out
                    )""".format(
                    self.onnx_node.name,
                    self.get_instream_width(),
                    self.get_outstream_width(),
                )
            ]
        elif self.get_nodeattr("mem_mode") == "decoupled":
            self.code_gen_dict["$BLACKBOXFUNCTION$"] = [
                """void {}(hls::stream<ap_uint<{}>> &in0,
                    hls::stream<ap_uint<{}>> &weights,
                    hls::stream<ap_uint<{}>> &out
                    )""".format(
                    self.onnx_node.name,
                    self.get_instream_width(),
                    self.get_weightstream_width(),
                    self.get_outstream_width(),
                )
            ]
        else:
            raise Exception("Unrecognized mem_mode")

    def pragmas(self):
        self.code_gen_dict["$PRAGMAS$"] = ["#pragma HLS INTERFACE axis port=in0"]
        self.code_gen_dict["$PRAGMAS$"].append("#pragma HLS INTERFACE axis port=out")
        self.code_gen_dict["$PRAGMAS$"].append(
            "#pragma HLS INTERFACE ap_ctrl_none port=return"
        )

        if self.get_nodeattr("mem_mode") == "const":
            # the threshold tensor is acc_type [PE][TMEM][N_THRES]
            # partition for parallel access along PE and N_THRES
            # dimensions (dims 1 and 3)
            self.code_gen_dict["$PRAGMAS$"].append(
                (
                    "#pragma HLS ARRAY_PARTITION variable=threshs.m_thresholds "
                    "complete dim=1"
                )
            )
            self.code_gen_dict["$PRAGMAS$"].append(
                (
                    "#pragma HLS ARRAY_PARTITION variable=threshs.m_thresholds "
                    "complete dim=3"
                )
            )
            # set resource type
            ram_style = self.get_nodeattr("ram_style")
            pe = self.get_nodeattr("PE")
            ich = self.get_nodeattr("NumChannels")
            # if PE less than NumChannels, assign cores according to ram_style;
            # otherwise if PE == NumChannels, Vivado HLS will unroll to FFs
            if pe < ich:
                if ram_style == "distributed":
                    self.code_gen_dict["$PRAGMAS$"].append(
                        (
                            "#pragma HLS RESOURCE variable=threshs.m_thresholds "
                            "core=ROM_2P_LUTRAM"
                        )
                    )
                elif ram_style == "block":
                    self.code_gen_dict["$PRAGMAS$"].append(
                        (
                            "#pragma HLS RESOURCE variable=threshs.m_thresholds "
                            "core=ROM_2P_BRAM"
                        )
                    )
                else:
                    raise Exception(
                        """Invalid value for attribute ram_style! Is currently set to: {}
                    has to be set to one of ("block", "distributed")""".format(
                            ram_style
                        )
                    )
        elif self.get_nodeattr("mem_mode") == "decoupled":
            self.code_gen_dict["$PRAGMAS$"].append(
                "#pragma HLS INTERFACE axis port=weights"
            )

    def code_generation_ipi(self):
        cmd = []
        # add streamer if needed
        mem_mode = self.get_nodeattr("mem_mode")
        if mem_mode == "decoupled":
            node_name = self.onnx_node.name
            runtime_writable = self.get_nodeattr("runtime_writeable_weights") == 1
            sname = self.hls_sname()
            # create a hierarchy for this layer, with the same port names
            clk_name = self.get_verilog_top_module_intf_names()["clk"][0]
            rst_name = self.get_verilog_top_module_intf_names()["rst"][0]
            dout_name = self.get_verilog_top_module_intf_names()["m_axis"][0][0]
            din_name = self.get_verilog_top_module_intf_names()["s_axis"][0][0]
            cmd.append("create_bd_cell -type hier %s" % node_name)
            cmd.append("create_bd_pin -dir I -type clk /%s/%s" % (node_name, clk_name))
            cmd.append("create_bd_pin -dir I -type rst /%s/%s" % (node_name, rst_name))
            cmd.append(
                "create_bd_intf_pin -mode Master "
                "-vlnv xilinx.com:interface:axis_rtl:1.0 /%s/%s"
                % (node_name, dout_name)
            )
            cmd.append(
                "create_bd_intf_pin -mode Slave "
                "-vlnv xilinx.com:interface:axis_rtl:1.0 /%s/%s" % (node_name, din_name)
            )
            # instantiate the hls ip
            cmd.append(
                "create_bd_cell -type ip -vlnv %s /%s/%s"
                % (self.get_nodeattr("ip_vlnv"), node_name, node_name)
            )
            # instantiate a streamer and connect it to the HLS IP
            strm_vlnv = "xilinx.com:user:memstream:1.0"
            strm_inst = node_name + "_wstrm"
            cmd.append(
                "create_bd_cell -type ip -vlnv %s /%s/%s"
                % (strm_vlnv, node_name, strm_inst)
            )
            cmd.append(
                "set_property -dict [list "
                "CONFIG.NSTREAMS {1} "
                "CONFIG.MEM_DEPTH {%d} "
                "CONFIG.MEM_WIDTH {%d} "
                "CONFIG.MEM_INIT {%s} "
                "CONFIG.RAM_STYLE {%s} "
                "CONFIG.STRM0_DEPTH {%d} "
                "CONFIG.STRM0_WIDTH {%d} "
                "CONFIG.STRM0_OFFSET {0} "
                "] [get_bd_cells /%s/%s]"
                % (
                    self.calc_tmem(),
                    self.get_weightstream_width_padded(),
                    self.get_nodeattr("code_gen_dir_ipgen") + "/",
                    self.get_nodeattr("ram_style"),
                    self.calc_tmem(),
                    self.get_weightstream_width_padded(),
                    node_name,
                    strm_inst,
                )
            )
            cmd.append(
                "connect_bd_intf_net [get_bd_intf_pins %s/%s/m_axis_0] "
                "[get_bd_intf_pins %s/%s/weights_%s]"
                % (node_name, strm_inst, node_name, node_name, sname)
            )
            cmd.append(
                "connect_bd_net [get_bd_pins %s/%s] [get_bd_pins %s/%s/aresetn]"
                % (node_name, rst_name, node_name, strm_inst)
            )
            cmd.append(
                "connect_bd_net [get_bd_pins %s/%s] [get_bd_pins %s/%s/aclk]"
                % (node_name, clk_name, node_name, strm_inst)
            )
            cmd.append(
                "connect_bd_net [get_bd_pins %s/%s] [get_bd_pins %s/%s/%s]"
                % (node_name, rst_name, node_name, node_name, rst_name)
            )
            cmd.append(
                "connect_bd_net [get_bd_pins %s/%s] [get_bd_pins %s/%s/%s]"
                % (node_name, clk_name, node_name, node_name, clk_name)
            )
            cmd.append(
                "connect_bd_intf_net [get_bd_intf_pins %s/%s] "
                "[get_bd_intf_pins %s/%s/%s]"
                % (node_name, din_name, node_name, node_name, din_name)
            )
            cmd.append(
                "connect_bd_intf_net [get_bd_intf_pins %s/%s] "
                "[get_bd_intf_pins %s/%s/%s]"
                % (node_name, dout_name, node_name, node_name, dout_name)
            )
            if runtime_writable:
                # expose axi lite interface for writeable weights
                axilite_name = self.get_verilog_top_module_intf_names()["axilite"][0]
                cmd.append(
                    "create_bd_intf_pin -mode Slave "
                    "-vlnv xilinx.com:interface:aximm_rtl:1.0 /%s/%s"
                    % (node_name, axilite_name)
                )
                cmd.append(
                    "connect_bd_intf_net [get_bd_intf_pins %s/%s] "
                    "[get_bd_intf_pins %s/%s/%s]"
                    % (node_name, axilite_name, node_name, strm_inst, axilite_name)
                )
                # TODO calculate and pass in segment size here
                cmd.append("assign_bd_address")
            cmd.append("save_bd_design")
        elif mem_mode == "const":
            # base class impl sufficient for const mode
            return super().code_generation_ipi()
        else:
            raise Exception("Unrecognized mem_mode for Thresholding_Batch")
        return cmd

    def get_verilog_top_module_intf_names(self):
        intf_names = super().get_verilog_top_module_intf_names()
        mem_mode = self.get_nodeattr("mem_mode")
        if mem_mode == "decoupled":
            # only expose axilite interface if attribute is set
            runtime_writable = self.get_nodeattr("runtime_writeable_weights") == 1
            if runtime_writable:
                intf_names["axilite"] = ["s_axilite"]
        return intf_names

    def get_op_and_param_counts(self):
        ret_dict = {}
        weight_bits = self.get_weight_datatype().bitwidth()
        out_features = self.get_nodeattr("NumChannels")
        num_steps = self.get_nodeattr("numSteps")
        # thresholds are called weights in this layer
        thres_param_type = "param_threshold_%db" % (weight_bits)
        thres_count = out_features * num_steps
        ret_dict[thres_param_type] = thres_count
        return ret_dict<|MERGE_RESOLUTION|>--- conflicted
+++ resolved
@@ -605,13 +605,9 @@
         numReps = numInputVectors[0]
         self.code_gen_dict["$DEFINES$"] = [
             """#define NumChannels1 {}\n #define PE1 {}\n #define numReps {}""".format(
-<<<<<<< HEAD
-                self.get_nodeattr("NumChannels"), self.get_nodeattr("PE"), numReps
-=======
                 self.get_nodeattr("NumChannels"),
                 self.get_nodeattr("PE"),
                 numReps,
->>>>>>> 589ea27e
             )
         ]
         if self.get_nodeattr("mem_mode") == "decoupled":
@@ -693,14 +689,10 @@
             self.code_gen_dict["$DOCOMPUTE$"] = [
                 """{}<{}, NumChannels1, PE1, {}, {}>
                 (in0, out, threshs, numReps);""".format(
-<<<<<<< HEAD
-                    node.op_type, imgdim, tmpl_args["TSrcI"], tmpl_args["TDstI"]
-=======
                     node.op_type,
                     imgdim,
                     tmpl_args["TSrcI"],
                     tmpl_args["TDstI"],
->>>>>>> 589ea27e
                 )
             ]
         elif mem_mode == "decoupled":
