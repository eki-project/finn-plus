--- conflicted
+++ resolved
@@ -2,24 +2,22 @@
 import random
 import string
 import subprocess
-<<<<<<< HEAD
-import os
-=======
-
->>>>>>> 57ade117
+import tempfile
+
 import numpy as np
 import onnx
-import tempfile
 from bitstring import BitArray
 
 from finn.core.datatype import DataType
+
 
 def make_build_dir(prefix=""):
     """Creates a temporary folder with given prefix to be used as a build dir.
     Use this function instead of tempfile.mkdtemp to ensure any generated files
     will survive on the host after the FINN Docker container exits."""
 
-    return tempfile.mkdtemp(prefix="finn/"+prefix)
+    return tempfile.mkdtemp(prefix="finn/" + prefix)
+
 
 def valueinfo_to_tensor(vi):
     """Creates an all-zeroes numpy tensor from a ValueInfoProto."""
