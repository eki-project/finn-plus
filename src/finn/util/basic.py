# Copyright (C) 2024, Advanced Micro Devices, Inc.
# All rights reserved.
#
# Redistribution and use in source and binary forms, with or without
# modification, are permitted provided that the following conditions are met:
#
# * Redistributions of source code must retain the above copyright notice, this
#   list of conditions and the following disclaimer.
#
# * Redistributions in binary form must reproduce the above copyright notice,
#   this list of conditions and the following disclaimer in the documentation
#   and/or other materials provided with the distribution.
#
# * Neither the name of FINN nor the names of its
#   contributors may be used to endorse or promote products derived from
#   this software without specific prior written permission.
#
# THIS SOFTWARE IS PROVIDED BY THE COPYRIGHT HOLDERS AND CONTRIBUTORS "AS IS"
# AND ANY EXPRESS OR IMPLIED WARRANTIES, INCLUDING, BUT NOT LIMITED TO, THE
# IMPLIED WARRANTIES OF MERCHANTABILITY AND FITNESS FOR A PARTICULAR PURPOSE ARE
# DISCLAIMED. IN NO EVENT SHALL THE COPYRIGHT HOLDER OR CONTRIBUTORS BE LIABLE
# FOR ANY DIRECT, INDIRECT, INCIDENTAL, SPECIAL, EXEMPLARY, OR CONSEQUENTIAL
# DAMAGES (INCLUDING, BUT NOT LIMITED TO, PROCUREMENT OF SUBSTITUTE GOODS OR
# SERVICES; LOSS OF USE, DATA, OR PROFITS; OR BUSINESS INTERRUPTION) HOWEVER
# CAUSED AND ON ANY THEORY OF LIABILITY, WHETHER IN CONTRACT, STRICT LIABILITY,
# OR TORT (INCLUDING NEGLIGENCE OR OTHERWISE) ARISING IN ANY WAY OUT OF THE USE
# OF THIS SOFTWARE, EVEN IF ADVISED OF THE POSSIBILITY OF SUCH DAMAGE.

import os
import subprocess
import sys
import tempfile
from qonnx.util.basic import roundup_to_integer_multiple

# test boards
<<<<<<< HEAD
test_board_map = ["Pynq-Z1", "KV260_SOM", "ZCU104", "U55C"]
=======
test_board_map = ["Pynq-Z1", "KV260_SOM", "ZCU104", "U280"]
>>>>>>> 0975dc02

# mapping from PYNQ board names to FPGA part names
pynq_part_map = dict()
pynq_part_map["Ultra96"] = "xczu3eg-sbva484-1-e"
pynq_part_map["Ultra96-V2"] = "xczu3eg-sbva484-1-i"
pynq_part_map["Pynq-Z1"] = "xc7z020clg400-1"
pynq_part_map["Pynq-Z2"] = "xc7z020clg400-1"
pynq_part_map["ZCU102"] = "xczu9eg-ffvb1156-2-e"
pynq_part_map["ZCU104"] = "xczu7ev-ffvc1156-2-e"
pynq_part_map["ZCU111"] = "xczu28dr-ffvg1517-2-e"
pynq_part_map["RFSoC2x2"] = "xczu28dr-ffvg1517-2-e"
pynq_part_map["RFSoC4x2"] = "xczu48dr-ffvg1517-2-e"
pynq_part_map["KV260_SOM"] = "xck26-sfvc784-2LV-c"


# native AXI HP port width (in bits) for PYNQ boards
pynq_native_port_width = dict()
pynq_native_port_width["Pynq-Z1"] = 64
pynq_native_port_width["Pynq-Z2"] = 64
pynq_native_port_width["Ultra96"] = 128
pynq_native_port_width["Ultra96-V2"] = 128
pynq_native_port_width["ZCU102"] = 128
pynq_native_port_width["ZCU104"] = 128
pynq_native_port_width["ZCU111"] = 128
pynq_native_port_width["RFSoC2x2"] = 128
pynq_native_port_width["RFSoC4x2"] = 128
pynq_native_port_width["KV260_SOM"] = 128

# Alveo device and platform mappings
alveo_part_map = dict()
alveo_part_map["U50"] = "xcu50-fsvh2104-2L-e"
alveo_part_map["U200"] = "xcu200-fsgd2104-2-e"
alveo_part_map["U250"] = "xcu250-figd2104-2L-e"
alveo_part_map["U280"] = "xcu280-fsvh2892-2L-e"
alveo_part_map["U55C"] = "xcu55c-fsvh2892-2L-e"

alveo_default_platform = dict()
alveo_default_platform["U50"] = "xilinx_u50_gen3x16_xdma_5_202210_1"
alveo_default_platform["U200"] = "xilinx_u200_gen3x16_xdma_2_202110_1"
alveo_default_platform["U250"] = "xilinx_u250_gen3x16_xdma_2_1_202010_1"
alveo_default_platform["U280"] = "xilinx_u280_gen3x16_xdma_1_202211_1"
alveo_default_platform["U55C"] = "xilinx_u55c_gen3x16_xdma_3_202210_1"

# Create a joint part map, encompassing other boards too
part_map = {**pynq_part_map, **alveo_part_map}
part_map["VEK280"] = "xcve2802-vsvh1760-2MP-e-S"
part_map["VCK190"] = "xcvc1902-vsva2197-2MP-e-S"
part_map["V80"] = "xcv80-lsva4737-2MHP-e-s"


def get_rtlsim_trace_depth():
    """Return the trace depth for rtlsim via PyVerilator. Controllable
    via the RTLSIM_TRACE_DEPTH environment variable. If the env.var. is
    undefined, the default value of 1 is returned. A trace depth of 1
    will only show top-level signals and yield smaller .vcd files.

    The following depth values are of interest for whole-network stitched IP
    rtlsim:
    - level 1 shows top-level input/output streams
    - level 2 shows per-layer input/output streams
    - level 3 shows per full-layer I/O including FIFO count signals
    """

    try:
        return int(os.environ["RTLSIM_TRACE_DEPTH"])
    except KeyError:
        return 1


def get_remote_vivado():
    """Return the address of the remote Vivado synthesis server as set by the,
    REMOTE_VIVADO environment variable, otherwise return None"""

    try:
        return os.environ["REMOTE_VIVADO"]
    except KeyError:
        return None


def get_finn_root():
    "Return the root directory that FINN is cloned into."

    try:
        return os.environ["FINN_ROOT"]
    except KeyError:
        raise Exception(
            """Environment variable FINN_ROOT must be set
        correctly. Please ensure you have launched the Docker contaier correctly.
        """
        )


def get_vivado_root():
    "Return the root directory that Vivado is installed into."

    try:
        return os.environ["XILINX_VIVADO"]
    except KeyError:
        raise Exception(
            """Environment variable XILINX_VIVADO must be set
        correctly. Please ensure you have launched the Docker contaier correctly.
        """
        )


def pyverilate_get_liveness_threshold_cycles():
    """Return the number of no-output cycles rtlsim will wait before assuming
    the simulation is not finishing and throwing an exception."""

    return int(os.getenv("LIVENESS_THRESHOLD", 1000000))


def make_build_dir(prefix=""):
    """Creates a folder with given prefix to be used as a build dir.
    Use this function instead of tempfile.mkdtemp to ensure any generated files
    will survive on the host after the FINN Docker container exits."""
    try:
        tmpdir = tempfile.mkdtemp(prefix=prefix)
        newdir = tmpdir.replace("/tmp", os.environ["FINN_BUILD_DIR"])
        os.makedirs(newdir)
        return newdir
    except KeyError:
        raise Exception(
            """Environment variable FINN_BUILD_DIR must be set
        correctly. Please ensure you have launched the Docker contaier correctly.
        """
        )


class CppBuilder:
    """Builds the g++ compiler command to produces the executable of the c++ code
    in code_gen_dir which is passed to the function build() of this class."""

    def __init__(self):
        self.include_paths = []
        self.cpp_files = []
        self.executable_path = ""
        self.code_gen_dir = ""
        self.compile_components = []
        self.compile_script = ""

    def append_includes(self, library_path):
        """Adds given library path to include_paths list."""
        self.include_paths.append(library_path)

    def append_sources(self, cpp_file):
        """Adds given c++ file to cpp_files list."""
        self.cpp_files.append(cpp_file)

    def set_executable_path(self, path):
        """Sets member variable "executable_path" to given path."""
        self.executable_path = path

    def build(self, code_gen_dir):
        """Builds the g++ compiler command according to entries in include_paths
        and cpp_files lists. Saves it in bash script in given folder and
        executes it."""
        # raise error if includes are empty
        self.code_gen_dir = code_gen_dir
        self.compile_components.append("g++ -o " + str(self.executable_path))
        for cpp_file in self.cpp_files:
            self.compile_components.append(cpp_file)
        for lib in self.include_paths:
            self.compile_components.append(lib)
        bash_compile = ""
        for component in self.compile_components:
            bash_compile += str(component) + " "
        self.compile_script = str(self.code_gen_dir) + "/compile.sh"
        with open(self.compile_script, "w") as f:
            f.write("#!/bin/bash \n")
            f.write(bash_compile + "\n")
        bash_command = ["bash", self.compile_script]
        process_compile = subprocess.Popen(bash_command, stdout=subprocess.PIPE)
        process_compile.communicate()


def launch_process_helper(args, proc_env=None, cwd=None):
    """Helper function to launch a process in a way that facilitates logging
    stdout/stderr with Python loggers.
    Returns (cmd_out, cmd_err)."""
    if proc_env is None:
        proc_env = os.environ.copy()
    with subprocess.Popen(
        args, stdout=subprocess.PIPE, stderr=subprocess.PIPE, env=proc_env, cwd=cwd
    ) as proc:
        (cmd_out, cmd_err) = proc.communicate()
    if cmd_out is not None:
        cmd_out = cmd_out.decode("utf-8")
        sys.stdout.write(cmd_out)
    if cmd_err is not None:
        cmd_err = cmd_err.decode("utf-8")
        sys.stderr.write(cmd_err)
    return (cmd_out, cmd_err)


def which(program):
    "Python equivalent of the shell cmd 'which'."

    # source:
    # https://stackoverflow.com/questions/377017/test-if-executable-exists-in-python
    def is_exe(fpath):
        return os.path.isfile(fpath) and os.access(fpath, os.X_OK)

    fpath, fname = os.path.split(program)
    if fpath:
        if is_exe(program):
            return program
    else:
        for path in os.environ["PATH"].split(os.pathsep):
            exe_file = os.path.join(path, program)
            if is_exe(exe_file):
                return exe_file

    return None


mem_primitives_versal = {
    "URAM_72x4096": (72, 4096),
    "URAM_36x8192": (36, 8192),
    "URAM_18x16384": (18, 16384),
    "URAM_9x32768": (9, 32768),
    "BRAM18_36x512": (36, 512),
    "BRAM18_18x1024": (18, 1024),
    "BRAM18_9x2048": (9, 2048),
    "LUTRAM": (1, 64),
}


def get_memutil_alternatives(
    req_mem_spec, mem_primitives=mem_primitives_versal, sort_min_waste=True
):
    """Computes how many instances of a memory primitive are necessary to
    implement a desired memory size, where req_mem_spec is the desired
    size and the primitive_spec is the primitve size. The sizes are expressed
    as tuples of (mem_width, mem_depth). Returns a list of tuples of the form
    (primitive_name, (primitive_count, efficiency, waste)) where efficiency in
    range [0,1] indicates how much of the total capacity is utilized, and waste
    indicates how many bits of storage are wasted. If sort_min_waste is True,
    the list is sorted by increasing waste.
    """
    ret = [
        (primitive_name, memutil(req_mem_spec, primitive_spec))
        for (primitive_name, primitive_spec) in mem_primitives.items()
    ]
    if sort_min_waste:
        ret = sorted(ret, key=lambda x: x[1][2])
    return ret


def memutil(req_mem_spec, primitive_spec):
    """Computes how many instances of a memory primitive are necessary to
    implemented a desired memory size, where req_mem_spec is the desired
    size and the primitive_spec is the primitve size. The sizes are expressed
    as tuples of (mem_width, mem_depth). Returns (primitive_count, efficiency, waste)
    where efficiency in range [0,1] indicates how much of the total capacity is
    utilized, and waste indicates how many bits of storage are wasted."""

    req_width, req_depth = req_mem_spec
    prim_width, prim_depth = primitive_spec

    match_width = roundup_to_integer_multiple(req_width, prim_width)
    match_depth = roundup_to_integer_multiple(req_depth, prim_depth)
    count_width = match_width // prim_width
    count_depth = match_depth // prim_depth
    count = count_depth * count_width
    eff = (req_width * req_depth) / (count * prim_width * prim_depth)
    waste = (count * prim_width * prim_depth) - (req_width * req_depth)
    return (count, eff, waste)


def is_versal(fpgapart):
    """Returns whether board is part of the Versal family"""
    return fpgapart[0:4] in ["xcvc", "xcve", "xcvp", "xcvm", "xqvc", "xqvm"] or fpgapart[0:5] in [
        "xqrvc",
        "xcv80",
    ]


def get_dsp_block(fpgapart):
    if is_versal(fpgapart):
        return "DSP58"
    elif fpgapart[2] == "7":
        return "DSP48E1"
    else:
        return "DSP48E2"<|MERGE_RESOLUTION|>--- conflicted
+++ resolved
@@ -33,11 +33,7 @@
 from qonnx.util.basic import roundup_to_integer_multiple
 
 # test boards
-<<<<<<< HEAD
 test_board_map = ["Pynq-Z1", "KV260_SOM", "ZCU104", "U55C"]
-=======
-test_board_map = ["Pynq-Z1", "KV260_SOM", "ZCU104", "U280"]
->>>>>>> 0975dc02
 
 # mapping from PYNQ board names to FPGA part names
 pynq_part_map = dict()
