--- conflicted
+++ resolved
@@ -165,10 +165,7 @@
     docs/conf.py
 per-file-ignores =
      src/finn/transformation/streamline/streamline_plus.py: F405, F403
-<<<<<<< HEAD
      tests/*: F401
-=======
->>>>>>> 3ddf8f1a
 
 [pyscaffold]
 # PyScaffold's parameters when the project was created.
